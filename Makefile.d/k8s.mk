--- conflicted
+++ resolved
@@ -93,10 +93,7 @@
 	kubectl apply -f $(TEMP_DIR)/vald/templates/index/job/correction || true
 	kubectl apply -f $(TEMP_DIR)/vald/templates/index/job/creation || true
 	kubectl apply -f $(TEMP_DIR)/vald/templates/index/job/save || true
-<<<<<<< HEAD
-=======
 	kubectl apply -f $(TEMP_DIR)/vald/templates/index/job/readreplica/rotate || true
->>>>>>> dfdf8af0
 	rm -rf $(TEMP_DIR)
 	kubectl get pods -o jsonpath="{.items[*].spec.containers[*].image}" | tr " " "\n"
 
