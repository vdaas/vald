--- conflicted
+++ resolved
@@ -386,18 +386,8 @@
 $(BINDIR)/kube-linter:
 	mkdir -p $(BINDIR)
 	cd $(TEMP_DIR) \
-<<<<<<< HEAD
-	    && curl -LO https://github.com/stackrox/kube-linter/releases/download/$(KUBELINTER_VERSION)/kube-linter-darwin \
-	    && mv kube-linter-darwin $(BINDIR)/kube-linter \
+	    && curl -L https://github.com/stackrox/kube-linter/releases/download/$(KUBELINTER_VERSION)/kube-linter-$(shell echo $(UNAME) | tr '[:upper:]' '[:lower:]') -o $(BINDIR)/kube-linter \
 	    && chmod a+x $(BINDIR)/kube-linter
-else
-$(BINDIR)/kube-linter:
-	mkdir -p $(BINDIR)
-	cd $(TEMP_DIR) \
-	    && curl -LO https://github.com/stackrox/kube-linter/releases/download/$(KUBELINTER_VERSION)/kube-linter-linux \
-	    && mv kube-linter-linux $(BINDIR)/kube-linter \
-	    && chmod a+x $(BINDIR)/kube-linter
-endif
 
 .PHONY: k8s/example/client/gateway/filter/ingress-filter/server/deploy
 ## deploy ingrsess-filter
@@ -421,8 +411,4 @@
 ## delete egrsess-filter
 k8s/example/client/gateway/filter/egress-filter/server/delete:
 	sed -e "s/YOUR_DOCKERHUB_ID/${YOUR_DOCKERHUB_ID}/g" $(dir $@)deployment.yaml | kubectl delete -f -  \
-	&& kubectl delete -f $(dir $@)service.yaml
-=======
-	    && curl -L https://github.com/stackrox/kube-linter/releases/download/$(KUBELINTER_VERSION)/kube-linter-$(shell echo $(UNAME) | tr '[:upper:]' '[:lower:]') -o $(BINDIR)/kube-linter \
-	    && chmod a+x $(BINDIR)/kube-linter
->>>>>>> 152ac563
+	&& kubectl delete -f $(dir $@)service.yaml