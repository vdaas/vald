--- conflicted
+++ resolved
@@ -90,12 +90,9 @@
 	kubectl apply -f $(TEMP_DIR)/vald/templates/agent || true
 	kubectl apply -f $(TEMP_DIR)/vald/templates/discoverer || true
 	kubectl apply -f $(TEMP_DIR)/vald/templates/gateway/lb || true
-<<<<<<< HEAD
 	kubectl apply -f $(TEMP_DIR)/vald/crds || true
 	kubectl apply -f $(TEMP_DIR)/vald/templates/gateway/mirror || true
-=======
 	kubectl apply -f $(TEMP_DIR)/vald/templates/index/job/correction || true
->>>>>>> 193178e6
 	rm -rf $(TEMP_DIR)
 	kubectl get pods -o jsonpath="{.items[*].spec.containers[*].image}" | tr " " "\n"
 
@@ -115,11 +112,8 @@
         --include-crds \
 	    --output-dir $(TEMP_DIR) \
 	    charts/vald
-<<<<<<< HEAD
 	kubectl delete -f $(TEMP_DIR)/vald/templates/gateway/mirror
-=======
 	kubectl delete -f $(TEMP_DIR)/vald/templates/index/job/correction
->>>>>>> 193178e6
 	kubectl delete -f $(TEMP_DIR)/vald/templates/gateway/lb
 	kubectl delete -f $(TEMP_DIR)/vald/templates/manager/index
 	kubectl delete -f $(TEMP_DIR)/vald/templates/discoverer
