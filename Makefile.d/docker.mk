--- conflicted
+++ resolved
@@ -236,20 +236,10 @@
 .PHONY: docker/build/benchmark-job
 ## build benchmark job
 docker/build/benchmark-job:
-<<<<<<< HEAD
 	@make DOCKERFILE="$(ROOTDIR)/dockers/tools/benchmark/job/Dockerfile" \
 		IMAGE=$(BENCHMARK_JOB_IMAGE) \
 		DOCKER_OPTS="--build-arg ZLIB_VERSION=$(ZLIB_VERSION) --build-arg HDF5_VERSION=$(HDF5_VERSION)" \
 		docker/build/image
-=======
-	$(DOCKER) build \
-	    $(DOCKER_OPTS) \
-	    -f dockers/tools/benchmark/job/Dockerfile \
-	    -t $(ORG)/$(BENCHMARK_JOB_IMAGE):$(TAG) . \
-	    --build-arg GO_VERSION=$(GO_VERSION) \
-	    --build-arg DISTROLESS_IMAGE=$(DISTROLESS_IMAGE) \
-	    --build-arg DISTROLESS_IMAGE_TAG=$(DISTROLESS_IMAGE_TAG)
->>>>>>> f9f569ae
 
 .PHONY: docker/name/benchmark-operator
 docker/name/benchmark-operator:
@@ -258,16 +248,6 @@
 .PHONY: docker/build/benchmark-operator
 ## build benchmark operator
 docker/build/benchmark-operator:
-<<<<<<< HEAD
 	@make DOCKERFILE="$(ROOTDIR)/dockers/tools/benchmark/operator/Dockerfile" \
 		IMAGE=$(BENCHMARK_OPERATOR_IMAGE) \
-		docker/build/image
-=======
-	$(DOCKER) build \
-	    $(DOCKER_OPTS) \
-	    -f dockers/tools/benchmark/operator/Dockerfile \
-	    -t $(ORG)/$(BENCHMARK_OPERATOR_IMAGE):$(TAG) . \
-	    --build-arg GO_VERSION=$(GO_VERSION) \
-	    --build-arg DISTROLESS_IMAGE=$(DISTROLESS_IMAGE) \
-	    --build-arg DISTROLESS_IMAGE_TAG=$(DISTROLESS_IMAGE_TAG)
->>>>>>> f9f569ae
+		docker/build/image