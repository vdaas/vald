--- conflicted
+++ resolved
@@ -189,19 +189,6 @@
 	    --build-arg MAINTAINER=$(MAINTAINER) \
 	    --build-arg GO_VERSION=$(GO_VERSION)
 
-<<<<<<< HEAD
-.PHONY: docker/name/index-job-correction
-docker/name/index-job-correction:
-	@echo "$(ORG)/$(INDEX_JOB_CORRECTION_IMAGE)"
-
-.PHONY: docker/build/index-job-correction
-## build index-job-correction image
-docker/build/index-job-correction:
-	$(DOCKER) build \
-	    $(DOCKER_OPTS) \
-	    -f dockers/index/job/correction/Dockerfile \
-	    -t $(ORG)/$(INDEX_JOB_CORRECTION_IMAGE):$(TAG) . \
-=======
 .PHONY: docker/name/index-correction
 docker/name/index-correction:
 	@echo "$(ORG)/$(INDEX_CORRECTION_IMAGE)"
@@ -213,6 +200,5 @@
 	    $(DOCKER_OPTS) \
 	    -f dockers/index/job/correction/Dockerfile \
 	    -t $(ORG)/$(INDEX_CORRECTION_IMAGE):$(TAG) . \
->>>>>>> 001f7411
 	    --build-arg MAINTAINER=$(MAINTAINER) \
 	    --build-arg GO_VERSION=$(GO_VERSION)