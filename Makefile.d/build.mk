--- conflicted
+++ resolved
@@ -505,19 +505,11 @@
 		-o $@ \
 		$(dir $@)main.go
 
-<<<<<<< HEAD
 cmd/rebalancer/storage/controller/rebalancer-storage-controller: \
 	$(GO_SOURCES_INTERNAL) \
 	$(PBGOS) \
 	$(shell find ./cmd/rebalancer/storage/controller -type f -name '*.go' -not -name '*_test.go' -not -name 'doc.go') \
 	$(shell find ./pkg/rebalancer/storage/controller -type f -name '*.go' -not -name '*_test.go' -not -name 'doc.go')
-=======
-cmd/rebalancer/storage/job/rebalancer-storage-job: \
-	$(GO_SOURCES_INTERNAL) \
-	$(PBGOS) \
-	$(shell find ./cmd/rebalancer/storage/job -type f -name '*.go' -not -name '*_test.go' -not -name 'doc.go') \
-	$(shell find ./pkg/rebalancer/storage/job -type f -name '*.go' -not -name '*_test.go' -not -name 'doc.go')
->>>>>>> 68275a2e
 	export CGO_ENABLED=1 \
 	    && export GO111MODULE=on \
 	    && go build \
@@ -538,6 +530,31 @@
 	    -o $@ \
 	    $(dir $@)main.go
 
+cmd/rebalancer/storage/job/rebalancer-storage-job: \
+	$(GO_SOURCES_INTERNAL) \
+	$(PBGOS) \
+	$(shell find ./cmd/rebalancer/storage/job -type f -name '*.go' -not -name '*_test.go' -not -name 'doc.go') \
+	$(shell find ./pkg/rebalancer/storage/job -type f -name '*.go' -not -name '*_test.go' -not -name 'doc.go')
+	export CGO_ENABLED=1 \
+	    && export GO111MODULE=on \
+	    && go build \
+	    --ldflags "-s -w -linkmode 'external' \
+	    -extldflags '-static' \
+	    -X '$(GOPKG)/internal/info.Version=$(VERSION)' \
+	    -X '$(GOPKG)/internal/info.GitCommit=$(GIT_COMMIT)' \
+	    -X '$(GOPKG)/internal/info.BuildTime=$(DATETIME)' \
+	    -X '$(GOPKG)/internal/info.GoVersion=$(GO_VERSION)' \
+	    -X '$(GOPKG)/internal/info.GoOS=$(GOOS)' \
+	    -X '$(GOPKG)/internal/info.GoArch=$(GOARCH)' \
+	    -X '$(GOPKG)/internal/info.CGOEnabled=$${CGO_ENABLED}' \
+	    -X '$(GOPKG)/internal/info.BuildCPUInfoFlags=$(CPU_INFO_FLAGS)'" \
+	    -a \
+	    -tags netgo \
+	    -trimpath \
+	    -installsuffix netgo \
+	    -o $@ \
+	    $(dir $@)main.go
+
 .PHONY: binary/build/zip
 ## build all binaries and zip them
 binary/build/zip: \
