--- conflicted
+++ resolved
@@ -206,11 +206,7 @@
 		$(dir $@)main.go
 	$@ -version
 
-<<<<<<< HEAD
-cmd/index/job/correction/correction: \
-=======
 cmd/index/job/correction/index-correction: \
->>>>>>> 001f7411
 	$(GO_SOURCES_INTERNAL) \
 	$(PBGOS) \
 	$(shell find $(ROOTDIR)/cmd/index/job/correction/correction -type f -name '*.go' -not -name '*_test.go' -not -name 'doc.go') \
