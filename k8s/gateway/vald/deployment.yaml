---
#
# Copyright (C) 2019-2020 Vdaas.org Vald team ( kpango, rinx, kmrmt )
#
# Licensed under the Apache License, Version 2.0 (the "License");
# you may not use this file except in compliance with the License.
# You may obtain a copy of the License at
#
#    https://www.apache.org/licenses/LICENSE-2.0
#
# Unless required by applicable law or agreed to in writing, software
# distributed under the License is distributed on an "AS IS" BASIS,
# WITHOUT WARRANTIES OR CONDITIONS OF ANY KIND, either express or implied.
# See the License for the specific language governing permissions and
# limitations under the License.
#
apiVersion: apps/v1
kind: Deployment
metadata:
  name: vald-gateway
  labels:
    app: vald-gateway
    app.kubernetes.io/name: vald
    helm.sh/chart: vald-v0.0.63
    app.kubernetes.io/managed-by: Helm
    app.kubernetes.io/instance: RELEASE-NAME
    app.kubernetes.io/version: v0.0.63
    app.kubernetes.io/component: gateway
spec:
  progressDeadlineSeconds: 600
  revisionHistoryLimit: 2
  selector:
    matchLabels:
      app: vald-gateway
  strategy:
    rollingUpdate:
      maxSurge: 25%
      maxUnavailable: 25%
    type: RollingUpdate
  template:
    metadata:
      creationTimestamp: null
      labels:
        app: vald-gateway
        app.kubernetes.io/name: vald
        app.kubernetes.io/instance: RELEASE-NAME
        app.kubernetes.io/component: gateway
      annotations:
<<<<<<< HEAD
        checksum/configmap: bf33444f561c91b39d5a7dc382705cb929399bf0125ef7583f05982b8212500a
=======
        checksum/configmap: 6726b3616c5cf7bdf7f3550dfb56cabcd6e4deba9e82e88ed081754a7f5e7efb
>>>>>>> 43caa540
        profefe.com/enable: "true"
        profefe.com/port: "6060"
        profefe.com/service: vald-gateway
    spec:
      initContainers:
        - name: wait-for-manager-compressor
          image: busybox
          command:
            - /bin/sh
            - -e
            - -c
            - |
              until [ "$(wget --server-response --spider --quiet http://vald-manager-compressor.default.svc.cluster.local:3001/readiness 2>&1 | awk 'NR==1{print $2}')" == "200" ]; do
                echo "waiting for compressor to be ready..."
                sleep 2;
              done
        - name: wait-for-meta
          image: busybox
          command:
            - /bin/sh
            - -e
            - -c
            - |
              until [ "$(wget --server-response --spider --quiet http://vald-meta.default.svc.cluster.local:3001/readiness 2>&1 | awk 'NR==1{print $2}')" == "200" ]; do
                echo "waiting for meta to be ready..."
                sleep 2;
              done
        - name: wait-for-discoverer
          image: busybox
          command:
            - /bin/sh
            - -e
            - -c
            - |
              until [ "$(wget --server-response --spider --quiet http://vald-discoverer.default.svc.cluster.local:3001/readiness 2>&1 | awk 'NR==1{print $2}')" == "200" ]; do
                echo "waiting for discoverer to be ready..."
                sleep 2;
              done
        - name: wait-for-agent
          image: busybox
          command:
            - /bin/sh
            - -e
            - -c
            - |
              until [ "$(wget --server-response --spider --quiet http://vald-agent-ngt.default.svc.cluster.local:3001/readiness 2>&1 | awk 'NR==1{print $2}')" == "200" ]; do
                echo "waiting for agent to be ready..."
                sleep 2;
              done
      affinity:
        nodeAffinity:
          preferredDuringSchedulingIgnoredDuringExecution: []
        podAffinity:
          preferredDuringSchedulingIgnoredDuringExecution: []
          requiredDuringSchedulingIgnoredDuringExecution: []
        podAntiAffinity:
          preferredDuringSchedulingIgnoredDuringExecution:
            - podAffinityTerm:
                labelSelector:
                  matchExpressions:
                    - key: app
                      operator: In
                      values:
                        - vald-gateway
                topologyKey: kubernetes.io/hostname
              weight: 100
          requiredDuringSchedulingIgnoredDuringExecution: []
      containers:
        - name: vald-gateway
          image: "vdaas/vald-gateway:nightly"
          imagePullPolicy: Always
          livenessProbe:
            failureThreshold: 2
            httpGet:
              path: /liveness
              port: liveness
              scheme: HTTP
            initialDelaySeconds: 5
            periodSeconds: 3
            successThreshold: 1
            timeoutSeconds: 2
          readinessProbe:
            failureThreshold: 2
            httpGet:
              path: /readiness
              port: readiness
              scheme: HTTP
            initialDelaySeconds: 10
            periodSeconds: 3
            successThreshold: 1
            timeoutSeconds: 2
          ports:
            - name: liveness
              protocol: TCP
              containerPort: 3000
            - name: readiness
              protocol: TCP
              containerPort: 3001
            - name: grpc
              protocol: TCP
              containerPort: 8081
            - name: pprof
              protocol: TCP
              containerPort: 6060
          resources:
            limits:
              cpu: 2000m
              memory: 700Mi
            requests:
              cpu: 100m
              memory: 50Mi
          terminationMessagePath: /dev/termination-log
          terminationMessagePolicy: File
          env:
            - name: MY_POD_NAMESPACE
              valueFrom:
                fieldRef:
                  fieldPath: metadata.namespace
          volumeMounts:
            - name: vald-gateway-config
              mountPath: /etc/server/
      dnsPolicy: ClusterFirst
      restartPolicy: Always
      schedulerName: default-scheduler
      securityContext: {}
      terminationGracePeriodSeconds: 30
      volumes:
        - name: vald-gateway-config
          configMap:
            defaultMode: 420
            name: vald-gateway-config
      priorityClassName: vald-gateway-priority
status:<|MERGE_RESOLUTION|>--- conflicted
+++ resolved
@@ -46,11 +46,7 @@
         app.kubernetes.io/instance: RELEASE-NAME
         app.kubernetes.io/component: gateway
       annotations:
-<<<<<<< HEAD
-        checksum/configmap: bf33444f561c91b39d5a7dc382705cb929399bf0125ef7583f05982b8212500a
-=======
         checksum/configmap: 6726b3616c5cf7bdf7f3550dfb56cabcd6e4deba9e82e88ed081754a7f5e7efb
->>>>>>> 43caa540
         profefe.com/enable: "true"
         profefe.com/port: "6060"
         profefe.com/service: vald-gateway
