--- conflicted
+++ resolved
@@ -22,14 +22,11 @@
   config.yaml: |
     ---
     version: v0.0.0
-<<<<<<< HEAD
+    time_zone: UTC
     time_zone: Asia/Tokyo
     logging:
       logger: glg
       level: debug
-=======
-    time_zone: UTC
->>>>>>> 69b7e0c3
     server_config:
       servers:
         - name: grpc
