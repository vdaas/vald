--- conflicted
+++ resolved
@@ -45,11 +45,7 @@
         app.kubernetes.io/instance: release-name
         app.kubernetes.io/component: gateway-lb
       annotations:
-<<<<<<< HEAD
-        checksum/configmap: 9be7108fab18302bca4c553ace0bfda5b1f7449bb5956ff795496693da400f13
-=======
         checksum/configmap: 197ae1dffeb538177df847a7cc24057514955477b909c357fce83db14d4c43a1
->>>>>>> 6d4b5054
         profefe.com/enable: "true"
         profefe.com/port: "6060"
         profefe.com/service: vald-lb-gateway
