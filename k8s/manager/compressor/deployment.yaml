--- conflicted
+++ resolved
@@ -46,11 +46,7 @@
         app.kubernetes.io/instance: RELEASE-NAME
         app.kubernetes.io/component: manager-compressor
       annotations:
-<<<<<<< HEAD
-        checksum/configmap: 771684a08e9f4539cb753a4f60e4ec3b073ca26ea16555b6d0747c4e266b78a4
-=======
         checksum/configmap: e23272df095ec5b8bdd0763bfe469f8303433dbf6abcd8c3a2062e9ed7e710d8
->>>>>>> 43caa540
         profefe.com/enable: "true"
         profefe.com/port: "6060"
         profefe.com/service: vald-manager-compressor
