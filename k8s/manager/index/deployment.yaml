#
# Copyright (C) 2019-2024 vdaas.org vald team <vald@vdaas.org>
#
# Licensed under the Apache License, Version 2.0 (the "License");
# You may not use this file except in compliance with the License.
# You may obtain a copy of the License at
#
#    https://www.apache.org/licenses/LICENSE-2.0
#
# Unless required by applicable law or agreed to in writing, software
# distributed under the License is distributed on an "AS IS" BASIS,
# WITHOUT WARRANTIES OR CONDITIONS OF ANY KIND, either express or implied.
# See the License for the specific language governing permissions and
# limitations under the License.
#
apiVersion: apps/v1
kind: Deployment
metadata:
  name: vald-manager-index
  labels:
    app: vald-manager-index
    app.kubernetes.io/name: vald
    helm.sh/chart: vald-v1.7.12
    app.kubernetes.io/managed-by: Helm
    app.kubernetes.io/instance: release-name
    app.kubernetes.io/version: v1.7.12
    app.kubernetes.io/component: manager-index
spec:
  progressDeadlineSeconds: 600
  replicas: 1
  revisionHistoryLimit: 2
  selector:
    matchLabels:
      app: vald-manager-index
  strategy:
    rollingUpdate:
      maxSurge: 25%
      maxUnavailable: 25%
    type: RollingUpdate
  template:
    metadata:
      creationTimestamp: null
      labels:
        app: vald-manager-index
        app.kubernetes.io/name: vald
        app.kubernetes.io/instance: release-name
        app.kubernetes.io/component: manager-index
      annotations:
<<<<<<< HEAD
        checksum/configmap: a7f406999d62770af1134699e65d5283c6df909bd3e2b9571b75b66a69cec18d
=======
        checksum/configmap: b8d9b266c9a3287471fb49379255e815e40e91e8b69e680fcf4e5e99be1bf080
>>>>>>> 6d4b5054
        profefe.com/enable: "true"
        profefe.com/port: "6060"
        profefe.com/service: vald-manager-index
        pyroscope.io/scrape: "true"
        pyroscope.io/application-name: vald-manager-index
        pyroscope.io/profile-cpu-enabled: "true"
        pyroscope.io/profile-mem-enabled: "true"
        pyroscope.io/port: "6060"
    spec:
      initContainers:
        - name: wait-for-agent
          image: busybox:stable
          command:
            - /bin/sh
            - -e
            - -c
            - |
              until [ "$(wget --server-response --spider --quiet http://vald-agent.default.svc.cluster.local:3001/readiness 2>&1 | awk 'NR==1{print $2}')" == "200" ]; do
                echo "waiting for agent to be ready..."
                sleep 2;
              done
        - name: wait-for-discoverer
          image: busybox:stable
          command:
            - /bin/sh
            - -e
            - -c
            - |
              until [ "$(wget --server-response --spider --quiet http://vald-discoverer.default.svc.cluster.local:3001/readiness 2>&1 | awk 'NR==1{print $2}')" == "200" ]; do
                echo "waiting for discoverer to be ready..."
                sleep 2;
              done
      affinity:
        nodeAffinity:
          preferredDuringSchedulingIgnoredDuringExecution: []
        podAffinity:
          preferredDuringSchedulingIgnoredDuringExecution: []
          requiredDuringSchedulingIgnoredDuringExecution: []
        podAntiAffinity:
          preferredDuringSchedulingIgnoredDuringExecution: []
          requiredDuringSchedulingIgnoredDuringExecution: []
      containers:
        - name: vald-manager-index
          image: "vdaas/vald-manager-index:nightly"
          imagePullPolicy: Always
          livenessProbe:
            failureThreshold: 2
            httpGet:
              path: /liveness
              port: liveness
              scheme: HTTP
            initialDelaySeconds: 5
            periodSeconds: 3
            successThreshold: 1
            timeoutSeconds: 2
          readinessProbe:
            failureThreshold: 2
            httpGet:
              path: /readiness
              port: readiness
              scheme: HTTP
            initialDelaySeconds: 10
            periodSeconds: 3
            successThreshold: 1
            timeoutSeconds: 2
          startupProbe:
            failureThreshold: 30
            httpGet:
              path: /liveness
              port: liveness
              scheme: HTTP
            initialDelaySeconds: 5
            periodSeconds: 5
            successThreshold: 1
            timeoutSeconds: 2
          ports:
            - name: liveness
              protocol: TCP
              containerPort: 3000
            - name: readiness
              protocol: TCP
              containerPort: 3001
            - name: grpc
              protocol: TCP
              containerPort: 8081
            - name: pprof
              protocol: TCP
              containerPort: 6060
          resources:
            limits:
              cpu: 1000m
              memory: 500Mi
            requests:
              cpu: 100m
              memory: 30Mi
          terminationMessagePath: /dev/termination-log
          terminationMessagePolicy: File
          securityContext:
            allowPrivilegeEscalation: false
            capabilities:
              drop:
                - ALL
            privileged: false
            readOnlyRootFilesystem: true
            runAsGroup: 65532
            runAsNonRoot: true
            runAsUser: 65532
          env:
            - name: MY_NODE_NAME
              valueFrom:
                fieldRef:
                  fieldPath: spec.nodeName
            - name: MY_POD_NAME
              valueFrom:
                fieldRef:
                  fieldPath: metadata.name
            - name: MY_POD_NAMESPACE
              valueFrom:
                fieldRef:
                  fieldPath: metadata.namespace
          volumeMounts:
            - name: vald-manager-index-config
              mountPath: /etc/server/
      dnsPolicy: ClusterFirst
      restartPolicy: Always
      schedulerName: default-scheduler
      securityContext:
        fsGroup: 65532
        fsGroupChangePolicy: OnRootMismatch
        runAsGroup: 65532
        runAsNonRoot: true
        runAsUser: 65532
      terminationGracePeriodSeconds: 30
      volumes:
        - configMap:
            defaultMode: 420
            name: vald-manager-index-config
          name: vald-manager-index-config
      priorityClassName: default-vald-manager-index-priority
status:<|MERGE_RESOLUTION|>--- conflicted
+++ resolved
@@ -46,11 +46,7 @@
         app.kubernetes.io/instance: release-name
         app.kubernetes.io/component: manager-index
       annotations:
-<<<<<<< HEAD
-        checksum/configmap: a7f406999d62770af1134699e65d5283c6df909bd3e2b9571b75b66a69cec18d
-=======
         checksum/configmap: b8d9b266c9a3287471fb49379255e815e40e91e8b69e680fcf4e5e99be1bf080
->>>>>>> 6d4b5054
         profefe.com/enable: "true"
         profefe.com/port: "6060"
         profefe.com/service: vald-manager-index
