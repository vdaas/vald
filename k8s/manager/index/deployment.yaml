---
#
# Copyright (C) 2019-2020 Vdaas.org Vald team ( kpango, rinx, kmrmt )
#
# Licensed under the Apache License, Version 2.0 (the "License");
# you may not use this file except in compliance with the License.
# You may obtain a copy of the License at
#
#    https://www.apache.org/licenses/LICENSE-2.0
#
# Unless required by applicable law or agreed to in writing, software
# distributed under the License is distributed on an "AS IS" BASIS,
# WITHOUT WARRANTIES OR CONDITIONS OF ANY KIND, either express or implied.
# See the License for the specific language governing permissions and
# limitations under the License.
#
apiVersion: apps/v1
kind: Deployment
metadata:
  name: vald-manager-index
  labels:
    app: vald-manager-index
    app.kubernetes.io/name: vald
    helm.sh/chart: vald-v0.0.63
    app.kubernetes.io/managed-by: Helm
    app.kubernetes.io/instance: RELEASE-NAME
    app.kubernetes.io/version: v0.0.63
    app.kubernetes.io/component: manager-index
spec:
  progressDeadlineSeconds: 600
  replicas: 1
  revisionHistoryLimit: 2
  selector:
    matchLabels:
      app: vald-manager-index
  strategy:
    rollingUpdate:
      maxSurge: 25%
      maxUnavailable: 25%
    type: RollingUpdate
  template:
    metadata:
      creationTimestamp: null
      labels:
        app: vald-manager-index
        app.kubernetes.io/name: vald
        app.kubernetes.io/instance: RELEASE-NAME
        app.kubernetes.io/component: manager-index
      annotations:
<<<<<<< HEAD
        checksum/configmap: 80fd5a7510f1b6ee7be7f8e2879b61e994b3328b26948e1c7a908a8a7f4296fc
=======
        checksum/configmap: 70c9e3b10b603c97f013eed23a48085ddd88ccf9bcba5adce1b67d745ad983d4
>>>>>>> 43caa540
        profefe.com/enable: "true"
        profefe.com/port: "6060"
        profefe.com/service: vald-manager-index
    spec:
      initContainers:
        - name: wait-for-agent
          image: busybox
          command:
            - /bin/sh
            - -e
            - -c
            - |
              until [ "$(wget --server-response --spider --quiet http://vald-agent-ngt.default.svc.cluster.local:3001/readiness 2>&1 | awk 'NR==1{print $2}')" == "200" ]; do
                echo "waiting for agent to be ready..."
                sleep 2;
              done
        - name: wait-for-discoverer
          image: busybox
          command:
            - /bin/sh
            - -e
            - -c
            - |
              until [ "$(wget --server-response --spider --quiet http://vald-discoverer.default.svc.cluster.local:3001/readiness 2>&1 | awk 'NR==1{print $2}')" == "200" ]; do
                echo "waiting for discoverer to be ready..."
                sleep 2;
              done
      affinity:
        nodeAffinity:
          preferredDuringSchedulingIgnoredDuringExecution: []
        podAffinity:
          preferredDuringSchedulingIgnoredDuringExecution: []
          requiredDuringSchedulingIgnoredDuringExecution: []
        podAntiAffinity:
          preferredDuringSchedulingIgnoredDuringExecution: []
          requiredDuringSchedulingIgnoredDuringExecution: []
      containers:
        - name: vald-manager-index
          image: "vdaas/vald-manager-index:nightly"
          imagePullPolicy: Always
          livenessProbe:
            failureThreshold: 2
            httpGet:
              path: /liveness
              port: liveness
              scheme: HTTP
            initialDelaySeconds: 5
            periodSeconds: 3
            successThreshold: 1
            timeoutSeconds: 2
          readinessProbe:
            failureThreshold: 2
            httpGet:
              path: /readiness
              port: readiness
              scheme: HTTP
            initialDelaySeconds: 10
            periodSeconds: 3
            successThreshold: 1
            timeoutSeconds: 2
          ports:
            - name: liveness
              protocol: TCP
              containerPort: 3000
            - name: readiness
              protocol: TCP
              containerPort: 3001
            - name: grpc
              protocol: TCP
              containerPort: 8081
            - name: pprof
              protocol: TCP
              containerPort: 6060
          resources:
            limits:
              cpu: 1000m
              memory: 500Mi
            requests:
              cpu: 100m
              memory: 30Mi
          terminationMessagePath: /dev/termination-log
          terminationMessagePolicy: File
          env:
            - name: MY_POD_NAMESPACE
              valueFrom:
                fieldRef:
                  fieldPath: metadata.namespace
          volumeMounts:
            - name: vald-manager-index-config
              mountPath: /etc/server/
      dnsPolicy: ClusterFirst
      restartPolicy: Always
      schedulerName: default-scheduler
      securityContext: {}
      terminationGracePeriodSeconds: 30
      volumes:
        - configMap:
            defaultMode: 420
            name: vald-manager-index-config
          name: vald-manager-index-config
      priorityClassName: vald-manager-index-priority
status:<|MERGE_RESOLUTION|>--- conflicted
+++ resolved
@@ -47,11 +47,7 @@
         app.kubernetes.io/instance: RELEASE-NAME
         app.kubernetes.io/component: manager-index
       annotations:
-<<<<<<< HEAD
-        checksum/configmap: 80fd5a7510f1b6ee7be7f8e2879b61e994b3328b26948e1c7a908a8a7f4296fc
-=======
         checksum/configmap: 70c9e3b10b603c97f013eed23a48085ddd88ccf9bcba5adce1b67d745ad983d4
->>>>>>> 43caa540
         profefe.com/enable: "true"
         profefe.com/port: "6060"
         profefe.com/service: vald-manager-index
