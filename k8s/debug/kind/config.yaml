--- conflicted
+++ resolved
@@ -16,11 +16,7 @@
 kind: Cluster
 apiVersion: kind.x-k8s.io/v1alpha4
 # featureGates:
-<<<<<<< HEAD
 #   AllBeta: false
-=======
-# AllBeta: false
->>>>>>> 141bbf3b
 nodes:
   - role: control-plane
   - role: worker
