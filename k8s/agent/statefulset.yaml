--- conflicted
+++ resolved
@@ -51,11 +51,7 @@
         profefe.com/port: "6060"
         profefe.com/service: vald-agent-ngt
       # annotations:
-<<<<<<< HEAD
-      #   checksum/configmap: 950596bc19eed4224bd18b1c3fae6a3006a7ae6e2c619d10d97c4030bcb4fa76
-=======
       #   checksum/configmap: 3bc16f0d6cda9aa5db5404c0378ad73b623d24f30a3773a190ecd8d32bb3898d
->>>>>>> 43caa540
     spec:
       affinity:
         nodeAffinity:
