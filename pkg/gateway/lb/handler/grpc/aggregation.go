// Copyright (C) 2019-2024 vdaas.org vald team <vald@vdaas.org>
//
// Licensed under the Apache License, Version 2.0 (the "License");
// You may not use this file except in compliance with the License.
// You may obtain a copy of the License at
//
//	https://www.apache.org/licenses/LICENSE-2.0
//
// Unless required by applicable law or agreed to in writing, software
// distributed under the License is distributed on an "AS IS" BASIS,
// WITHOUT WARRANTIES OR CONDITIONS OF ANY KIND, either express or implied.
// See the License for the specific language governing permissions and
// limitations under the License.
package grpc

import (
	"context"
	"fmt"
	"math"
	"math/big"
	"slices"
	"sync/atomic"
	"time"

	"github.com/vdaas/vald/apis/grpc/v1/payload"
	"github.com/vdaas/vald/apis/grpc/v1/vald"
	"github.com/vdaas/vald/internal/errors"
	"github.com/vdaas/vald/internal/info"
	"github.com/vdaas/vald/internal/log"
	"github.com/vdaas/vald/internal/net/grpc"
	"github.com/vdaas/vald/internal/net/grpc/codes"
	"github.com/vdaas/vald/internal/net/grpc/errdetails"
	"github.com/vdaas/vald/internal/net/grpc/status"
	"github.com/vdaas/vald/internal/observability/trace"
	"github.com/vdaas/vald/internal/sync"
	"github.com/vdaas/vald/pkg/gateway/lb/service"
)

type Aggregator interface {
	Start(ctx context.Context)
	Send(ctx context.Context, data *payload.Search_Response)
	GetNum() int  // get top-k number
	GetFnum() int // get forwarding top-k number calculated by search ratio
	Result() *payload.Search_Response
}

type DistPayload struct {
	raw      *payload.Object_Distance
	distance *big.Float
}

func (s *server) aggregationSearch(ctx context.Context, aggr Aggregator,
	bcfg *payload.Search_Config, // Base Config of Request
	f func(ctx context.Context,
		fcfg *payload.Search_Config, // Forwarding Config to Agent
		vc vald.Client, copts ...grpc.CallOption) (*payload.Search_Response, error)) (
	res *payload.Search_Response, err error,
) {
	ctx, span := trace.StartSpan(grpc.WrapGRPCMethod(ctx, "aggregationSearch"), apiName+"/aggregationSearch")
	defer func() {
		if span != nil {
			span.End()
		}
	}()

	num := aggr.GetNum()
	min := int(bcfg.GetMinNum())

	var timeout time.Duration
	if to := bcfg.GetTimeout(); to != 0 {
		timeout = time.Duration(to)
	} else {
		timeout = s.timeout
	}

	fcfg := bcfg.CloneVT() // Forwarding Config to Agent, this config need to modify like below so it should be cloned
	fcfg.Num = uint32(aggr.GetFnum())
	fcfg.MinNum = 0

	ctx, cancel := context.WithTimeout(ctx, timeout)
	aggr.Start(ctx)
	err = s.gateway.BroadCast(ctx, service.READ, func(ctx context.Context, target string, vc vald.Client, copts ...grpc.CallOption) error {
		sctx, sspan := trace.StartSpan(grpc.WrapGRPCMethod(ctx, "BroadCast/"+target), apiName+"/aggregationSearch/"+target)
		defer func() {
			if sspan != nil {
				sspan.End()
			}
		}()
		r, err := f(sctx, fcfg, vc, copts...)
		if err != nil {
			switch {
			case errors.Is(err, context.Canceled),
				errors.Is(err, errors.ErrRPCCallFailed(target, context.Canceled)):
				if sspan != nil {
					sspan.RecordError(err)
					sspan.SetAttributes(trace.StatusCodeCancelled(
						errdetails.ValdGRPCResourceTypePrefix +
							"/vald.v1.search.BroadCast/" +
							target + " canceled: " + err.Error())...)
					sspan.SetStatus(trace.StatusError, err.Error())
				}
				return nil
			case errors.Is(err, context.DeadlineExceeded),
				errors.Is(err, errors.ErrRPCCallFailed(target, context.DeadlineExceeded)):
				if sspan != nil {
					sspan.RecordError(err)
					sspan.SetAttributes(trace.StatusCodeDeadlineExceeded(
						errdetails.ValdGRPCResourceTypePrefix +
							"/vald.v1.search.BroadCast/" +
							target + " deadline_exceeded: " + err.Error())...)
					sspan.SetStatus(trace.StatusError, err.Error())
				}
				return nil
			default:
				st, msg, err := status.ParseError(err, codes.Unknown, "failed to parse search gRPC error response",
					&errdetails.ResourceInfo{
						ResourceType: errdetails.ValdGRPCResourceTypePrefix + "/vald.v1.search",
						ResourceName: fmt.Sprintf("%s: %s(%s) to %s", apiName, s.name, s.ip, target),
					})
				if sspan != nil {
					sspan.RecordError(err)
					sspan.SetAttributes(trace.FromGRPCStatus(st.Code(), msg)...)
					sspan.SetStatus(trace.StatusError, err.Error())
				}
				switch st.Code() {
				case codes.Internal,
					codes.Unavailable,
					codes.ResourceExhausted:
					log.Warn(err)
					return err
				case codes.NotFound,
					codes.Aborted,
					codes.InvalidArgument:
					return nil
				}
			}
			log.Debug(err)
			return nil
		}
		if r == nil || len(r.GetResults()) == 0 {
			select {
			case <-sctx.Done():
				err = status.WrapWithNotFound("failed to process search request", errors.ErrEmptySearchResult,
					&errdetails.ResourceInfo{
						ResourceType: errdetails.ValdGRPCResourceTypePrefix + "/vald.v1.search",
						ResourceName: fmt.Sprintf("%s: %s(%s) to %s", apiName, s.name, s.ip, target),
					})
				if sspan != nil {
					sspan.RecordError(err)
					sspan.SetAttributes(trace.StatusCodeNotFound(err.Error())...)
					sspan.SetStatus(trace.StatusError, err.Error())
				}
				log.Debug(err)
				return nil
			default:
				r, err = f(sctx, fcfg, vc, copts...)
				if err != nil {
					switch {
					case errors.Is(err, context.Canceled),
						errors.Is(err, errors.ErrRPCCallFailed(target, context.Canceled)):
						if sspan != nil {
							sspan.RecordError(err)
							sspan.SetAttributes(trace.StatusCodeCancelled(
								errdetails.ValdGRPCResourceTypePrefix +
									"/vald.v1.search.BroadCast/" +
									target + " canceled: " + err.Error())...)
							sspan.SetStatus(trace.StatusError, err.Error())
						}
						return nil
					case errors.Is(err, context.DeadlineExceeded),
						errors.Is(err, errors.ErrRPCCallFailed(target, context.DeadlineExceeded)):
						if sspan != nil {
							sspan.RecordError(err)
							sspan.SetAttributes(trace.StatusCodeDeadlineExceeded(
								errdetails.ValdGRPCResourceTypePrefix +
									"/vald.v1.search.BroadCast/" +
									target + " deadline_exceeded: " + err.Error())...)
							sspan.SetStatus(trace.StatusError, err.Error())
						}
						return nil
					default:
						st, msg, err := status.ParseError(err, codes.Unknown, "failed to parse search gRPC error response",
							&errdetails.ResourceInfo{
								ResourceType: errdetails.ValdGRPCResourceTypePrefix + "/vald.v1.search",
								ResourceName: fmt.Sprintf("%s: %s(%s) to %s", apiName, s.name, s.ip, target),
							})
						if sspan != nil {
							sspan.RecordError(err)
							sspan.SetAttributes(trace.FromGRPCStatus(st.Code(), msg)...)
							sspan.SetStatus(trace.StatusError, err.Error())
						}
						switch st.Code() {
						case codes.Internal,
							codes.Unavailable,
							codes.ResourceExhausted:
							log.Warn(err)
							return err
						case codes.NotFound,
							codes.Aborted,
							codes.InvalidArgument:
							return nil
						}
					}
					log.Debug(err)
					return nil
				}
				if r == nil || len(r.GetResults()) == 0 {
					err = status.WrapWithNotFound("failed to process search request", errors.ErrEmptySearchResult,
						&errdetails.ResourceInfo{
							ResourceType: errdetails.ValdGRPCResourceTypePrefix + "/vald.v1.search",
							ResourceName: fmt.Sprintf("%s: %s(%s) to %s", apiName, s.name, s.ip, target),
						})
					if sspan != nil {
						sspan.RecordError(err)
						sspan.SetAttributes(trace.StatusCodeNotFound(err.Error())...)
						sspan.SetStatus(trace.StatusError, err.Error())
					}
					log.Debug(err)
					return nil
				}
			}
		}
		aggr.Send(sctx, r)
		return nil
	})
	cancel()
	if errors.Is(err, errors.ErrGRPCClientConnNotFound("*")) {
		err = status.WrapWithInternal("search API connection not found", err,
			&errdetails.RequestInfo{
				RequestId:   bcfg.GetRequestId(),
				ServingData: errdetails.Serialize(bcfg),
			},
			&errdetails.ResourceInfo{
				ResourceType: errdetails.ValdGRPCResourceTypePrefix + "/vald.v1.search",
				ResourceName: fmt.Sprintf("%s: %s(%s) to %v", apiName, s.name, s.ip, s.gateway.Addrs(ctx)),
			})
		if span != nil {
			span.RecordError(err)
			span.SetAttributes(trace.StatusCodeInternal(err.Error())...)
			span.SetStatus(trace.StatusError, err.Error())
		}
		return nil, err
	}
	res = aggr.Result()
	if num != 0 && len(res.GetResults()) > num {
		res.Results = res.GetResults()[:num]
	}

	if errors.Is(ctx.Err(), context.DeadlineExceeded) {
		if len(res.GetResults()) == 0 {
			err = status.WrapWithDeadlineExceeded(
				"error search result length is 0 due to the timeoutage limit",
				errors.ErrEmptySearchResult,
				&errdetails.RequestInfo{
					RequestId:   bcfg.GetRequestId(),
					ServingData: errdetails.Serialize(bcfg),
				},
				&errdetails.ResourceInfo{
					ResourceType: errdetails.ValdGRPCResourceTypePrefix + "/vald.v1.search",
					ResourceName: fmt.Sprintf("%s: %s(%s) to %v", apiName, s.name, s.ip, s.gateway.Addrs(ctx)),
				}, info.Get(),
			)
			if span != nil {
				span.RecordError(err)
				span.SetAttributes(trace.StatusCodeDeadlineExceeded(err.Error())...)
				span.SetStatus(trace.StatusError, err.Error())
			}
			return nil, err
		}
		if 0 < min && len(res.GetResults()) < min {
			err = status.WrapWithDeadlineExceeded(
				fmt.Sprintf("error search result length is not enough due to the timeoutage limit, required: %d, found: %d", min, len(res.GetResults())),
				errors.ErrInsuffcientSearchResult,
				&errdetails.RequestInfo{
					RequestId:   bcfg.GetRequestId(),
					ServingData: errdetails.Serialize(bcfg),
				},
				&errdetails.ResourceInfo{
					ResourceType: errdetails.ValdGRPCResourceTypePrefix + "/vald.v1.search",
					ResourceName: fmt.Sprintf("%s: %s(%s) to %v", apiName, s.name, s.ip, s.gateway.Addrs(ctx)),
				}, info.Get(),
			)
			if span != nil {
				span.RecordError(err)
				span.SetAttributes(trace.StatusCodeDeadlineExceeded(err.Error())...)
				span.SetStatus(trace.StatusError, err.Error())
			}
			return nil, err
		}
	}

	if err != nil {
		st, msg, err := status.ParseError(err, codes.Internal,
			"failed to parse search gRPC error response",
			&errdetails.RequestInfo{
				RequestId:   bcfg.GetRequestId(),
				ServingData: errdetails.Serialize(bcfg),
			},
			&errdetails.ResourceInfo{
				ResourceType: errdetails.ValdGRPCResourceTypePrefix + "/vald.v1.search",
				ResourceName: fmt.Sprintf("%s: %s(%s) to %v", apiName, s.name, s.ip, s.gateway.Addrs(ctx)),
			}, info.Get())
		if span != nil {
			span.RecordError(err)
			span.SetAttributes(trace.FromGRPCStatus(st.Code(), msg)...)
			span.SetStatus(trace.StatusError, err.Error())
		}
		log.Warn(err)
		if len(res.GetResults()) == 0 {
			return nil, err
		}
	}
	if num != 0 && len(res.GetResults()) == 0 {
		if err == nil {
			err = errors.ErrEmptySearchResult
		}
		err = status.WrapWithNotFound("error search result length is 0", err,
			&errdetails.RequestInfo{
				RequestId:   bcfg.GetRequestId(),
				ServingData: errdetails.Serialize(bcfg),
			},
			&errdetails.ResourceInfo{
				ResourceType: errdetails.ValdGRPCResourceTypePrefix + "/vald.v1.search",
				ResourceName: fmt.Sprintf("%s: %s(%s) to %v", apiName, s.name, s.ip, s.gateway.Addrs(ctx)),
			}, info.Get())
		if span != nil {
			span.RecordError(err)
			span.SetAttributes(trace.StatusCodeNotFound(err.Error())...)
			span.SetStatus(trace.StatusError, err.Error())
		}
		return nil, err
	}

	if 0 < min && len(res.GetResults()) < min {
		if err == nil {
			err = errors.ErrInsuffcientSearchResult
		}
		if span != nil {
			span.RecordError(err)
			span.SetAttributes(trace.StatusCodeNotFound(err.Error())...)
			span.SetStatus(trace.StatusError, err.Error())
		}
		err = status.WrapWithNotFound(
			fmt.Sprintf("error search result length is not enough required: %d, found: %d", min, len(res.GetResults())),
			errors.ErrInsuffcientSearchResult,
			&errdetails.RequestInfo{
				RequestId:   bcfg.GetRequestId(),
				ServingData: errdetails.Serialize(bcfg),
			},
			&errdetails.ResourceInfo{
				ResourceType: errdetails.ValdGRPCResourceTypePrefix + "/vald.v1.search",
				ResourceName: fmt.Sprintf("%s: %s(%s) to %v", apiName, s.name, s.ip, s.gateway.Addrs(ctx)),
			}, info.Get(),
		)
		if span != nil {
			span.RecordError(err)
			span.SetAttributes(trace.StatusCodeNotFound(err.Error())...)
			span.SetStatus(trace.StatusError, err.Error())
		}
		return nil, err
	}
	res.RequestId = bcfg.GetRequestId()
	return res, nil
}

// vald standard algorithm.
type valdStdAggr struct {
	num     int // top-k number
	fnum    int // forward top-k number
	wg      sync.WaitGroup
	dch     chan DistPayload
	closed  atomic.Bool
	maxDist atomic.Value
	visited sync.Map[string, any]
	result  []*payload.Object_Distance
	cancel  context.CancelFunc
}

func newStd(num, fnum, replica int) Aggregator {
	vsa := &valdStdAggr{
		num:  num,
		fnum: fnum,
		dch:  make(chan DistPayload, num*replica),
		maxDist: func() (av atomic.Value) {
			av.Store(big.NewFloat(math.MaxFloat64))
			return av
		}(),
		result: make([]*payload.Object_Distance, 0, num*replica),
	}
	vsa.closed.Store(false)
	return vsa
}

func (v *valdStdAggr) Start(ctx context.Context) {
	ctx, v.cancel = context.WithCancel(ctx)
	add := func(distance *big.Float, dist *payload.Object_Distance) {
		rl := len(v.result) // result length
		fmax, ok := v.maxDist.Load().(*big.Float)
		if !ok {
			return
		}
		if rl >= v.num && distance.Cmp(fmax) >= 0 {
			return
		}
		switch rl {
		case 0:
			v.result = append(v.result, dist)
		case 1:

			if distance.Cmp(big.NewFloat(float64(v.result[0].GetDistance()))) >= 0 {
				v.result = append(v.result, dist)
			} else {
				v.result = []*payload.Object_Distance{dist, v.result[0]}
			}
		default:
			pos := rl
			for idx := rl; idx >= 1; idx-- {
				if distance.Cmp(big.NewFloat(float64(v.result[idx-1].GetDistance()))) >= 0 {
					pos = idx - 1
					break
				}
			}
			switch {
			case pos == rl:
				v.result = append([]*payload.Object_Distance{dist}, v.result...)
			case pos == rl-1:
				v.result = append(v.result, dist)
			case pos >= 0:
				// skipcq: CRT-D0001
				v.result = append(v.result[:pos+1], v.result[pos:]...)
				v.result[pos+1] = dist
			}
		}
		rl = len(v.result)
		if rl > v.num && v.num != 0 {
			v.result = v.result[:v.num]
			rl = len(v.result)
		}
		if distEnd := big.NewFloat(float64(v.result[rl-1].GetDistance())); rl >= v.num &&
			distEnd.Cmp(fmax) < 0 {
			v.maxDist.Store(distEnd)
		}
	}
	v.wg.Add(1)
	go func() {
		defer v.wg.Done()
		for {
			select {
			case <-ctx.Done():
				v.closed.Store(true)
				close(v.dch)
				for dist := range v.dch {
					add(dist.distance, dist.raw)
				}
				return
			case dist := <-v.dch:
				add(dist.distance, dist.raw)
			}
		}
	}()
}

func (v *valdStdAggr) Send(ctx context.Context, data *payload.Search_Response) {
	result := data.GetResults()
	if len(result) > v.fnum {
		result = result[:v.fnum]
	}
	for _, dist := range result {
		if dist != nil {
			fdist := big.NewFloat(float64(dist.GetDistance()))
			bf, ok := v.maxDist.Load().(*big.Float)
			if !ok || fdist.Cmp(bf) >= 0 {
				return
			}
			if _, already := v.visited.LoadOrStore(dist.GetId(), struct{}{}); !already {
				if v.closed.Load() {
					return
				}
				select {
				case <-ctx.Done():
					return
				case v.dch <- DistPayload{raw: dist, distance: fdist}:
				}
			}
		}
	}
}

func (v *valdStdAggr) Result() *payload.Search_Response {
	v.cancel()
	v.wg.Wait()
	if len(v.result) > v.num {
		v.result = v.result[:v.num]
	}
	return &payload.Search_Response{
		Results: v.result,
	}
}

<<<<<<< HEAD
=======
func (v *valdStdAggr) GetNum() int {
	if v != nil {
		return v.num
	}
	return 0
}

func (v *valdStdAggr) GetFnum() int {
	if v != nil {
		return v.fnum
	}
	return 0
}

>>>>>>> 6d4b5054
// pairing heap.
type valdPairingHeapAggr struct {
	num     int // top-k number
	fnum    int // forward top-k number
	ph      *PairingHeap
	mu      sync.Mutex
	visited sync.Map[string, any]
	result  []*payload.Object_Distance
}

func newPairingHeap(num, fnum, replica int) Aggregator {
	return &valdPairingHeapAggr{
		num:    num,
		fnum:   fnum,
		ph:     new(PairingHeap),
		result: make([]*payload.Object_Distance, 0, num),
	}
}

func (v *valdPairingHeapAggr) Start(_ context.Context) {}

func (v *valdPairingHeapAggr) Send(ctx context.Context, data *payload.Search_Response) {
	result := data.GetResults()
	if len(result) > v.fnum {
		result = result[:v.fnum]
	}
	for _, dist := range result {
		if dist != nil {
			if _, already := v.visited.LoadOrStore(dist.GetId(), struct{}{}); !already {
				select {
				case <-ctx.Done():
					return
				default:
					dp := &DistPayload{raw: dist, distance: big.NewFloat(float64(dist.GetDistance()))}
					v.mu.Lock()
					v.ph = v.ph.Insert(dp)
					v.mu.Unlock()
				}
			}
		}
	}
}

func (v *valdPairingHeapAggr) Result() *payload.Search_Response {
	for !v.ph.IsEmpty() && len(v.result) <= v.num {
		var min *DistPayload
		min, v.ph = v.ph.ExtractMin()
		if min != nil {
			v.result = append(v.result, min.raw)
		} else if v.ph == nil {
			break
		}
	}
	if len(v.result) > v.num {
		v.result = v.result[:v.num]
	}
	return &payload.Search_Response{
		Results: v.result,
	}
}

<<<<<<< HEAD
=======
func (v *valdPairingHeapAggr) GetNum() int {
	if v != nil {
		return v.num
	}
	return 0
}

func (v *valdPairingHeapAggr) GetFnum() int {
	if v != nil {
		return v.fnum
	}
	return 0
}

>>>>>>> 6d4b5054
// plane sort.
type valdSliceAggr struct {
	num    int // top-k number
	fnum   int // forward top-k number
	mu     sync.Mutex
	result []*DistPayload
}

func newSlice(num, fnum, replica int) Aggregator {
	return &valdSliceAggr{
		num:    num,
		fnum:   fnum,
		result: make([]*DistPayload, 0, num*replica),
	}
}

func (*valdSliceAggr) Start(_ context.Context) {}

func (v *valdSliceAggr) Send(ctx context.Context, data *payload.Search_Response) {
	result := data.GetResults()
	if len(result) > v.fnum {
		result = result[:v.fnum]
	}
	for _, dist := range result {
		if dist != nil {
			select {
			case <-ctx.Done():
				return
			default:
				dp := &DistPayload{raw: dist, distance: big.NewFloat(float64(dist.GetDistance()))}
				v.mu.Lock()
				v.result = append(v.result, dp)
				v.mu.Unlock()
			}
		}
	}
}

func (v *valdSliceAggr) Result() (res *payload.Search_Response) {
	removeDuplicates(v.result, func(l, r *DistPayload) int {
		return l.distance.Cmp(r.distance)
	})

	if len(v.result) > v.num {
		v.result = v.result[:v.num]
	}
	res = &payload.Search_Response{
		Results: make([]*payload.Object_Distance, 0, v.num),
	}
	for _, r := range v.result {
		res.Results = append(res.GetResults(), r.raw)
	}
	return res
}

<<<<<<< HEAD
=======
func (v *valdSliceAggr) GetNum() int {
	if v != nil {
		return v.num
	}
	return 0
}

func (v *valdSliceAggr) GetFnum() int {
	if v != nil {
		return v.fnum
	}
	return 0
}

>>>>>>> 6d4b5054
// plane sort.
type valdPoolSliceAggr struct {
	num    int // top-k number
	fnum   int // forward top-k number
	mu     sync.Mutex
	result []*DistPayload
}

var (
	poolDist = sync.Pool{
		New: func() interface{} {
			return make([]*DistPayload, 0, poolLen.Load())
		},
	}
	poolLen atomic.Uint64
)

func newPoolSlice(num, fnum, replica int) Aggregator {
	l := uint64(num * replica)
	if poolLen.Load() < l {
		poolLen.Store(l)
	}
	return &valdPoolSliceAggr{
		num:    num,
		fnum:   fnum,
		result: poolDist.Get().([]*DistPayload),
	}
}

func (_ *valdPoolSliceAggr) Start(_ context.Context) {}

func (v *valdPoolSliceAggr) Send(ctx context.Context, data *payload.Search_Response) {
	result := data.GetResults()
	if len(result) > v.fnum {
		result = result[:v.fnum]
	}
	for _, dist := range result {
		if dist != nil {
			select {
			case <-ctx.Done():
				return
			default:
				dp := &DistPayload{raw: dist, distance: big.NewFloat(float64(dist.GetDistance()))}
				v.mu.Lock()
				v.result = append(v.result, dp)
				v.mu.Unlock()
			}
		}
	}
}

func (v *valdPoolSliceAggr) Result() (res *payload.Search_Response) {
	removeDuplicates(v.result, func(l, r *DistPayload) int {
		return l.distance.Cmp(r.distance)
	})

	if len(v.result) > v.num {
		v.result = v.result[:v.num]
	}
	res = &payload.Search_Response{
		Results: make([]*payload.Object_Distance, 0, v.num),
	}
	for _, r := range v.result {
		res.Results = append(res.GetResults(), r.raw)
	}
	poolDist.Put(v.result[:0])
	return res
}

func (v *valdPoolSliceAggr) GetNum() int {
	if v != nil {
		return v.num
	}
	return 0
}

func (v *valdPoolSliceAggr) GetFnum() int {
	if v != nil {
		return v.fnum
	}
	return 0
}

func removeDuplicates[S ~[]E, E comparable](x S, less func(left, right E) int) S {
	if len(x) < 2 {
		return x
	}
	slices.SortStableFunc(x, less)
	return slices.Compact(x)
}<|MERGE_RESOLUTION|>--- conflicted
+++ resolved
@@ -497,8 +497,6 @@
 	}
 }
 
-<<<<<<< HEAD
-=======
 func (v *valdStdAggr) GetNum() int {
 	if v != nil {
 		return v.num
@@ -513,7 +511,6 @@
 	return 0
 }
 
->>>>>>> 6d4b5054
 // pairing heap.
 type valdPairingHeapAggr struct {
 	num     int // top-k number
@@ -575,8 +572,6 @@
 	}
 }
 
-<<<<<<< HEAD
-=======
 func (v *valdPairingHeapAggr) GetNum() int {
 	if v != nil {
 		return v.num
@@ -591,7 +586,6 @@
 	return 0
 }
 
->>>>>>> 6d4b5054
 // plane sort.
 type valdSliceAggr struct {
 	num    int // top-k number
@@ -647,8 +641,6 @@
 	return res
 }
 
-<<<<<<< HEAD
-=======
 func (v *valdSliceAggr) GetNum() int {
 	if v != nil {
 		return v.num
@@ -663,7 +655,6 @@
 	return 0
 }
 
->>>>>>> 6d4b5054
 // plane sort.
 type valdPoolSliceAggr struct {
 	num    int // top-k number
