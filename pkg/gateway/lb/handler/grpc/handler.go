//
// Copyright (C) 2019-2021 vdaas.org vald team <vald@vdaas.org>
//
// Licensed under the Apache License, Version 2.0 (the "License");
// you may not use this file except in compliance with the License.
// You may obtain a copy of the License at
//
//    https://www.apache.org/licenses/LICENSE-2.0
//
// Unless required by applicable law or agreed to in writing, software
// distributed under the License is distributed on an "AS IS" BASIS,
// WITHOUT WARRANTIES OR CONDITIONS OF ANY KIND, either express or implied.
// See the License for the specific language governing permissions and
// limitations under the License.
//

// Package grpc provides grpc server logic
package grpc

import (
	"context"
	"fmt"
	"math"
	"strings"
	"sync"
	"sync/atomic"
	"time"
	"unsafe"

	"github.com/vdaas/vald/apis/grpc/v1/payload"
	"github.com/vdaas/vald/apis/grpc/v1/vald"
	"github.com/vdaas/vald/internal/core/algorithm"
	"github.com/vdaas/vald/internal/errgroup"
	"github.com/vdaas/vald/internal/errors"
	"github.com/vdaas/vald/internal/info"
	"github.com/vdaas/vald/internal/log"
	"github.com/vdaas/vald/internal/net/grpc"
	"github.com/vdaas/vald/internal/net/grpc/codes"
	"github.com/vdaas/vald/internal/net/grpc/errdetails"
	"github.com/vdaas/vald/internal/net/grpc/status"
	"github.com/vdaas/vald/internal/observability/trace"
	"github.com/vdaas/vald/internal/safety"
	"github.com/vdaas/vald/pkg/gateway/internal/location"
	"github.com/vdaas/vald/pkg/gateway/lb/service"
)

type server struct {
	eg                errgroup.Group
	gateway           service.Gateway
	timeout           time.Duration
	replica           int
	streamConcurrency int
	name              string
	ip                string
}

const apiName = "vald/gateway/lb"

func New(opts ...Option) vald.Server {
	s := new(server)

	for _, opt := range append(defaultOptions, opts...) {
		opt(s)
	}
	return s
}

func (s *server) Exists(ctx context.Context, meta *payload.Object_ID) (id *payload.Object_ID, err error) {
	ctx, span := trace.StartSpan(ctx, apiName+".Exists")
	defer func() {
		if span != nil {
			span.End()
		}
	}()
	ich := make(chan *payload.Object_ID, 1)
	ech := make(chan error, 1)
	s.eg.Go(func() error {
		defer close(ich)
		defer close(ech)
		var cancel context.CancelFunc
		ctx, cancel = context.WithCancel(ctx)
		var once sync.Once
		ech <- s.gateway.BroadCast(ctx, func(ctx context.Context, target string, vc vald.Client, copts ...grpc.CallOption) error {
			sctx, sspan := trace.StartSpan(ctx, apiName+".Exists/"+target)
			defer func() {
				if sspan != nil {
					sspan.End()
				}
			}()
			oid, err := vc.Exists(sctx, &payload.Object_ID{
				Id: meta.GetId(),
			}, copts...)
			if err != nil && !errors.Is(err, context.Canceled) {
				st, msg, _ := status.ParseError(err, codes.NotFound, fmt.Sprintf("error Exists API meta %s's uuid not found", meta.GetId()),
					&errdetails.RequestInfo{
						RequestId:   meta.GetId(),
						ServingData: errdetails.Serialize(meta),
					},
					&errdetails.ResourceInfo{
						ResourceType: errdetails.ValdGRPCResourceTypePrefix + "/vald.v1.Exists",
						ResourceName: fmt.Sprintf("%s: %s(%s) to %s", apiName, s.name, s.ip, target),
						Owner:        errdetails.ValdResourceOwner,
						Description:  err.Error(),
					})
				if sspan != nil {
					sspan.SetStatus(trace.FromGRPCStatus(st.Code(), msg))
				}
				return nil
			}
			if oid != nil && oid.GetId() != "" {
				once.Do(func() {
					ich <- oid
					cancel()
				})
			}
			return nil
		})
		return nil
	})
	select {
	case <-ctx.Done():
		err = ctx.Err()
	case id = <-ich:
	case err = <-ech:
	}
	if err != nil || id == nil || id.GetId() == "" {
		if err == nil {
			err = errors.ErrObjectIDNotFound(meta.GetId())
		}
		st, msg, err := status.ParseError(err, codes.NotFound, fmt.Sprintf("error Exists API meta %s's uuid not found", meta.GetId()),
			&errdetails.RequestInfo{
				RequestId:   meta.GetId(),
				ServingData: errdetails.Serialize(meta),
			},
			&errdetails.ResourceInfo{
				ResourceType: errdetails.ValdGRPCResourceTypePrefix + "/vald.v1.Exists",
				ResourceName: fmt.Sprintf("%s: %s(%s) to %v", apiName, s.name, s.ip, s.gateway.Addrs(ctx)),
				Owner:        errdetails.ValdResourceOwner,
				Description:  err.Error(),
			})
		if span != nil {
			span.SetStatus(trace.FromGRPCStatus(st.Code(), msg))
		}

		return nil, err
	}
	return id, nil
}

func (s *server) Search(ctx context.Context, req *payload.Search_Request) (res *payload.Search_Response, err error) {
	ctx, span := trace.StartSpan(ctx, apiName+".Search")
	defer func() {
		if span != nil {
			span.End()
		}
	}()
	vl := len(req.GetVector())
	if vl < algorithm.MinimumVectorDimensionSize {
		err = errors.ErrInvalidDimensionSize(vl, 0)
		err = status.WrapWithInvalidArgument("Search API invalid vector argument", err,
			&errdetails.RequestInfo{
				RequestId:   req.GetConfig().GetRequestId(),
				ServingData: errdetails.Serialize(req),
			},
			&errdetails.BadRequest{
				FieldViolations: []*errdetails.BadRequestFieldViolation{
					{
						Field:       "vector dimension size",
						Description: err.Error(),
					},
				},
			})
		if span != nil {
			span.SetStatus(trace.StatusCodeInvalidArgument(err.Error()))
		}
		return nil, err
	}
	res, err = s.search(ctx, req.GetConfig(),
		func(ctx context.Context, vc vald.Client, copts ...grpc.CallOption) (*payload.Search_Response, error) {
			return vc.Search(ctx, req, copts...)
		})

	if err != nil {
		st, msg, err := status.ParseError(err, codes.Internal,
			"failed to parse Search gRPC error response",
			&errdetails.RequestInfo{
				RequestId:   req.GetConfig().GetRequestId(),
				ServingData: errdetails.Serialize(req),
			},
			&errdetails.ResourceInfo{
				ResourceType: errdetails.ValdGRPCResourceTypePrefix + "/vald.v1.Search",
				ResourceName: fmt.Sprintf("%s: %s(%s) to %v", apiName, s.name, s.ip, s.gateway.Addrs(ctx)),
				Owner:        errdetails.ValdResourceOwner,
				Description:  err.Error(),
			}, info.Get())
		if span != nil {
			span.SetStatus(trace.FromGRPCStatus(st.Code(), msg))
		}
		return nil, err
	}
	return res, nil
}

func (s *server) SearchByID(ctx context.Context, req *payload.Search_IDRequest) (
	res *payload.Search_Response, err error) {
	ctx, span := trace.StartSpan(ctx, apiName+".SearchByID")
	defer func() {
		if span != nil {
			span.End()
		}
	}()
	if len(req.GetId()) == 0 {
		err = errors.ErrInvalidMetaDataConfig
		err = status.WrapWithInvalidArgument("SearchByID API invalid uuid", err,
			&errdetails.RequestInfo{
				RequestId:   req.GetConfig().GetRequestId(),
				ServingData: errdetails.Serialize(req),
			},
			&errdetails.BadRequest{
				FieldViolations: []*errdetails.BadRequestFieldViolation{
					{
						Field:       "invalid id",
						Description: err.Error(),
					},
				},
			})
		if span != nil {
			span.SetStatus(trace.StatusCodeInvalidArgument(err.Error()))
		}
		return nil, err
	}
	oreq := &payload.Object_VectorRequest{
		Id: &payload.Object_ID{
			Id: req.GetId(),
		},
		Filters: req.GetConfig().GetEgressFilters(),
	}
	vec, err := s.GetObject(ctx, oreq)
	if err != nil {
		_, _, err := status.ParseError(err, codes.NotFound, fmt.Sprintf("SearchByID API failed to get uuid %s's object", req.GetId()),
			&errdetails.RequestInfo{
				RequestId:   req.GetConfig().GetRequestId(),
				ServingData: errdetails.Serialize(oreq),
			},
			&errdetails.ResourceInfo{
				ResourceType: errdetails.ValdGRPCResourceTypePrefix + "/vald.v1.GetObject",
				ResourceName: fmt.Sprintf("%s: %s(%s) to %v", apiName, s.name, s.ip, s.gateway.Addrs(ctx)),
				Owner:        errdetails.ValdResourceOwner,
				Description:  err.Error(),
			}, info.Get())
		var serr error
		res, serr = s.search(ctx, req.GetConfig(),
			func(ctx context.Context, vc vald.Client, copts ...grpc.CallOption) (*payload.Search_Response, error) {
				return vc.SearchByID(ctx, req, copts...)
			})

		if serr == nil {
			return res, nil
		}
		err = errors.Wrap(err, serr.Error())
		st, msg, serr := status.ParseError(err, codes.Internal, "SearchByID API failed to process search request",
			&errdetails.RequestInfo{
				RequestId:   req.GetConfig().GetRequestId(),
				ServingData: errdetails.Serialize(req),
			},
			&errdetails.ResourceInfo{
				ResourceType: errdetails.ValdGRPCResourceTypePrefix + "/vald.v1.SearchByID",
				ResourceName: fmt.Sprintf("%s: %s(%s) to %v", apiName, s.name, s.ip, s.gateway.Addrs(ctx)),
				Owner:        errdetails.ValdResourceOwner,
				Description:  err.Error(),
			})
		if span != nil {
			span.SetStatus(trace.FromGRPCStatus(st.Code(), msg))
		}
		return nil, errors.Wrap(err, serr.Error())
	}
	sreq := &payload.Search_Request{
		Vector: vec.GetVector(),
		Config: req.GetConfig(),
	}
	res, err = s.Search(ctx, sreq)
	if err != nil {
		_, _, err := status.ParseError(err, codes.Internal, "SearchByID API failed to process search request",
			&errdetails.RequestInfo{
				RequestId:   req.GetConfig().GetRequestId(),
				ServingData: errdetails.Serialize(sreq),
			},
			&errdetails.ResourceInfo{
				ResourceType: errdetails.ValdGRPCResourceTypePrefix + "/vald.v1.Search",
				ResourceName: fmt.Sprintf("%s: %s(%s) to %v", apiName, s.name, s.ip, s.gateway.Addrs(ctx)),
				Owner:        errdetails.ValdResourceOwner,
				Description:  err.Error(),
			}, info.Get())
		var serr error
		res, serr = s.search(ctx, req.GetConfig(),
			func(ctx context.Context, vc vald.Client, copts ...grpc.CallOption) (*payload.Search_Response, error) {
				return vc.SearchByID(ctx, req, copts...)
			})
		if serr == nil {
			return res, nil
		}
		st, msg, serr := status.ParseError(serr, codes.Internal, "SearchByID API failed to process search request",
			&errdetails.RequestInfo{
				RequestId:   req.GetConfig().GetRequestId(),
				ServingData: errdetails.Serialize(req),
			},
			&errdetails.ResourceInfo{
				ResourceType: errdetails.ValdGRPCResourceTypePrefix + "/vald.v1.SearchByID",
				ResourceName: fmt.Sprintf("%s: %s(%s) to %v", apiName, s.name, s.ip, s.gateway.Addrs(ctx)),
				Owner:        errdetails.ValdResourceOwner,
				Description:  err.Error(),
			})
		err = errors.Wrap(err, serr.Error())
		if span != nil {
			span.SetStatus(trace.FromGRPCStatus(st.Code(), msg))
		}
		return nil, err
	}
	return res, nil
}

func (s *server) search(ctx context.Context, cfg *payload.Search_Config,
	f func(ctx context.Context, vc vald.Client, copts ...grpc.CallOption) (*payload.Search_Response, error)) (
	res *payload.Search_Response, err error) {
	ctx, span := trace.StartSpan(ctx, apiName+".search")
	defer func() {
		if span != nil {
			span.End()
		}
	}()

	num := int(cfg.GetNum())
	res = new(payload.Search_Response)
	res.Results = make([]*payload.Object_Distance, 0, s.gateway.GetAgentCount(ctx)*num)
	dch := make(chan *payload.Object_Distance, cap(res.GetResults())/2)
	eg, ectx := errgroup.New(ctx)
	var cancel context.CancelFunc
	var timeout time.Duration
	if to := cfg.GetTimeout(); to != 0 {
		timeout = time.Duration(to)
	} else {
		timeout = s.timeout
	}

	var maxDist uint32
	atomic.StoreUint32(&maxDist, math.Float32bits(math.MaxFloat32))
	ectx, cancel = context.WithTimeout(ectx, timeout)
	eg.Go(safety.RecoverFunc(func() error {
		defer cancel()
		visited := new(sync.Map)
		return s.gateway.BroadCast(ectx, func(ctx context.Context, target string, vc vald.Client, copts ...grpc.CallOption) error {
			sctx, sspan := trace.StartSpan(ctx, apiName+".search/"+target)
			defer func() {
				if sspan != nil {
					sspan.End()
				}
			}()
			r, err := f(sctx, vc, copts...)
			switch {
			case errors.Is(err, context.Canceled):
				if sspan != nil {
					sspan.SetStatus(trace.StatusCodeCancelled(err.Error()))
				}
			case errors.Is(err, context.DeadlineExceeded):
				if sspan != nil {
					sspan.SetStatus(trace.StatusCodeDeadlineExceeded(err.Error()))
				}
			case err != nil:
				st, msg, _ := status.ParseError(err, codes.Internal, "failed to parse Search gRPC error response",
					&errdetails.ResourceInfo{
						ResourceType: errdetails.ValdGRPCResourceTypePrefix + "/vald.v1.Search",
						ResourceName: fmt.Sprintf("%s: %s(%s) to %s", apiName, s.name, s.ip, target),
						Owner:        errdetails.ValdResourceOwner,
						Description:  err.Error(),
					})
				if sspan != nil {
					sspan.SetStatus(trace.FromGRPCStatus(st.Code(), msg))
				}
			case r == nil || len(r.GetResults()) == 0:
				err = errors.ErrEmptySearchResult
				err = status.WrapWithNotFound("failed to process search request", err,
					&errdetails.ResourceInfo{
						ResourceType: errdetails.ValdGRPCResourceTypePrefix + "/vald.v1.Search",
						ResourceName: fmt.Sprintf("%s: %s(%s) to %s", apiName, s.name, s.ip, target),
						Owner:        errdetails.ValdResourceOwner,
						Description:  err.Error(),
					})
				if sspan != nil {
					sspan.SetStatus(trace.StatusCodeNotFound(err.Error()))
				}
			default:
				for _, dist := range r.GetResults() {
					if dist == nil {
						continue
					}

					if dist.GetDistance() >= math.Float32frombits(atomic.LoadUint32(&maxDist)) {
						return nil
					}
					if _, already := visited.LoadOrStore(dist.GetId(), struct{}{}); !already {
						select {
						case <-ectx.Done():
							return nil
						case dch <- dist:
						}
					}
				}
			}
			return nil
		})
	}))
	add := func(dist *payload.Object_Distance) {
		rl := len(res.GetResults()) // result length
		if rl >= num && dist.GetDistance() >= math.Float32frombits(atomic.LoadUint32(&maxDist)) {
			return
		}
		switch rl {
		case 0:
			res.Results = append(res.GetResults(), dist)
		case 1:
			if res.GetResults()[0].GetDistance() <= dist.GetDistance() {
				res.Results = append(res.GetResults(), dist)
			} else {
				res.Results = []*payload.Object_Distance{dist, res.GetResults()[0]}
			}
		default:
			pos := rl
			for idx := rl; idx >= 1; idx-- {
				if res.GetResults()[idx-1].GetDistance() <= dist.GetDistance() {
					pos = idx - 1
					break
				}
			}
			switch {
			case pos == rl:
				res.Results = append([]*payload.Object_Distance{dist}, res.GetResults()...)
			case pos == rl-1:
				res.Results = append(res.GetResults(), dist)
			case pos >= 0:
				res.Results = append(res.GetResults()[:pos+1], res.GetResults()[pos:]...)
				res.Results[pos+1] = dist
			}
		}
		rl = len(res.GetResults())
		if rl > num && num != 0 {
			res.Results = res.GetResults()[:num]
			rl = len(res.GetResults())
		}
		if distEnd := res.GetResults()[rl-1].GetDistance(); rl >= num &&
			distEnd < math.Float32frombits(atomic.LoadUint32(&maxDist)) {
			atomic.StoreUint32(&maxDist, math.Float32bits(distEnd))
		}
	}
	for {
		select {
		case <-ectx.Done():
			err = eg.Wait()
			close(dch)
			// range over channel patter to check remaining channel's data for vald's search accuracy
			for dist := range dch {
				add(dist)
			}
			if num != 0 && len(res.GetResults()) > num {
				res.Results = res.GetResults()[:num]
			}
			if err != nil {
				st, msg, err := status.ParseError(err, codes.Internal,
					"failed to parse search gRPC error response",
					&errdetails.RequestInfo{
						RequestId:   cfg.GetRequestId(),
						ServingData: errdetails.Serialize(cfg),
					},
					&errdetails.ResourceInfo{
						ResourceType: errdetails.ValdGRPCResourceTypePrefix + "/vald.v1.search",
						ResourceName: fmt.Sprintf("%s: %s(%s) to %v", apiName, s.name, s.ip, s.gateway.Addrs(ctx)),
						Owner:        errdetails.ValdResourceOwner,
						Description:  err.Error(),
					}, info.Get())
				if span != nil {
					span.SetStatus(trace.FromGRPCStatus(st.Code(), msg))
				}
				return nil, err
			}
			if num != 0 && len(res.GetResults()) == 0 {
				if err == nil {
					err = errors.ErrEmptySearchResult
				}
				st, msg, err := status.ParseError(err, codes.NotFound,
					"error search result length is 0",
					&errdetails.RequestInfo{
						RequestId:   cfg.GetRequestId(),
						ServingData: errdetails.Serialize(cfg),
					},
					&errdetails.ResourceInfo{
						ResourceType: errdetails.ValdGRPCResourceTypePrefix + "/vald.v1.search",
						ResourceName: fmt.Sprintf("%s: %s(%s) to %v", apiName, s.name, s.ip, s.gateway.Addrs(ctx)),
						Owner:        errdetails.ValdResourceOwner,
						Description:  err.Error(),
					}, info.Get())
				if span != nil {
					span.SetStatus(trace.FromGRPCStatus(st.Code(), msg))
				}
				return nil, err
			}
			res.RequestId = cfg.GetRequestId()
			return res, nil
		case dist := <-dch:
			add(dist)
		}
	}
}

func (s *server) StreamSearch(stream vald.Search_StreamSearchServer) (err error) {
	ctx, span := trace.StartSpan(stream.Context(), apiName+".StreamSearch")
	defer func() {
		if span != nil {
			span.End()
		}
	}()
	err = grpc.BidirectionalStream(ctx, stream, s.streamConcurrency,
		func() interface{} { return new(payload.Search_Request) },
		func(ctx context.Context, data interface{}) (interface{}, error) {
			req := data.(*payload.Search_Request)
			ctx, sspan := trace.StartSpan(ctx, apiName+".StreamSearch/requestID-"+req.GetConfig().GetRequestId())
			defer func() {
				if sspan != nil {
					sspan.End()
				}
			}()
			res, err := s.Search(ctx, data.(*payload.Search_Request))
			if err != nil {
				st, msg, err := status.ParseError(err, codes.Internal, "failed to parse Search gRPC error response")
				if sspan != nil {
					sspan.SetStatus(trace.FromGRPCStatus(st.Code(), msg))
				}
				return &payload.Search_StreamResponse{
					Payload: &payload.Search_StreamResponse_Status{
						Status: st.Proto(),
					},
				}, err
			}
			return &payload.Search_StreamResponse{
				Payload: &payload.Search_StreamResponse_Response{
					Response: res,
				},
			}, nil
		})

	if err != nil {
		st, msg, err := status.ParseError(err, codes.Internal,
			"failed to parse StreamSearch gRPC error response")
		if span != nil {
			span.SetStatus(trace.FromGRPCStatus(st.Code(), msg))
		}
		return err
	}
	return nil
}

func (s *server) StreamSearchByID(stream vald.Search_StreamSearchByIDServer) (err error) {
	ctx, span := trace.StartSpan(stream.Context(), apiName+".StreamSearchByID")
	defer func() {
		if span != nil {
			span.End()
		}
	}()
	err = grpc.BidirectionalStream(ctx, stream, s.streamConcurrency,
		func() interface{} { return new(payload.Search_IDRequest) },
		func(ctx context.Context, data interface{}) (interface{}, error) {
			req := data.(*payload.Search_IDRequest)
			ctx, sspan := trace.StartSpan(ctx, apiName+".StreamSearchByID/id-"+req.GetId())
			defer func() {
				if sspan != nil {
					sspan.End()
				}
			}()
			res, err := s.SearchByID(ctx, req)
			if err != nil {
				st, msg, err := status.ParseError(err, codes.Internal, "failed to parse SearchByID gRPC error response")
				if sspan != nil {
					sspan.SetStatus(trace.FromGRPCStatus(st.Code(), msg))
				}
				return &payload.Search_StreamResponse{
					Payload: &payload.Search_StreamResponse_Status{
						Status: st.Proto(),
					},
				}, err
			}
			return &payload.Search_StreamResponse{
				Payload: &payload.Search_StreamResponse_Response{
					Response: res,
				},
			}, nil
		})

	if err != nil {
		st, msg, err := status.ParseError(err, codes.Internal,
			"failed to parse StreamSearchByID gRPC error response")
		if span != nil {
			span.SetStatus(trace.FromGRPCStatus(st.Code(), msg))
		}
		return err
	}
	return nil
}

func (s *server) MultiSearch(ctx context.Context, reqs *payload.Search_MultiRequest) (res *payload.Search_Responses, errs error) {
	ctx, span := trace.StartSpan(ctx, apiName+".MultiSearch")
	defer func() {
		if span != nil {
			span.End()
		}
	}()

	res = &payload.Search_Responses{
		Responses: make([]*payload.Search_Response, len(reqs.GetRequests())),
	}
	var wg sync.WaitGroup
	var mu sync.Mutex
	rids := make([]string, 0, len(reqs.GetRequests()))
	for i, req := range reqs.Requests {
		idx, query := i, req
		rids = append(rids, req.GetConfig().GetRequestId())
		vl := len(req.GetVector())
		if vl < algorithm.MinimumVectorDimensionSize {
			err := errors.ErrInvalidDimensionSize(vl, 0)
			err = status.WrapWithInvalidArgument("MultiSearch API invalid vector argument", err,
				&errdetails.RequestInfo{
					RequestId:   req.GetConfig().GetRequestId(),
					ServingData: errdetails.Serialize(req),
				},
				&errdetails.BadRequest{
					FieldViolations: []*errdetails.BadRequestFieldViolation{
						{
							Field:       "vector dimension size",
							Description: err.Error(),
						},
					},
				}, info.Get())
			if span != nil {
				span.SetStatus(trace.StatusCodeInvalidArgument(err.Error()))
			}
			return nil, err
		}
		wg.Add(1)
		s.eg.Go(func() error {
			defer wg.Done()
			ctx, sspan := trace.StartSpan(ctx, fmt.Sprintf("%s.MultiSearch/errgroup.Go/id-%d", apiName, idx))
			defer func() {
				if sspan != nil {
					sspan.End()
				}
			}()
			r, err := s.Search(ctx, query)
			if err != nil {
				st, msg, err := status.ParseError(err, codes.Internal, "failed to parse Search gRPC error response",
					&errdetails.RequestInfo{
						RequestId:   query.GetConfig().GetRequestId(),
						ServingData: errdetails.Serialize(query),
					})
				if sspan != nil {
					sspan.SetStatus(trace.FromGRPCStatus(st.Code(), msg))
				}
				mu.Lock()
				if errs == nil {
					errs = err
				} else {
					errs = errors.Wrap(errs, err.Error())
				}
				mu.Unlock()
				return nil
			}
			res.Responses[idx] = r
			return nil
		})
	}
	wg.Wait()
	if errs != nil {
		st, msg, err := status.ParseError(errs, codes.Internal, "failed to parse MultiSearch gRPC error response",
			&errdetails.RequestInfo{
				RequestId:   strings.Join(rids, ","),
				ServingData: errdetails.Serialize(reqs),
			},
			&errdetails.ResourceInfo{
				ResourceType: errdetails.ValdGRPCResourceTypePrefix + "/vald.v1.MultiSearch",
				ResourceName: fmt.Sprintf("%s: %s(%s) to %v", apiName, s.name, s.ip, s.gateway.Addrs(ctx)),
				Owner:        errdetails.ValdResourceOwner,
				Description:  errs.Error(),
			})
		if span != nil {
			span.SetStatus(trace.FromGRPCStatus(st.Code(), msg))
		}
		return nil, err
	}
	return res, nil
}

func (s *server) MultiSearchByID(ctx context.Context, reqs *payload.Search_MultiIDRequest) (res *payload.Search_Responses, errs error) {
	ctx, span := trace.StartSpan(ctx, apiName+".MultiSearchByID")
	defer func() {
		if span != nil {
			span.End()
		}
	}()

	res = &payload.Search_Responses{
		Responses: make([]*payload.Search_Response, len(reqs.GetRequests())),
	}
	var wg sync.WaitGroup
	var mu sync.Mutex
	rids := make([]string, 0, len(reqs.GetRequests()))
	for i, req := range reqs.Requests {
		idx, query := i, req
		rids = append(rids, req.GetConfig().GetRequestId())
		wg.Add(1)
		s.eg.Go(func() error {
			sctx, sspan := trace.StartSpan(ctx, fmt.Sprintf("%s.MultiSearchByID/errgroup.Go/id-%d", apiName, idx))
			defer func() {
				if span != nil {
					span.End()
				}
			}()
			defer wg.Done()
			r, err := s.SearchByID(sctx, query)
			if err != nil {
				st, msg, err := status.ParseError(err, codes.Internal,
					"failed to parse SearchByID gRPC error response",
					&errdetails.RequestInfo{
						RequestId:   query.GetConfig().GetRequestId(),
						ServingData: errdetails.Serialize(query),
					})
				if sspan != nil {
					sspan.SetStatus(trace.FromGRPCStatus(st.Code(), msg))
				}
				mu.Lock()
				if errs == nil {
					errs = err
				} else {
					errs = errors.Wrap(errs, err.Error())
				}
				mu.Unlock()
				return nil
			}
			res.Responses[idx] = r
			return nil
		})
	}
	wg.Wait()
	if errs != nil {
		st, msg, err := status.ParseError(errs, codes.Internal,
			"failed to parse MultiSearchByID gRPC error response",
			&errdetails.RequestInfo{
				RequestId:   strings.Join(rids, ","),
				ServingData: errdetails.Serialize(reqs),
			},
			&errdetails.ResourceInfo{
				ResourceType: errdetails.ValdGRPCResourceTypePrefix + "/vald.v1.MultiSearchByID",
				ResourceName: fmt.Sprintf("%s: %s(%s) to %v", apiName, s.name, s.ip, s.gateway.Addrs(ctx)),
				Owner:        errdetails.ValdResourceOwner,
				Description:  errs.Error(),
			})
		if span != nil {
			span.SetStatus(trace.FromGRPCStatus(st.Code(), msg))
		}
		return nil, err
	}
	return res, nil
}

func (s *server) Insert(ctx context.Context, req *payload.Insert_Request) (ce *payload.Object_Location, err error) {
	ctx, span := trace.StartSpan(ctx, apiName+".Insert")
	defer func() {
		if span != nil {
			span.End()
		}
	}()
	vec := req.GetVector().GetVector()
	uuid := req.GetVector().GetId()
	vl := len(vec)
	if vl < algorithm.MinimumVectorDimensionSize {
		err = errors.ErrInvalidDimensionSize(vl, 0)
		err = status.WrapWithInvalidArgument("Insert API invalid vector argument", err,
			&errdetails.RequestInfo{
				RequestId:   uuid,
				ServingData: errdetails.Serialize(req),
			},
			&errdetails.BadRequest{
				FieldViolations: []*errdetails.BadRequestFieldViolation{
					{
						Field:       "vector dimension size",
						Description: err.Error(),
					},
				},
			}, info.Get())
		if span != nil {
			span.SetStatus(trace.StatusCodeInvalidArgument(err.Error()))
		}
		return nil, err
	}
	if !req.GetConfig().GetSkipStrictExistCheck() {
		id, err := s.Exists(ctx, &payload.Object_ID{
			Id: uuid,
		})
		if err == nil && id != nil && len(id.GetId()) != 0 {
			if err == nil {
				err = errors.ErrMetaDataAlreadyExists(uuid)
			}
			st, msg, err := status.ParseError(err, codes.AlreadyExists,
				fmt.Sprintf("error Insert API ID = %v already exists", uuid),
				&errdetails.RequestInfo{
					RequestId:   uuid,
					ServingData: errdetails.Serialize(req),
				},
				&errdetails.ResourceInfo{
					ResourceType: errdetails.ValdGRPCResourceTypePrefix + "/vald.v1.Exists",
					ResourceName: fmt.Sprintf("%s: %s(%s) to %v", apiName, s.name, s.ip, s.gateway.Addrs(ctx)),
					Owner:        errdetails.ValdResourceOwner,
					Description:  err.Error(),
				}, info.Get())
			if span != nil {
				span.SetStatus(trace.FromGRPCStatus(st.Code(), msg))
			}
			return nil, err
		}
		if req.GetConfig() != nil {
			req.GetConfig().SkipStrictExistCheck = true
		} else {
			req.Config = &payload.Insert_Config{SkipStrictExistCheck: true}
		}
	}

	mu := new(sync.Mutex)
	ce = &payload.Object_Location{
		Uuid: uuid,
		Ips:  make([]string, 0, s.replica),
	}
	if req.GetConfig().GetTimestamp() == 0 {
		now := time.Now().UnixNano()
		if req.GetConfig() == nil {
			req.Config = &payload.Insert_Config{
				Timestamp: now,
			}
		} else {
			req.GetConfig().Timestamp = now
		}
	}
	emu := new(sync.Mutex)
	var errs error
	err = s.gateway.DoMulti(ctx, s.replica, func(ctx context.Context, target string, vc vald.Client, copts ...grpc.CallOption) (err error) {
		ctx, span := trace.StartSpan(ctx, apiName+".Insert/"+target)
		defer func() {
			if span != nil {
				span.End()
			}
		}()
		loc, err := vc.Insert(ctx, req, copts...)
		if err != nil {
			if errors.Is(err, errors.ErrRPCCallFailed(target, context.Canceled)) {
				if span != nil {
					span.SetStatus(trace.StatusCodeCancelled(
						errdetails.ValdGRPCResourceTypePrefix +
							"/vald.v1.Insert.DoMulti/" +
							target + " canceled: " + err.Error()))
				}
				return nil
			}
			st, msg, err := status.ParseError(err, codes.Internal,
				"failed to parse Insert gRPC error response",
				&errdetails.RequestInfo{
					RequestId:   uuid,
					ServingData: errdetails.Serialize(req),
				},
				&errdetails.ResourceInfo{
					ResourceType: errdetails.ValdGRPCResourceTypePrefix + "/vald.v1.Insert",
					ResourceName: fmt.Sprintf("%s: %s(%s) to %s", apiName, s.name, s.ip, target),
					Owner:        errdetails.ValdResourceOwner,
					Description:  err.Error(),
				})
			if span != nil {
				span.SetStatus(trace.FromGRPCStatus(st.Code(), msg))
			}
			if err != nil {
				emu.Lock()
				if errs == nil {
					errs = err
				} else {
					errs = errors.Wrap(errs, err.Error())
				}
				emu.Unlock()
			}
			return nil
		}
		mu.Lock()
		ce.Ips = append(ce.GetIps(), loc.GetIps()...)
		ce.Name = loc.GetName()
		mu.Unlock()
		return nil
	})
	if err != nil {
		if errs == nil {
			errs = err
		} else {
			errs = errors.Wrap(errs, err.Error())
		}
	}
	if errs != nil {
		st, msg, err := status.ParseError(errs, codes.Internal,
			"failed to parse Insert gRPC error response",
			&errdetails.RequestInfo{
				RequestId:   uuid,
				ServingData: errdetails.Serialize(req),
			},
			&errdetails.ResourceInfo{
				ResourceType: errdetails.ValdGRPCResourceTypePrefix + "/vald.v1.Insert.DoMulti",
				ResourceName: fmt.Sprintf("%s: %s(%s) to %v", apiName, s.name, s.ip, s.gateway.Addrs(ctx)),
				Owner:        errdetails.ValdResourceOwner,
				Description:  errs.Error(),
			}, info.Get())
		if span != nil {
			span.SetStatus(trace.FromGRPCStatus(st.Code(), msg))
		}
		return nil, err
	}
	log.Debugf("Insert API insert succeeded to %#v", ce)
	return ce, nil
}

func (s *server) StreamInsert(stream vald.Insert_StreamInsertServer) (err error) {
	ctx, span := trace.StartSpan(stream.Context(), apiName+".StreamInsert")
	defer func() {
		if span != nil {
			span.End()
		}
	}()
	err = grpc.BidirectionalStream(ctx, stream, s.streamConcurrency,
		func() interface{} { return new(payload.Insert_Request) },
		func(ctx context.Context, data interface{}) (interface{}, error) {
			req := data.(*payload.Insert_Request)
			ctx, sspan := trace.StartSpan(ctx, apiName+".StreamInsert/id-"+req.GetVector().GetId())
			defer func() {
				if sspan != nil {
					sspan.End()
				}
			}()
			res, err := s.Insert(ctx, req)
			if err != nil {
				st, msg, err := status.ParseError(err, codes.Internal, "failed to parse Insert gRPC error response")
				if sspan != nil {
					sspan.SetStatus(trace.FromGRPCStatus(st.Code(), msg))
				}
				return &payload.Object_StreamLocation{
					Payload: &payload.Object_StreamLocation_Status{
						Status: st.Proto(),
					},
				}, err
			}
			return &payload.Object_StreamLocation{
				Payload: &payload.Object_StreamLocation_Location{
					Location: res,
				},
			}, nil
		})

	if err != nil {
		st, msg, err := status.ParseError(err, codes.Internal, "failed to parse StreamInsert gRPC error response")
		if span != nil {
			span.SetStatus(trace.FromGRPCStatus(st.Code(), msg))
		}
		return err
	}
	return nil
}

func (s *server) MultiInsert(ctx context.Context, reqs *payload.Insert_MultiRequest) (locs *payload.Object_Locations, err error) {
	ctx, span := trace.StartSpan(ctx, apiName+".MultiInsert")
	defer func() {
		if span != nil {
			span.End()
		}
	}()
	vecs := reqs.GetRequests()
	ids := make([]string, 0, len(vecs))
	now := time.Now().UnixNano()
	for i, req := range vecs {
		uuid := req.GetVector().GetId()
		vector := req.GetVector().GetVector()
		vl := len(vector)
		if vl < algorithm.MinimumVectorDimensionSize {
			err = errors.ErrInvalidDimensionSize(vl, 0)
			err = status.WrapWithInvalidArgument("MultiInsert API invalid vector argument", err,
				&errdetails.RequestInfo{
					RequestId:   uuid,
					ServingData: errdetails.Serialize(reqs),
				},
				&errdetails.BadRequest{
					FieldViolations: []*errdetails.BadRequestFieldViolation{
						{
							Field:       fmt.Sprintf("vector dimension size for id: %s", uuid),
							Description: err.Error(),
						},
					},
				}, info.Get())
			if span != nil {
				span.SetStatus(trace.StatusCodeInvalidArgument(err.Error()))
			}
			return nil, err
		}
		if !req.GetConfig().GetSkipStrictExistCheck() {
			id, err := s.Exists(ctx, &payload.Object_ID{
				Id: uuid,
			})
			if err == nil && id != nil && len(id.GetId()) != 0 {
				if err == nil {
					err = errors.ErrMetaDataAlreadyExists(uuid)
				}
				st, msg, err := status.ParseError(err, codes.AlreadyExists,
					fmt.Sprintf("error MultiInsert API ID = %v already exists", uuid),
					&errdetails.RequestInfo{
						RequestId:   uuid,
						ServingData: errdetails.Serialize(req),
					},
					&errdetails.ResourceInfo{
						ResourceType: errdetails.ValdGRPCResourceTypePrefix + "/vald.v1.Exists",
						ResourceName: fmt.Sprintf("%s: %s(%s) to %v", apiName, s.name, s.ip, s.gateway.Addrs(ctx)),
						Owner:        errdetails.ValdResourceOwner,
						Description:  err.Error(),
					}, info.Get())
				if span != nil {
					span.SetStatus(trace.FromGRPCStatus(st.Code(), msg))
				}
				return nil, err
			}
			if req.GetConfig() != nil {
				reqs.GetRequests()[i].GetConfig().SkipStrictExistCheck = true
			} else {
				reqs.GetRequests()[i].Config = &payload.Insert_Config{SkipStrictExistCheck: true}
			}
		}
		if reqs.GetRequests()[i].GetConfig().GetTimestamp() == 0 {
			if reqs.GetRequests()[i].GetConfig() == nil {
				reqs.GetRequests()[i].Config = &payload.Insert_Config{
					Timestamp: now,
				}
			} else {
				reqs.GetRequests()[i].GetConfig().Timestamp = now
			}
		}
		ids = append(ids, uuid)
	}

	mu := new(sync.Mutex)
	locs = &payload.Object_Locations{
		Locations: make([]*payload.Object_Location, 0, s.replica),
	}

	emu := new(sync.Mutex)
	var errs error
	err = s.gateway.DoMulti(ctx, s.replica, func(ctx context.Context, target string, vc vald.Client, copts ...grpc.CallOption) (err error) {
		ctx, span := trace.StartSpan(ctx, apiName+".MultiInsert/"+target)
		defer func() {
			if span != nil {
				span.End()
			}
		}()
		loc, err := vc.MultiInsert(ctx, reqs, copts...)
		if err != nil {
			if errors.Is(err, errors.ErrRPCCallFailed(target, context.Canceled)) {
				if span != nil {
					span.SetStatus(trace.StatusCodeCancelled(
						errdetails.ValdGRPCResourceTypePrefix +
							"/vald.v1.MultiInsert.DoMulti/" +
							target + " canceled: " + err.Error()))
				}
				return nil
			}
			st, msg, err := status.ParseError(err, codes.Internal,
				"failed to parse MultiInsert gRPC error response",
				&errdetails.RequestInfo{
					RequestId:   strings.Join(ids, ","),
					ServingData: errdetails.Serialize(reqs),
				},
				&errdetails.ResourceInfo{
					ResourceType: errdetails.ValdGRPCResourceTypePrefix + "/vald.v1.MultiInsert",
					ResourceName: fmt.Sprintf("%s: %s(%s) to %s", apiName, s.name, s.ip, target),
					Owner:        errdetails.ValdResourceOwner,
					Description:  err.Error(),
				})
			if span != nil {
				span.SetStatus(trace.FromGRPCStatus(st.Code(), msg))
			}

			if err != nil {
				emu.Lock()
				if errs == nil {
					errs = err
				} else {
					errs = errors.Wrap(errs, err.Error())
				}
				emu.Unlock()
			}
			return nil
		}
		mu.Lock()
		locs.Locations = append(locs.GetLocations(), loc.Locations...)
		mu.Unlock()
		return nil
	})
	if err != nil {
		if errs == nil {
			errs = err
		} else {
			errs = errors.Wrap(errs, err.Error())
		}
	}

	if errs != nil {
		st, msg, err := status.ParseError(errs, codes.Internal,
			"failed to parse MultiInsert gRPC error response",
			&errdetails.RequestInfo{
				RequestId:   strings.Join(ids, ", "),
				ServingData: errdetails.Serialize(reqs),
			},
			&errdetails.ResourceInfo{
				ResourceType: errdetails.ValdGRPCResourceTypePrefix + "/vald.v1.MultiInsert.DoMulti",
				ResourceName: fmt.Sprintf("%s: %s(%s) to %v", apiName, s.name, s.ip, s.gateway.Addrs(ctx)),
				Owner:        errdetails.ValdResourceOwner,
				Description:  errs.Error(),
			}, info.Get())
		if span != nil {
			span.SetStatus(trace.FromGRPCStatus(st.Code(), msg))
		}
		return nil, err
	}
	return location.ReStructure(ids, locs), nil
}

func (s *server) Update(ctx context.Context, req *payload.Update_Request) (res *payload.Object_Location, err error) {
	ctx, span := trace.StartSpan(ctx, apiName+".Update")
	defer func() {
		if span != nil {
			span.End()
		}
	}()
	vec := req.GetVector().GetVector()
	uuid := req.GetVector().GetId()
	vl := len(vec)
	if vl < algorithm.MinimumVectorDimensionSize {
		err = errors.ErrInvalidDimensionSize(vl, 0)
		err = status.WrapWithInvalidArgument("Update API invalid vector argument", err,
			&errdetails.RequestInfo{
				RequestId:   uuid,
				ServingData: errdetails.Serialize(req),
			},
			&errdetails.BadRequest{
				FieldViolations: []*errdetails.BadRequestFieldViolation{
					{
						Field:       "vector dimension size",
						Description: err.Error(),
					},
				},
			}, info.Get())
		if span != nil {
			span.SetStatus(trace.StatusCodeInvalidArgument(err.Error()))
		}
		return nil, err
	}

	if !req.GetConfig().GetSkipStrictExistCheck() {
		vec, err := s.GetObject(ctx, &payload.Object_VectorRequest{
			Id: &payload.Object_ID{
				Id: uuid,
			},
		})
		if err != nil || vec == nil || len(vec.GetId()) == 0 {
			if err == nil {
				err = errors.ErrObjectIDNotFound(uuid)
			}
			st, msg, err := status.ParseError(err, codes.NotFound,
				fmt.Sprintf("error Update API ID = %v not fount", uuid),
				&errdetails.RequestInfo{
					RequestId:   uuid,
					ServingData: errdetails.Serialize(req),
				},
				&errdetails.ResourceInfo{
					ResourceType: errdetails.ValdGRPCResourceTypePrefix + "/vald.v1.Update.GetObject",
					ResourceName: fmt.Sprintf("%s: %s(%s) to %v", apiName, s.name, s.ip, s.gateway.Addrs(ctx)),
					Owner:        errdetails.ValdResourceOwner,
					Description:  err.Error(),
				}, info.Get())
			if span != nil {
				span.SetStatus(trace.FromGRPCStatus(st.Code(), msg))
			}
			return nil, err
		}
		if f32stos(vec.GetVector()) == f32stos(req.GetVector().GetVector()) {
			if err == nil {
				err = errors.ErrSameVectorAlreadyExists(uuid, vec.GetVector(), req.GetVector().GetVector())
			}
			st, msg, err := status.ParseError(err, codes.AlreadyExists,
				fmt.Sprintf("error Update API ID = %v's same vector data already exists", uuid),
				&errdetails.RequestInfo{
					RequestId:   uuid,
					ServingData: errdetails.Serialize(req),
				},
				&errdetails.ResourceInfo{
					ResourceType: errdetails.ValdGRPCResourceTypePrefix + "/vald.v1.GetObject",
					ResourceName: fmt.Sprintf("%s: %s(%s) to %v", apiName, s.name, s.ip, s.gateway.Addrs(ctx)),
					Owner:        errdetails.ValdResourceOwner,
					Description:  err.Error(),
				}, info.Get())
			if span != nil {
				span.SetStatus(trace.FromGRPCStatus(st.Code(), msg))
			}
			return nil, err
		}
		if req.GetConfig() != nil {
			req.GetConfig().SkipStrictExistCheck = true
		} else {
			req.Config = &payload.Update_Config{SkipStrictExistCheck: true}
		}
	}
	var now int64
	if req.GetConfig().GetTimestamp() != 0 {
		now = req.GetConfig().GetTimestamp()
	} else {
		now = time.Now().UnixNano()
	}

	rreq := &payload.Remove_Request{
		Id: &payload.Object_ID{
			Id: uuid,
		},
		Config: &payload.Remove_Config{
			SkipStrictExistCheck: true,
			Timestamp:            now,
		},
	}
	res, err = s.Remove(ctx, rreq)
	if err != nil {
		st, msg, err := status.ParseError(err, codes.Internal,
			"failed to parse Remove for Update gRPC error response",
			&errdetails.RequestInfo{
				RequestId:   uuid,
				ServingData: errdetails.Serialize(rreq),
			},
			&errdetails.ResourceInfo{
				ResourceType: errdetails.ValdGRPCResourceTypePrefix + "/vald.v1.Update.Remove",
				ResourceName: fmt.Sprintf("%s: %s(%s) to %v", apiName, s.name, s.ip, s.gateway.Addrs(ctx)),
				Owner:        errdetails.ValdResourceOwner,
				Description:  err.Error(),
			}, info.Get())
		if span != nil {
			span.SetStatus(trace.FromGRPCStatus(st.Code(), msg))
		}
		return nil, err
	}
	now++
	ireq := &payload.Insert_Request{
		Vector: req.GetVector(),
		Config: &payload.Insert_Config{
			SkipStrictExistCheck: true,
			Filters:              req.GetConfig().GetFilters(),
			Timestamp:            now,
		},
	}
	res, err = s.Insert(ctx, ireq)
	if err != nil {
		st, msg, err := status.ParseError(err, codes.Internal,
			"failed to parse Insert for Update gRPC error response",
			&errdetails.RequestInfo{
				RequestId:   uuid,
				ServingData: errdetails.Serialize(ireq),
			},
			&errdetails.ResourceInfo{
				ResourceType: errdetails.ValdGRPCResourceTypePrefix + "/vald.v1.Update.Insert",
				ResourceName: fmt.Sprintf("%s: %s(%s) to %v", apiName, s.name, s.ip, s.gateway.Addrs(ctx)),
				Owner:        errdetails.ValdResourceOwner,
				Description:  err.Error(),
			}, info.Get())
		if span != nil {
			span.SetStatus(trace.FromGRPCStatus(st.Code(), msg))
		}

		return nil, err
	}
	return res, nil
}

func (s *server) StreamUpdate(stream vald.Update_StreamUpdateServer) (err error) {
	ctx, span := trace.StartSpan(stream.Context(), apiName+".StreamUpdate")
	defer func() {
		if span != nil {
			span.End()
		}
	}()
	err = grpc.BidirectionalStream(ctx, stream, s.streamConcurrency,
		func() interface{} { return new(payload.Update_Request) },
		func(ctx context.Context, data interface{}) (interface{}, error) {
			req := data.(*payload.Update_Request)
			ctx, sspan := trace.StartSpan(ctx, apiName+".StreamUpdate/id-"+req.GetVector().GetId())
			defer func() {
				if sspan != nil {
					sspan.End()
				}
			}()
			res, err := s.Update(ctx, req)
			if err != nil {
				st, msg, err := status.ParseError(err, codes.Internal, "failed to parse Update gRPC error response")
				if sspan != nil {
					sspan.SetStatus(trace.FromGRPCStatus(st.Code(), msg))
				}
				return &payload.Object_StreamLocation{
					Payload: &payload.Object_StreamLocation_Status{
						Status: st.Proto(),
					},
				}, err
			}
			return &payload.Object_StreamLocation{
				Payload: &payload.Object_StreamLocation_Location{
					Location: res,
				},
			}, nil
		})

	if err != nil {
		st, msg, err := status.ParseError(err, codes.Internal, "failed to parse StreamUpdate gRPC error response")
		if span != nil {
			span.SetStatus(trace.FromGRPCStatus(st.Code(), msg))
		}
		return err
	}
	return nil
}

func (s *server) MultiUpdate(ctx context.Context, reqs *payload.Update_MultiRequest) (res *payload.Object_Locations, err error) {
	ctx, span := trace.StartSpan(ctx, apiName+".MultiUpdate")
	defer func() {
		if span != nil {
			span.End()
		}
	}()
	vecs := reqs.GetRequests()
	ids := make([]string, 0, len(vecs))
	ireqs := make([]*payload.Insert_Request, 0, len(vecs))
	rreqs := make([]*payload.Remove_Request, 0, len(vecs))
	now := time.Now().UnixNano()
	for _, req := range vecs {
		vl := len(req.GetVector().GetVector())
		if vl < algorithm.MinimumVectorDimensionSize {
			err = errors.ErrInvalidDimensionSize(vl, 0)
			err = status.WrapWithInvalidArgument("MultiUpdate API invalid vector argument", err,
				&errdetails.RequestInfo{
					RequestId:   req.GetVector().GetId(),
					ServingData: errdetails.Serialize(reqs),
				},
				&errdetails.BadRequest{
					FieldViolations: []*errdetails.BadRequestFieldViolation{
						{
							Field:       "vector dimension size",
							Description: err.Error(),
						},
					},
				}, info.Get())
			if span != nil {
				span.SetStatus(trace.StatusCodeInvalidArgument(err.Error()))
			}
			return nil, err
		}
		uuid := req.GetVector().GetId()
		if !req.GetConfig().GetSkipStrictExistCheck() {
			vec, err := s.GetObject(ctx, &payload.Object_VectorRequest{
				Id: &payload.Object_ID{
					Id: uuid,
				},
			})
			if err != nil || vec == nil || len(vec.GetId()) == 0 {
				if err == nil {
					err = errors.ErrObjectIDNotFound(uuid)
				}
				st, msg, err := status.ParseError(err, codes.NotFound,
					fmt.Sprintf("error MultiUpdate API ID = %v not fount", uuid),
					&errdetails.RequestInfo{
						RequestId:   uuid,
						ServingData: errdetails.Serialize(reqs),
					},
					&errdetails.ResourceInfo{
						ResourceType: errdetails.ValdGRPCResourceTypePrefix + "/vald.v1.MultiUpdate.GetObject",
						ResourceName: fmt.Sprintf("%s: %s(%s) to %v", apiName, s.name, s.ip, s.gateway.Addrs(ctx)),
						Owner:        errdetails.ValdResourceOwner,
						Description:  err.Error(),
					}, info.Get())
				if span != nil {
					span.SetStatus(trace.FromGRPCStatus(st.Code(), msg))
				}
				return nil, err
			}
<<<<<<< HEAD
			if vec.GetConfig() != nil {
				vec.GetConfig().SkipStrictExistCheck = true
=======
			if f32stos(vec.GetVector()) == f32stos(req.GetVector().GetVector()) {
				log.Warn(errors.ErrSameVectorAlreadyExists(uuid, vec.GetVector(), req.GetVector().GetVector()))
				continue
			}
			if req.GetConfig() != nil {
				req.Config.SkipStrictExistCheck = true
>>>>>>> 6c5171ff
			} else {
				req.Config = &payload.Update_Config{SkipStrictExistCheck: true}
			}
		}
		var n int64
		if req.GetConfig().GetTimestamp() != 0 {
			n = req.GetConfig().GetTimestamp()
		} else {
			n = now
		}
		ids = append(ids, req.GetVector().GetId())
		rreqs = append(rreqs, &payload.Remove_Request{
			Id: &payload.Object_ID{
				Id: req.GetVector().GetId(),
			},
			Config: &payload.Remove_Config{
				SkipStrictExistCheck: true,
				Timestamp:            n,
			},
		})
		n++
		ireqs = append(ireqs, &payload.Insert_Request{
			Vector: req.GetVector(),
			Config: &payload.Insert_Config{
				SkipStrictExistCheck: true,
				Filters:              req.GetConfig().GetFilters(),
				Timestamp:            n,
			},
		})
	}
	locs, err := s.MultiRemove(ctx, &payload.Remove_MultiRequest{
		Requests: rreqs,
	})
	if err != nil {
		st, msg, err := status.ParseError(err, codes.Internal,
			"failed to parse MultiRemove for MultiUpdate gRPC error response",
			&errdetails.RequestInfo{
				RequestId:   strings.Join(ids, ","),
				ServingData: errdetails.Serialize(rreqs),
			},
			&errdetails.ResourceInfo{
				ResourceType: errdetails.ValdGRPCResourceTypePrefix + "/vald.v1.MultiUpdate.MultiRemove",
				ResourceName: fmt.Sprintf("%s: %s(%s) to %v", apiName, s.name, s.ip, s.gateway.Addrs(ctx)),
				Owner:        errdetails.ValdResourceOwner,
				Description:  err.Error(),
			}, info.Get())
		if span != nil {
			span.SetStatus(trace.FromGRPCStatus(st.Code(), msg))
		}
		return nil, err
	}
	log.Debugf("uuids %v were removed from %v due to MultiUpdate. MultiInsert will be executed for them soon. Please see detail %#v", ids, locs.GetLocations(), locs)
	locs, err = s.MultiInsert(ctx, &payload.Insert_MultiRequest{
		Requests: ireqs,
	})
	if err != nil {
		st, msg, err := status.ParseError(err, codes.Internal,
			"failed to parse MultiInsert for MultiUpdate gRPC error response",
			&errdetails.RequestInfo{
				RequestId:   strings.Join(ids, ","),
				ServingData: errdetails.Serialize(ireqs),
			},
			&errdetails.ResourceInfo{
				ResourceType: errdetails.ValdGRPCResourceTypePrefix + "/vald.v1.MultiUpdate.MultiInsert",
				ResourceName: fmt.Sprintf("%s: %s(%s) to %v", apiName, s.name, s.ip, s.gateway.Addrs(ctx)),
				Owner:        errdetails.ValdResourceOwner,
				Description:  err.Error(),
			}, info.Get())
		if span != nil {
			span.SetStatus(trace.FromGRPCStatus(st.Code(), msg))
		}
		return nil, err
	}
	return locs, nil
}

func (s *server) Upsert(ctx context.Context, req *payload.Upsert_Request) (loc *payload.Object_Location, err error) {
	ctx, span := trace.StartSpan(ctx, apiName+".Upsert")
	defer func() {
		if span != nil {
			span.End()
		}
	}()

	vec := req.GetVector()
	uuid := vec.GetId()
	vl := len(vec.GetVector())
	if vl < algorithm.MinimumVectorDimensionSize {
		err = errors.ErrInvalidDimensionSize(vl, 0)
		err = status.WrapWithInvalidArgument("Upsert API invalid vector argument", err,
			&errdetails.RequestInfo{
				RequestId:   uuid,
				ServingData: errdetails.Serialize(req),
			},
			&errdetails.BadRequest{
				FieldViolations: []*errdetails.BadRequestFieldViolation{
					{
						Field:       "vector dimension size",
						Description: err.Error(),
					},
				},
			}, info.Get())
		if span != nil {
			span.SetStatus(trace.StatusCodeInvalidArgument(err.Error()))
		}
		return nil, err
	}
	var shouldInsert bool
	if !req.GetConfig().GetSkipStrictExistCheck() {
		vec, err := s.GetObject(ctx, &payload.Object_VectorRequest{
			Id: &payload.Object_ID{
				Id: uuid,
			},
		})
		if err != nil || vec == nil || len(vec.GetId()) == 0 {
			shouldInsert = true
		} else if f32stos(vec.GetVector()) == f32stos(req.GetVector().GetVector()) {
			if err == nil {
				err = errors.ErrSameVectorAlreadyExists(uuid, vec.GetVector(), req.GetVector().GetVector())
			}
			st, msg, err := status.ParseError(err, codes.AlreadyExists,
				fmt.Sprintf("error Update for Upsert API ID = %v's same vector data already exists", uuid),
				&errdetails.RequestInfo{
					RequestId:   uuid,
					ServingData: errdetails.Serialize(req),
				},
				&errdetails.ResourceInfo{
					ResourceType: errdetails.ValdGRPCResourceTypePrefix + "/vald.v1.GetObject",
					ResourceName: fmt.Sprintf("%s: %s(%s) to %v", apiName, s.name, s.ip, s.gateway.Addrs(ctx)),
					Owner:        errdetails.ValdResourceOwner,
					Description:  err.Error(),
				}, info.Get())
			if span != nil {
				span.SetStatus(trace.FromGRPCStatus(st.Code(), msg))
			}
			return nil, err
		}
	} else {
		id, err := s.Exists(ctx, &payload.Object_ID{
			Id: uuid,
		})
		shouldInsert = err != nil || id == nil || len(id.GetId()) == 0
	}

	var operation string
	if shouldInsert {
		operation = "Insert"
		loc, err = s.Insert(ctx, &payload.Insert_Request{
			Vector: vec,
			Config: &payload.Insert_Config{
				SkipStrictExistCheck: true,
				Filters:              req.GetConfig().GetFilters(),
				Timestamp:            req.GetConfig().GetTimestamp(),
			},
		})
	} else {
		operation = "Update"
		loc, err = s.Update(ctx, &payload.Update_Request{
			Vector: vec,
			Config: &payload.Update_Config{
				SkipStrictExistCheck: true,
				Filters:              req.GetConfig().GetFilters(),
				Timestamp:            req.GetConfig().GetTimestamp(),
			},
		})
	}

	if err != nil {
		st, msg, err := status.ParseError(err, codes.Internal,
			"failed to parse "+operation+" for Upsert gRPC error response",
			&errdetails.RequestInfo{
				RequestId:   uuid,
				ServingData: errdetails.Serialize(req),
			},
			&errdetails.ResourceInfo{
				ResourceType: errdetails.ValdGRPCResourceTypePrefix + "/vald.v1.Upsert." + operation,
				ResourceName: fmt.Sprintf("%s: %s(%s) to %v", apiName, s.name, s.ip, s.gateway.Addrs(ctx)),
				Owner:        errdetails.ValdResourceOwner,
				Description:  err.Error(),
			}, info.Get())
		if span != nil {
			span.SetStatus(trace.FromGRPCStatus(st.Code(), msg))
		}
		return nil, err
	}
	return loc, nil
}

func (s *server) StreamUpsert(stream vald.Upsert_StreamUpsertServer) (err error) {
	ctx, span := trace.StartSpan(stream.Context(), apiName+".StreamUpsert")
	defer func() {
		if span != nil {
			span.End()
		}
	}()
	err = grpc.BidirectionalStream(ctx, stream, s.streamConcurrency,
		func() interface{} { return new(payload.Upsert_Request) },
		func(ctx context.Context, data interface{}) (interface{}, error) {
			req := data.(*payload.Upsert_Request)
			ctx, sspan := trace.StartSpan(ctx, apiName+".StreamUpsert/id-"+req.GetVector().GetId())
			defer func() {
				if sspan != nil {
					sspan.End()
				}
			}()
			res, err := s.Upsert(ctx, req)
			if err != nil {
				st, msg, err := status.ParseError(err, codes.Internal, "failed to parse Upsert gRPC error response")
				if sspan != nil {
					sspan.SetStatus(trace.FromGRPCStatus(st.Code(), msg))
				}
				return &payload.Object_StreamLocation{
					Payload: &payload.Object_StreamLocation_Status{
						Status: st.Proto(),
					},
				}, err
			}
			return &payload.Object_StreamLocation{
				Payload: &payload.Object_StreamLocation_Location{
					Location: res,
				},
			}, nil
		})

	if err != nil {
		st, msg, err := status.ParseError(err, codes.Internal, "failed to parse StreamUpdate gRPC error response")
		if span != nil {
			span.SetStatus(trace.FromGRPCStatus(st.Code(), msg))
		}
		return err
	}
	return nil
}

func (s *server) MultiUpsert(ctx context.Context, reqs *payload.Upsert_MultiRequest) (locs *payload.Object_Locations, err error) {
	ctx, span := trace.StartSpan(ctx, apiName+".MultiUpsert")
	defer func() {
		if span != nil {
			span.End()
		}
	}()

	insertReqs := make([]*payload.Insert_Request, 0, len(reqs.GetRequests()))
	updateReqs := make([]*payload.Update_Request, 0, len(reqs.GetRequests()))

	ids := make([]string, 0, len(reqs.GetRequests()))
	for _, req := range reqs.GetRequests() {
		vec := req.GetVector()
		uuid := vec.GetId()
		vl := len(vec.GetVector())
		if vl < algorithm.MinimumVectorDimensionSize {
			err = errors.ErrInvalidDimensionSize(vl, 0)
			err = status.WrapWithInvalidArgument("MultiUpsert API invalid vector argument", err,
				&errdetails.RequestInfo{
					RequestId:   uuid,
					ServingData: errdetails.Serialize(req),
				},
				&errdetails.BadRequest{
					FieldViolations: []*errdetails.BadRequestFieldViolation{
						{
							Field:       "vector dimension size",
							Description: err.Error(),
						},
					},
				}, info.Get())
			if span != nil {
				span.SetStatus(trace.StatusCodeInvalidArgument(err.Error()))
			}
			return nil, err
		}
		ids = append(ids, uuid)
		_, err = s.Exists(ctx, &payload.Object_ID{
			Id: uuid,
		})
		var shouldInsert bool
		if !req.GetConfig().GetSkipStrictExistCheck() {
			vec, err := s.GetObject(ctx, &payload.Object_VectorRequest{
				Id: &payload.Object_ID{
					Id: uuid,
				},
			})
			if err != nil || vec == nil || len(vec.GetId()) == 0 {
				shouldInsert = true
			} else if f32stos(vec.GetVector()) == f32stos(req.GetVector().GetVector()) {
				continue
			}
		} else {
			id, err := s.Exists(ctx, &payload.Object_ID{
				Id: uuid,
			})
			shouldInsert = err != nil || id == nil || len(id.GetId()) == 0
		}
		if shouldInsert {
			insertReqs = append(insertReqs, &payload.Insert_Request{
				Vector: vec,
				Config: &payload.Insert_Config{
					SkipStrictExistCheck: true,
					Filters:              req.GetConfig().GetFilters(),
					Timestamp:            req.GetConfig().GetTimestamp(),
				},
			})
		} else {
			updateReqs = append(updateReqs, &payload.Update_Request{
				Vector: vec,
				Config: &payload.Update_Config{
					SkipStrictExistCheck: true,
					Filters:              req.GetConfig().GetFilters(),
					Timestamp:            req.GetConfig().GetTimestamp(),
				},
			})
		}
	}

	insertLocs := make([]*payload.Object_Location, 0, len(insertReqs))
	updateLocs := make([]*payload.Object_Location, 0, len(updateReqs))

	var (
		errs error
		mu   sync.Mutex
	)
	eg, ectx := errgroup.New(ctx)
	eg.Go(safety.RecoverFunc(func() error {
		if len(updateReqs) <= 0 {
			return nil
		}

		ectx, span := trace.StartSpan(ectx, apiName+".MultiUpsert/Go-MultiUpdate")
		defer func() {
			if span != nil {
				span.End()
			}
		}()
		var err error
		loc, err := s.MultiUpdate(ectx, &payload.Update_MultiRequest{
			Requests: updateReqs,
		})
		if err == nil {
			updateLocs = loc.GetLocations()
		} else {
			mu.Lock()
			if errs == nil {
				errs = err
			} else {
				errs = errors.Wrap(errs, err.Error())
			}
			mu.Unlock()
		}
		return nil
	}))
	eg.Go(safety.RecoverFunc(func() error {
		if len(insertReqs) <= 0 {
			return nil
		}

		ectx, span := trace.StartSpan(ectx, apiName+".MultiUpsert/Go-MultiInsert")
		defer func() {
			if span != nil {
				span.End()
			}
		}()
		var err error
		loc, err := s.MultiInsert(ectx, &payload.Insert_MultiRequest{
			Requests: insertReqs,
		})
		if err == nil {
			insertLocs = loc.GetLocations()
		} else {
			mu.Lock()
			if errs == nil {
				errs = err
			} else {
				errs = errors.Wrap(errs, err.Error())
			}
			mu.Unlock()
		}
		return nil
	}))

	err = eg.Wait()
	if err != nil {
		if errs == nil {
			errs = err
		} else {
			errs = errors.Wrap(errs, err.Error())
		}
	}
	if errs != nil {
		st, msg, err := status.ParseError(err, codes.Internal,
			"failed to parse MultiUpsert gRPC error response",
			&errdetails.RequestInfo{
				RequestId:   strings.Join(ids, ","),
				ServingData: errdetails.Serialize(reqs),
			},
			&errdetails.ResourceInfo{
				ResourceType: errdetails.ValdGRPCResourceTypePrefix + "/vald.v1.MultiUpsert",
				ResourceName: fmt.Sprintf("%s: %s(%s) to %v", apiName, s.name, s.ip, s.gateway.Addrs(ctx)),
				Owner:        errdetails.ValdResourceOwner,
				Description:  err.Error(),
			}, info.Get())
		if span != nil {
			span.SetStatus(trace.FromGRPCStatus(st.Code(), msg))
		}
		return nil, err
	}
	return location.ReStructure(ids, &payload.Object_Locations{
		Locations: append(insertLocs, updateLocs...),
	}), nil
}

func (s *server) Remove(ctx context.Context, req *payload.Remove_Request) (locs *payload.Object_Location, err error) {
	ctx, span := trace.StartSpan(ctx, apiName+".Remove")
	defer func() {
		if span != nil {
			span.End()
		}
	}()

	id := req.GetId()
	if !req.GetConfig().GetSkipStrictExistCheck() {
		id, err := s.Exists(ctx, id)
		if err != nil || id == nil || len(id.GetId()) == 0 {
			if err == nil {
				err = errors.ErrObjectIDNotFound(id.GetId())
			}
			st, msg, err := status.ParseError(err, codes.NotFound,
				fmt.Sprintf("error Remove API ID = %v not found", id.GetId()),
				&errdetails.RequestInfo{
					RequestId:   id.GetId(),
					ServingData: errdetails.Serialize(req),
				},
				&errdetails.ResourceInfo{
					ResourceType: errdetails.ValdGRPCResourceTypePrefix + "/vald.v1.Exists",
					ResourceName: fmt.Sprintf("%s: %s(%s) to %v", apiName, s.name, s.ip, s.gateway.Addrs(ctx)),
					Owner:        errdetails.ValdResourceOwner,
					Description:  err.Error(),
				}, info.Get())
			if span != nil {
				span.SetStatus(trace.FromGRPCStatus(st.Code(), msg))
			}
			return nil, err
		}
		if req.GetConfig() != nil {
			req.GetConfig().SkipStrictExistCheck = true
		} else {
			req.Config = &payload.Remove_Config{SkipStrictExistCheck: true}
		}
	}
	if req.GetConfig().GetTimestamp() == 0 {
		now := time.Now().UnixNano()
		if req.GetConfig() == nil {
			req.Config = &payload.Remove_Config{
				Timestamp: now,
			}
		} else {
			req.GetConfig().Timestamp = now
		}
	}
	var mu sync.Mutex
	locs = &payload.Object_Location{
		Uuid: id.GetId(),
	}
	err = s.gateway.BroadCast(ctx, func(ctx context.Context, target string, vc vald.Client, copts ...grpc.CallOption) (err error) {
		ctx, span := trace.StartSpan(ctx, apiName+".Remove/"+target)
		defer func() {
			if span != nil {
				span.End()
			}
		}()
		loc, err := vc.Remove(ctx, req, copts...)
		if err != nil {
			st, msg, _ := status.ParseError(err, codes.Internal,
				"failed to parse Remove gRPC error response",
				&errdetails.RequestInfo{
					RequestId:   id.GetId(),
					ServingData: errdetails.Serialize(req),
				},
				&errdetails.ResourceInfo{
					ResourceType: errdetails.ValdGRPCResourceTypePrefix + "/vald.v1.Remove",
					ResourceName: fmt.Sprintf("%s: %s(%s) to %s", apiName, s.name, s.ip, target),
					Owner:        errdetails.ValdResourceOwner,
					Description:  err.Error(),
				})
			if span != nil {
				span.SetStatus(trace.FromGRPCStatus(st.Code(), msg))
			}
			return nil
		}
		mu.Lock()
		locs.Ips = append(locs.GetIps(), loc.GetIps()...)
		locs.Name = loc.GetName()
		mu.Unlock()
		return nil
	})
	if err != nil {
		st, msg, err := status.ParseError(err, codes.Internal,
			"failed to parse Remove gRPC error response",
			&errdetails.RequestInfo{
				RequestId:   id.GetId(),
				ServingData: errdetails.Serialize(req),
			},
			&errdetails.ResourceInfo{
				ResourceType: errdetails.ValdGRPCResourceTypePrefix + "/vald.v1.Remove",
				ResourceName: fmt.Sprintf("%s: %s(%s) to %v", apiName, s.name, s.ip, s.gateway.Addrs(ctx)),
				Owner:        errdetails.ValdResourceOwner,
				Description:  err.Error(),
			}, info.Get())
		if span != nil {
			span.SetStatus(trace.FromGRPCStatus(st.Code(), msg))
		}
		return nil, err
	}
	return locs, nil
}

func (s *server) StreamRemove(stream vald.Remove_StreamRemoveServer) (err error) {
	ctx, span := trace.StartSpan(stream.Context(), apiName+".StreamRemove")
	defer func() {
		if span != nil {
			span.End()
		}
	}()
	err = grpc.BidirectionalStream(ctx, stream, s.streamConcurrency,
		func() interface{} { return new(payload.Remove_Request) },
		func(ctx context.Context, data interface{}) (interface{}, error) {
			req := data.(*payload.Remove_Request)
			ctx, sspan := trace.StartSpan(ctx, apiName+".StreamRemove/id-"+req.GetId().GetId())
			defer func() {
				if sspan != nil {
					sspan.End()
				}
			}()
			res, err := s.Remove(ctx, req)
			if err != nil {
				st, msg, err := status.ParseError(err, codes.Internal, "failed to parse Remove gRPC error response")
				if sspan != nil {
					sspan.SetStatus(trace.FromGRPCStatus(st.Code(), msg))
				}
				return &payload.Object_StreamLocation{
					Payload: &payload.Object_StreamLocation_Status{
						Status: st.Proto(),
					},
				}, err
			}
			return &payload.Object_StreamLocation{
				Payload: &payload.Object_StreamLocation_Location{
					Location: res,
				},
			}, nil
		})

	if err != nil {
		st, msg, err := status.ParseError(err, codes.Internal, "failed to parse StreamRemove gRPC error response")
		if span != nil {
			span.SetStatus(trace.FromGRPCStatus(st.Code(), msg))
		}
		return err
	}
	return nil
}

func (s *server) MultiRemove(ctx context.Context, reqs *payload.Remove_MultiRequest) (locs *payload.Object_Locations, err error) {
	ctx, span := trace.StartSpan(ctx, apiName+".MultiRemove")
	defer func() {
		if span != nil {
			span.End()
		}
	}()

	now := time.Now().UnixNano()
	ids := make([]string, 0, len(reqs.GetRequests()))
	for i, req := range reqs.GetRequests() {
		id := req.GetId()
		ids = append(ids, id.GetId())
		if !req.GetConfig().GetSkipStrictExistCheck() {
			sid, err := s.Exists(ctx, id)
			if err != nil || sid == nil || len(sid.GetId()) == 0 {
				if err == nil {
					err = errors.ErrObjectIDNotFound(id.GetId())
				}
				st, msg, err := status.ParseError(err, codes.NotFound,
					fmt.Sprintf("MultiRemove API ID = %v not found", id.GetId()),
					&errdetails.RequestInfo{
						RequestId:   id.GetId(),
						ServingData: errdetails.Serialize(reqs),
					},
					&errdetails.ResourceInfo{
						ResourceType: errdetails.ValdGRPCResourceTypePrefix + "/vald.v1.Exists",
						ResourceName: fmt.Sprintf("%s: %s(%s) to %v", apiName, s.name, s.ip, s.gateway.Addrs(ctx)),
						Owner:        errdetails.ValdResourceOwner,
						Description:  err.Error(),
					}, info.Get())
				if span != nil {
					span.SetStatus(trace.FromGRPCStatus(st.Code(), msg))
				}
				return nil, err
			}
			if reqs.GetRequests()[i].GetConfig() != nil {
				reqs.GetRequests()[i].GetConfig().SkipStrictExistCheck = true
			} else {
				reqs.GetRequests()[i].Config = &payload.Remove_Config{SkipStrictExistCheck: true}
			}

		}
		if req.GetConfig().GetTimestamp() == 0 {
			if req.GetConfig() == nil {
				reqs.GetRequests()[i].Config = &payload.Remove_Config{
					Timestamp: now,
				}
			} else {
				reqs.GetRequests()[i].GetConfig().Timestamp = now
			}
		}
	}
	var mu sync.Mutex
	locs = &payload.Object_Locations{
		Locations: make([]*payload.Object_Location, 0, len(reqs.GetRequests())),
	}
	err = s.gateway.BroadCast(ctx, func(ctx context.Context, target string, vc vald.Client, copts ...grpc.CallOption) error {
		ctx, span := trace.StartSpan(ctx, apiName+".MultiRemove/"+target)
		defer func() {
			if span != nil {
				span.End()
			}
		}()
		loc, err := vc.MultiRemove(ctx, reqs, copts...)
		if err != nil {
			log.Error(err)
			if span != nil {
				span.SetStatus(trace.StatusCodeInternal(err.Error()))
			}
			return nil
		}
		mu.Lock()
		locs.Locations = append(locs.GetLocations(), loc.GetLocations()...)
		mu.Unlock()
		return nil
	})
	if err != nil {
		st, msg, err := status.ParseError(err, codes.Internal,
			"failed to parse MultiRemove gRPC error response",
			&errdetails.RequestInfo{
				RequestId:   strings.Join(ids, ","),
				ServingData: errdetails.Serialize(reqs),
			},
			&errdetails.ResourceInfo{
				ResourceType: errdetails.ValdGRPCResourceTypePrefix + "/vald.v1.MultiRemove",
				ResourceName: fmt.Sprintf("%s: %s(%s) to %v", apiName, s.name, s.ip, s.gateway.Addrs(ctx)),
				Owner:        errdetails.ValdResourceOwner,
				Description:  err.Error(),
			}, info.Get())
		if span != nil {
			span.SetStatus(trace.FromGRPCStatus(st.Code(), msg))
		}
		return nil, err
	}
	return location.ReStructure(ids, locs), nil
}

func (s *server) GetObject(ctx context.Context, req *payload.Object_VectorRequest) (vec *payload.Object_Vector, err error) {
	ctx, span := trace.StartSpan(ctx, apiName+".GetObject")
	defer func() {
		if span != nil {
			span.End()
		}
	}()
	vch := make(chan *payload.Object_Vector, 1)
	ech := make(chan error, 1)
	s.eg.Go(func() error {
		defer close(vch)
		defer close(ech)
		var cancel context.CancelFunc
		ctx, cancel = context.WithCancel(ctx)
		var once sync.Once
		ech <- s.gateway.BroadCast(ctx, func(ctx context.Context, target string, vc vald.Client, copts ...grpc.CallOption) error {
			sctx, sspan := trace.StartSpan(ctx, apiName+".GetObject/"+target)
			defer func() {
				if span != nil {
					sspan.End()
				}
			}()
			ovec, err := vc.GetObject(sctx, req, copts...)
			if err != nil && !errors.Is(err, context.Canceled) {
				uuid := req.GetId().GetId()
				st, msg, _ := status.ParseError(err, codes.NotFound,
					fmt.Sprintf("GetObject API ID = %s not found", uuid),
					&errdetails.RequestInfo{
						RequestId:   uuid,
						ServingData: errdetails.Serialize(req),
					},
					&errdetails.ResourceInfo{
						ResourceType: errdetails.ValdGRPCResourceTypePrefix + "/vald.v1.GetObject",
						ResourceName: fmt.Sprintf("%s: %s(%s) to %s", apiName, s.name, s.ip, target),
						Owner:        errdetails.ValdResourceOwner,
						Description:  err.Error(),
					}, info.Get())
				if span != nil {
					span.SetStatus(trace.FromGRPCStatus(st.Code(), msg))
				}
				return nil
			}
			if ovec != nil && ovec.GetId() != "" && ovec.GetVector() != nil {
				once.Do(func() {
					vch <- ovec
					cancel()
				})
			}
			return nil
		})
		return nil
	})
	select {
	case <-ctx.Done():
		err = ctx.Err()
	case vec = <-vch:
	case err = <-ech:
	}
	if err != nil || vec == nil || vec.GetId() == "" || vec.GetVector() == nil {
		err = errors.ErrObjectNotFound(err, req.GetId().GetId())
		st, msg, err := status.ParseError(err, codes.NotFound,
			"failed to parse GetObject gRPC error response",
			&errdetails.RequestInfo{
				RequestId:   req.GetId().GetId(),
				ServingData: errdetails.Serialize(req),
			},
			&errdetails.ResourceInfo{
				ResourceType: errdetails.ValdGRPCResourceTypePrefix + "/vald.v1.GetObject",
				ResourceName: fmt.Sprintf("%s: %s(%s) to %v", apiName, s.name, s.ip, s.gateway.Addrs(ctx)),
				Owner:        errdetails.ValdResourceOwner,
				Description:  err.Error(),
			}, info.Get())
		if span != nil {
			span.SetStatus(trace.FromGRPCStatus(st.Code(), msg))
		}
		return nil, err
	}
	return vec, nil
}

func (s *server) StreamGetObject(stream vald.Object_StreamGetObjectServer) (err error) {
	ctx, span := trace.StartSpan(stream.Context(), apiName+".StreamGetObject")
	defer func() {
		if span != nil {
			span.End()
		}
	}()
	err = grpc.BidirectionalStream(ctx, stream, s.streamConcurrency,
		func() interface{} { return new(payload.Object_VectorRequest) },
		func(ctx context.Context, data interface{}) (interface{}, error) {
			req := data.(*payload.Object_VectorRequest)
			ctx, sspan := trace.StartSpan(ctx, apiName+".StreamGetObject/id-"+req.GetId().GetId())
			defer func() {
				if sspan != nil {
					sspan.End()
				}
			}()
			res, err := s.GetObject(ctx, req)
			if err != nil {
				st, msg, err := status.ParseError(err, codes.Internal, "failed to parse GetObject gRPC error response")
				if sspan != nil {
					sspan.SetStatus(trace.FromGRPCStatus(st.Code(), msg))
				}
				return &payload.Object_StreamVector{
					Payload: &payload.Object_StreamVector_Status{
						Status: st.Proto(),
					},
				}, err
			}
			return &payload.Object_StreamVector{
				Payload: &payload.Object_StreamVector_Vector{
					Vector: res,
				},
			}, nil
		})

	if err != nil {
		st, msg, err := status.ParseError(err, codes.Internal, "failed to parse StreamGetObject gRPC error response")
		if span != nil {
			span.SetStatus(trace.FromGRPCStatus(st.Code(), msg))
		}
		return err
	}
	return nil
}

func f32stos(fs []float32) string {
	lf := 4 * len(fs)
	buf := (*(*[1]byte)(unsafe.Pointer(&(fs[0]))))[:]
	addr := unsafe.Pointer(&buf)
	(*(*int)(unsafe.Pointer(uintptr(addr) + uintptr(8)))) = lf
	(*(*int)(unsafe.Pointer(uintptr(addr) + uintptr(16)))) = lf
	return *(*string)(unsafe.Pointer(&buf))
}<|MERGE_RESOLUTION|>--- conflicted
+++ resolved
@@ -1394,17 +1394,12 @@
 				}
 				return nil, err
 			}
-<<<<<<< HEAD
-			if vec.GetConfig() != nil {
-				vec.GetConfig().SkipStrictExistCheck = true
-=======
 			if f32stos(vec.GetVector()) == f32stos(req.GetVector().GetVector()) {
 				log.Warn(errors.ErrSameVectorAlreadyExists(uuid, vec.GetVector(), req.GetVector().GetVector()))
 				continue
 			}
 			if req.GetConfig() != nil {
 				req.Config.SkipStrictExistCheck = true
->>>>>>> 6c5171ff
 			} else {
 				req.Config = &payload.Update_Config{SkipStrictExistCheck: true}
 			}
