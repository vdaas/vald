//
// Copyright (C) 2019-2023 vdaas.org vald team <vald@vdaas.org>
//
// Licensed under the Apache License, Version 2.0 (the "License");
// You may not use this file except in compliance with the License.
// You may obtain a copy of the License at
//
//    https://www.apache.org/licenses/LICENSE-2.0
//
// Unless required by applicable law or agreed to in writing, software
// distributed under the License is distributed on an "AS IS" BASIS,
// WITHOUT WARRANTIES OR CONDITIONS OF ANY KIND, either express or implied.
// See the License for the specific language governing permissions and
// limitations under the License.
//

// Package grpc provides grpc server logic
package grpc

import (
	"context"
	"fmt"
	"strconv"

	"github.com/vdaas/vald/apis/grpc/v1/payload"
	"github.com/vdaas/vald/apis/grpc/v1/vald"
	"github.com/vdaas/vald/internal/client/v1/client/filter/egress"
	"github.com/vdaas/vald/internal/client/v1/client/filter/ingress"
	client "github.com/vdaas/vald/internal/client/v1/client/vald"
	"github.com/vdaas/vald/internal/core/algorithm"
	"github.com/vdaas/vald/internal/errors"
	"github.com/vdaas/vald/internal/info"
	"github.com/vdaas/vald/internal/log"
	"github.com/vdaas/vald/internal/net/grpc"
	"github.com/vdaas/vald/internal/net/grpc/codes"
	"github.com/vdaas/vald/internal/net/grpc/errdetails"
	"github.com/vdaas/vald/internal/net/grpc/status"
	"github.com/vdaas/vald/internal/observability/trace"
	"github.com/vdaas/vald/internal/safety"
	"github.com/vdaas/vald/internal/sync"
	"github.com/vdaas/vald/internal/sync/errgroup"
)

type server struct {
	eg                errgroup.Group
	defaultVectorizer string
	defaultFilters    []string
	name              string
	ip                string
	ingress           ingress.Client
	egress            egress.Client
	gateway           client.Client
	copts             []grpc.CallOption
	streamConcurrency int
	Vectorizer        string
	DistanceFilters   []string
	ObjectFilters     []string
	SearchFilters     []string
	InsertFilters     []string
	UpdateFilters     []string
	UpsertFilters     []string
	vald.UnimplementedValdServerWithFilter
}

const apiName = "vald/gateway-filter"

func New(opts ...Option) vald.ServerWithFilter {
	s := new(server)

	for _, opt := range append(defaultOptions, opts...) {
		opt(s)
	}
	return s
}

func (s *server) SearchObject(ctx context.Context, req *payload.Search_ObjectRequest) (res *payload.Search_Response, err error) {
	ctx, span := trace.StartSpan(grpc.WithGRPCMethod(ctx, vald.PackageName+"."+vald.FilterRPCServiceName+"/"+vald.SearchObjectRPCName), apiName+"/"+vald.SearchObjectRPCName)
	defer func() {
		if span != nil {
			span.End()
		}
	}()
	vr := req.GetVectorizer()
	if vr == nil || vr.GetPort() == 0 {
		err = errors.ErrFilterNotFound
		err = status.WrapWithInvalidArgument(vald.SearchObjectRPCName+" API vectorizer configuration is invalid", err,
			&errdetails.RequestInfo{
				RequestId:   req.GetConfig().GetRequestId(),
				ServingData: errdetails.Serialize(req),
			},
			&errdetails.BadRequest{
				FieldViolations: []*errdetails.BadRequestFieldViolation{
					{
						Field:       "vectorizer port",
						Description: err.Error(),
					},
				},
			},
			&errdetails.ResourceInfo{
				ResourceType: errdetails.ValdGRPCResourceTypePrefix + "/vald.v1." + vald.SearchObjectRPCName,
				ResourceName: fmt.Sprintf("%s: %s(%s)", apiName, s.name, s.ip),
			})
		log.Warn(err)
		if span != nil {
			span.RecordError(err)
			span.SetAttributes(trace.StatusCodeInvalidArgument(err.Error())...)
			span.SetStatus(trace.StatusError, err.Error())
		}
		return nil, err
	}
	if vr.GetHost() == "" {
		vr.Host = "localhost"
	}
	target := fmt.Sprintf("%s:%d", vr.GetHost(), vr.GetPort())
	if len(target) == 0 {
		if len(s.Vectorizer) == 0 {
			err := errors.ErrFilterNotFound
			err = status.WrapWithInvalidArgument(vald.SearchObjectRPCName+" API vectorizer configuration is invalid", err,
				&errdetails.RequestInfo{
					RequestId:   req.GetConfig().GetRequestId(),
					ServingData: errdetails.Serialize(req),
				},
				&errdetails.BadRequest{
					FieldViolations: []*errdetails.BadRequestFieldViolation{
						{
							Field:       "vectorizer targets",
							Description: err.Error(),
						},
					},
				},
				&errdetails.ResourceInfo{
					ResourceType: errdetails.ValdGRPCResourceTypePrefix + "/vald.v1." + vald.SearchObjectRPCName,
					ResourceName: fmt.Sprintf("%s: %s(%s)", apiName, s.name, s.ip),
				})
			log.Warn(err)
			if span != nil {
				span.RecordError(err)
				span.SetAttributes(trace.StatusCodeInvalidArgument(err.Error())...)
				span.SetStatus(trace.StatusError, err.Error())
			}
			return nil, err
		}
		target = s.Vectorizer
	}
	c, err := s.ingress.Target(ctx, target)
	if err != nil {
		err = status.WrapWithUnavailable(
			fmt.Sprintf(vald.SearchRPCName+" API ingress filter targets %v not found", target),
			err,
			&errdetails.RequestInfo{
				RequestId:   req.GetConfig().GetRequestId(),
				ServingData: errdetails.Serialize(req),
			},
			&errdetails.BadRequest{
				FieldViolations: []*errdetails.BadRequestFieldViolation{
					{
						Field:       "vectorizer targets",
						Description: err.Error(),
					},
				},
			},
			&errdetails.ResourceInfo{
				ResourceType: errdetails.ValdGRPCResourceTypePrefix + "/vald.v1." + vald.SearchObjectRPCName,
				ResourceName: fmt.Sprintf("%s: %s(%s)", apiName, s.name, s.ip),
			}, info.Get())
		log.Warn(err)
		if span != nil {
			span.RecordError(err)
			span.SetAttributes(trace.StatusCodeUnavailable(err.Error())...)
			span.SetStatus(trace.StatusError, err.Error())
		}
		return nil, err
	}
	vec, err := c.GenVector(ctx, &payload.Object_Blob{
		Object: req.GetObject(),
	})
	if err != nil {
		err = status.WrapWithInternal(vald.SearchObjectRPCName+" API failed to extract vector from filter", err,
			&errdetails.RequestInfo{
				RequestId:   req.GetConfig().GetRequestId(),
				ServingData: errdetails.Serialize(req),
			},
			&errdetails.BadRequest{
				FieldViolations: []*errdetails.BadRequestFieldViolation{
					{
						Field:       "vectorizer targets",
						Description: err.Error(),
					},
				},
			},
			&errdetails.ResourceInfo{
				ResourceType: errdetails.ValdGRPCResourceTypePrefix + "/vald.v1." + vald.SearchObjectRPCName,
				ResourceName: fmt.Sprintf("%s: %s(%s)", apiName, s.name, s.ip),
			}, info.Get())
		log.Warn(err)
		if span != nil {
			span.RecordError(err)
			span.SetAttributes(trace.StatusCodeInternal(err.Error())...)
			span.SetStatus(trace.StatusError, err.Error())
		}
		return nil, err
	}
	return s.Search(ctx, &payload.Search_Request{
		Vector: vec.GetVector(),
		Config: req.GetConfig(),
	})
}

func (s *server) MultiSearchObject(ctx context.Context, reqs *payload.Search_MultiObjectRequest) (res *payload.Search_Responses, errs error) {
	ctx, span := trace.StartSpan(grpc.WithGRPCMethod(ctx, vald.PackageName+"."+vald.FilterRPCServiceName+"/"+vald.MultiSearchObjectRPCName), apiName+"/"+vald.MultiSearchObjectRPCName)
	defer func() {
		if span != nil {
			span.End()
		}
	}()

	res = &payload.Search_Responses{
		Responses: make([]*payload.Search_Response, len(reqs.GetRequests())),
	}
	var wg sync.WaitGroup
	var mu sync.Mutex
	for i, req := range reqs.Requests {
		idx, query := i, req
		wg.Add(1)
		s.eg.Go(safety.RecoverFunc(func() error {
			defer wg.Done()
			ctx, sspan := trace.StartSpan(ctx, fmt.Sprintf("%s.%s/errgroup.Go/id-%d", apiName, vald.MultiSearchObjectRPCName, idx))
			defer func() {
				if sspan != nil {
					sspan.End()
				}
			}()
			r, err := s.SearchObject(ctx, query)
			if err != nil {
				st, msg, err := status.ParseError(err, codes.NotFound,
					vald.MultiSearchObjectRPCName+" API object "+string(query.GetObject())+"'s search request result not found",
					&errdetails.RequestInfo{
						RequestId:   req.GetConfig().GetRequestId(),
						ServingData: errdetails.Serialize(req),
					},
					&errdetails.BadRequest{
						FieldViolations: []*errdetails.BadRequestFieldViolation{
							{
								Field:       "vectorizer targets",
								Description: err.Error(),
							},
						},
					},
					&errdetails.ResourceInfo{
						ResourceType: errdetails.ValdGRPCResourceTypePrefix + "/vald.v1." + vald.SearchObjectRPCName,
						ResourceName: fmt.Sprintf("%s: %s(%s)", apiName, s.name, s.ip),
					}, info.Get())
				if sspan != nil {
					sspan.RecordError(err)
					sspan.SetAttributes(trace.FromGRPCStatus(st.Code(), msg)...)
					sspan.SetStatus(trace.StatusError, err.Error())
				}
				mu.Lock()
				if errs == nil {
					errs = status.WrapWithNotFound(
						fmt.Sprintf(vald.MultiSearchObjectRPCName+" API object %s's search request result not found",
							string(query.GetObject())), err, info.Get())
				} else {
					errs = errors.Join(errs,
						status.WrapWithNotFound(
							fmt.Sprintf(vald.MultiSearchObjectRPCName+" API object %s's search request result not found",
								string(query.GetObject())), err, info.Get()))
				}
				mu.Unlock()
				return nil
			}
			res.Responses[idx] = r
			return nil
		}))
	}
	wg.Wait()
	return res, errs
}

func (s *server) StreamSearchObject(stream vald.Filter_StreamSearchObjectServer) error {
	ctx, span := trace.StartSpan(grpc.WithGRPCMethod(stream.Context(), vald.PackageName+"."+vald.FilterRPCServiceName+"/"+vald.StreamSearchObjectRPCName), apiName+"/"+vald.StreamSearchObjectRPCName)
	defer func() {
		if span != nil {
			span.End()
		}
	}()
	return grpc.BidirectionalStream(ctx, stream, s.streamConcurrency,
		func(ctx context.Context, req *payload.Search_ObjectRequest) (*payload.Search_StreamResponse, error) {
			ctx, sspan := trace.StartSpan(ctx, apiName+"."+vald.StreamSearchObjectRPCName+"/requestID-"+req.GetConfig().GetRequestId())
			defer func() {
				if sspan != nil {
					sspan.End()
				}
			}()

			res, err := s.SearchObject(ctx, req)
			if err != nil {
				st, msg, err := status.ParseError(err, codes.Internal, "failed to parse "+vald.SearchObjectRPCName+" gRPC error response",
					&errdetails.RequestInfo{
						RequestId:   req.GetConfig().GetRequestId(),
						ServingData: errdetails.Serialize(req),
					},
					&errdetails.ResourceInfo{
						ResourceType: errdetails.ValdGRPCResourceTypePrefix + "/vald.v1." + vald.SearchObjectRPCName,
						ResourceName: fmt.Sprintf("%s: %s(%s)", apiName, s.name, s.ip),
					}, info.Get(),
				)
				if sspan != nil {
					sspan.RecordError(err)
					sspan.SetAttributes(trace.FromGRPCStatus(st.Code(), msg)...)
					sspan.SetStatus(trace.StatusError, err.Error())
				}
				return &payload.Search_StreamResponse{
					Payload: &payload.Search_StreamResponse_Status{
						Status: st.Proto(),
					},
				}, err
			}
			return &payload.Search_StreamResponse{
				Payload: &payload.Search_StreamResponse_Response{
					Response: res,
				},
			}, nil
		})
}

func (s *server) LinearSearchObject(ctx context.Context, req *payload.Search_ObjectRequest) (*payload.Search_Response, error) {
	ctx, span := trace.StartSpan(grpc.WithGRPCMethod(ctx, vald.PackageName+"."+vald.FilterRPCServiceName+"/"+vald.LinearSearchObjectRPCName), apiName+"/"+vald.LinearSearchObjectRPCName)
	defer func() {
		if span != nil {
			span.End()
		}
	}()
	vr := req.GetVectorizer()
	if vr == nil || vr.GetPort() == 0 {
		err := errors.ErrInvalidAPIConfig
		err = status.WrapWithInvalidArgument(vald.LinearSearchObjectRPCName+" API vectorizer configuration is invalid", err,
			&errdetails.RequestInfo{
				RequestId:   req.GetConfig().GetRequestId(),
				ServingData: errdetails.Serialize(req),
			},
			&errdetails.BadRequest{
				FieldViolations: []*errdetails.BadRequestFieldViolation{
					{
						Field:       "vectorizer port",
						Description: err.Error(),
					},
				},
			},
			&errdetails.ResourceInfo{
				ResourceType: errdetails.ValdGRPCResourceTypePrefix + "/vald.v1." + vald.LinearSearchObjectRPCName,
				ResourceName: fmt.Sprintf("%s: %s(%s)", apiName, s.name, s.ip),
			})
		log.Warn(err)
		if span != nil {
			span.RecordError(err)
			span.SetAttributes(trace.StatusCodeInvalidArgument(err.Error())...)
			span.SetStatus(trace.StatusError, err.Error())
		}
		return nil, err
	}
	if vr.GetHost() == "" {
		vr.Host = "localhost"
	}
	target := fmt.Sprintf("%s:%d", vr.GetHost(), vr.GetPort())
	if len(target) == 0 {
		if len(s.Vectorizer) == 0 {
			err := errors.ErrFilterNotFound
			err = status.WrapWithInvalidArgument(vald.LinearSearchObjectRPCName+" API vectorizer configuration is invalid", err,
				&errdetails.RequestInfo{
					RequestId:   req.GetConfig().GetRequestId(),
					ServingData: errdetails.Serialize(req),
				},
				&errdetails.BadRequest{
					FieldViolations: []*errdetails.BadRequestFieldViolation{
						{
							Field:       "vectorizer targets",
							Description: err.Error(),
						},
					},
				},
				&errdetails.ResourceInfo{
					ResourceType: errdetails.ValdGRPCResourceTypePrefix + "/vald.v1." + vald.LinearSearchObjectRPCName,
					ResourceName: fmt.Sprintf("%s: %s(%s)", apiName, s.name, s.ip),
				})
			log.Warn(err)
			if span != nil {
				span.RecordError(err)
				span.SetAttributes(trace.StatusCodeInvalidArgument(err.Error())...)
				span.SetStatus(trace.StatusError, err.Error())
			}
			return nil, err
		}
		target = s.Vectorizer
	}
	c, err := s.ingress.Target(ctx, target)
	if err != nil {
		err = status.WrapWithUnavailable(vald.LinearSearchObjectRPCName+" API target filter API unavailable", err,
			&errdetails.RequestInfo{
				RequestId:   req.GetConfig().GetRequestId(),
				ServingData: errdetails.Serialize(req),
			},
			&errdetails.BadRequest{
				FieldViolations: []*errdetails.BadRequestFieldViolation{
					{
						Field:       "vectorizer targets",
						Description: err.Error(),
					},
				},
			},
			&errdetails.ResourceInfo{
				ResourceType: errdetails.ValdGRPCResourceTypePrefix + "/vald.v1." + vald.LinearSearchObjectRPCName,
				ResourceName: fmt.Sprintf("%s: %s(%s)", apiName, s.name, s.ip),
			}, info.Get())
		log.Warn(err)
		if span != nil {
			span.RecordError(err)
			span.SetAttributes(trace.StatusCodeUnavailable(err.Error())...)
			span.SetStatus(trace.StatusError, err.Error())
		}
		return nil, err
	}
	vec, err := c.GenVector(ctx, &payload.Object_Blob{
		Object: req.GetObject(),
	})
	if err != nil {
		err = status.WrapWithInternal(vald.LinearSearchObjectRPCName+" API failed to extract vector from filter", err,
			&errdetails.RequestInfo{
				RequestId:   req.GetConfig().GetRequestId(),
				ServingData: errdetails.Serialize(req),
			},
			&errdetails.BadRequest{
				FieldViolations: []*errdetails.BadRequestFieldViolation{
					{
						Field:       "vectorizer targets",
						Description: err.Error(),
					},
				},
			},
			&errdetails.ResourceInfo{
				ResourceType: errdetails.ValdGRPCResourceTypePrefix + "/vald.v1." + vald.LinearSearchObjectRPCName,
				ResourceName: fmt.Sprintf("%s: %s(%s)", apiName, s.name, s.ip),
			}, info.Get())
		log.Warn(err)
		if span != nil {
			span.RecordError(err)
			span.SetAttributes(trace.StatusCodeInternal(err.Error())...)
			span.SetStatus(trace.StatusError, err.Error())
		}
		return nil, err
	}
	return s.LinearSearch(ctx, &payload.Search_Request{
		Vector: vec.GetVector(),
		Config: req.GetConfig(),
	})
}

func (s *server) MultiLinearSearchObject(ctx context.Context, reqs *payload.Search_MultiObjectRequest) (res *payload.Search_Responses, errs error) {
	ctx, span := trace.StartSpan(grpc.WithGRPCMethod(ctx, vald.PackageName+"."+vald.FilterRPCServiceName+"/"+vald.MultiLinearSearchObjectRPCName), apiName+"/"+vald.MultiLinearSearchObjectRPCName)
	defer func() {
		if span != nil {
			span.End()
		}
	}()

	res = &payload.Search_Responses{
		Responses: make([]*payload.Search_Response, len(reqs.GetRequests())),
	}
	var wg sync.WaitGroup
	var mu sync.Mutex
	for i, req := range reqs.Requests {
		idx, query := i, req
		wg.Add(1)
		s.eg.Go(safety.RecoverFunc(func() error {
			defer wg.Done()
			ctx, sspan := trace.StartSpan(ctx, apiName+"."+vald.MultiLinearSearchObjectRPCName+"/requestID-"+query.GetConfig().GetRequestId())
			defer func() {
				if sspan != nil {
					sspan.End()
				}
			}()

			r, err := s.LinearSearchObject(ctx, query)
			if err != nil {
				st, msg, err := status.ParseError(err, codes.NotFound,
					vald.MultiLinearSearchObjectRPCName+" API object "+string(query.GetObject())+"'s search request result not found",
					&errdetails.RequestInfo{
						RequestId:   req.GetConfig().GetRequestId(),
						ServingData: errdetails.Serialize(req),
					},
					&errdetails.ResourceInfo{
						ResourceType: errdetails.ValdGRPCResourceTypePrefix + "/vald.v1." + vald.LinearSearchObjectRPCName,
						ResourceName: fmt.Sprintf("%s: %s(%s)", apiName, s.name, s.ip),
					}, info.Get())
				if sspan != nil {
					sspan.RecordError(err)
					sspan.SetAttributes(trace.FromGRPCStatus(st.Code(), msg)...)
					sspan.SetStatus(trace.StatusError, err.Error())
				}

				mu.Lock()
				if errs == nil {
					errs = status.WrapWithNotFound(
						fmt.Sprintf(vald.LinearSearchObjectRPCName+" API object %s's search request result not found",
							string(query.GetObject())), err, info.Get())
				} else {
					errs = errors.Join(errs,
						status.WrapWithNotFound(
							fmt.Sprintf(vald.LinearSearchObjectRPCName+" API object %s's search request result not found",
								string(query.GetObject())), err, info.Get()))
				}
				mu.Unlock()
				return nil
			}
			res.Responses[idx] = r
			return nil
		}))
	}
	wg.Wait()
	return res, errs
}

func (s *server) StreamLinearSearchObject(stream vald.Filter_StreamSearchObjectServer) error {
	ctx, span := trace.StartSpan(
		grpc.WithGRPCMethod(stream.Context(), vald.PackageName+"."+vald.FilterRPCServiceName+"/"+vald.StreamLinearSearchObjectRPCName),
		apiName+"/"+vald.StreamLinearSearchObjectRPCName,
	)
	defer func() {
		if span != nil {
			span.End()
		}
	}()
	err := grpc.BidirectionalStream(ctx, stream, s.streamConcurrency,
		func(ctx context.Context, req *payload.Search_ObjectRequest) (*payload.Search_StreamResponse, error) {
			ctx, sspan := trace.StartSpan(ctx, apiName+"."+vald.StreamLinearSearchObjectRPCName+"/requestID-"+req.GetConfig().GetRequestId())
			defer func() {
				if sspan != nil {
					sspan.End()
				}
			}()

			res, err := s.LinearSearchObject(ctx, req)
			if err != nil {
				st, msg, err := status.ParseError(err, codes.Internal, "failed to parse "+vald.LinearSearchObjectRPCName+" gRPC error response",
					&errdetails.RequestInfo{
						RequestId:   req.GetConfig().GetRequestId(),
						ServingData: errdetails.Serialize(req),
					},
					&errdetails.ResourceInfo{
						ResourceType: errdetails.ValdGRPCResourceTypePrefix + "/vald.v1." + vald.LinearSearchObjectRPCName,
						ResourceName: fmt.Sprintf("%s: %s(%s)", apiName, s.name, s.ip),
					}, info.Get(),
				)
				if sspan != nil {
					sspan.RecordError(err)
					sspan.SetAttributes(trace.FromGRPCStatus(st.Code(), msg)...)
					sspan.SetStatus(trace.StatusError, err.Error())
				}
				return &payload.Search_StreamResponse{
					Payload: &payload.Search_StreamResponse_Status{
						Status: st.Proto(),
					},
				}, err
			}
			return &payload.Search_StreamResponse{
				Payload: &payload.Search_StreamResponse_Response{
					Response: res,
				},
			}, nil
		})
	if err != nil {
		if span != nil {
			span.RecordError(err)
			span.SetAttributes(trace.StatusCodeInternal(err.Error())...)
			span.SetStatus(trace.StatusError, err.Error())
		}
		log.Error(err)
		return err
	}
	return err
}

func (s *server) InsertObject(ctx context.Context, req *payload.Insert_ObjectRequest) (*payload.Object_Location, error) {
	ctx, span := trace.StartSpan(grpc.WithGRPCMethod(ctx, vald.PackageName+"."+vald.FilterRPCServiceName+"/"+vald.InsertObjectRPCName), apiName+"/"+vald.InsertObjectRPCName)
	defer func() {
		if span != nil {
			span.End()
		}
	}()
	vr := req.GetVectorizer()
	if vr == nil || vr.GetPort() == 0 {
		err := errors.ErrFilterNotFound
		err = status.WrapWithInvalidArgument(vald.InsertObjectRPCName+" API vectorizer configuration is invalid", err,
			&errdetails.RequestInfo{
				RequestId:   req.GetObject().GetId(),
				ServingData: errdetails.Serialize(req),
			},
			&errdetails.BadRequest{
				FieldViolations: []*errdetails.BadRequestFieldViolation{
					{
						Field:       "vectorizer port",
						Description: err.Error(),
					},
				},
			},
			&errdetails.ResourceInfo{
				ResourceType: errdetails.ValdGRPCResourceTypePrefix + "/vald.v1." + vald.InsertObjectRPCName,
				ResourceName: fmt.Sprintf("%s: %s(%s)", apiName, s.name, s.ip),
			})
		log.Warn(err)
		if span != nil {
			span.RecordError(err)
			span.SetAttributes(trace.StatusCodeInvalidArgument(err.Error())...)
			span.SetStatus(trace.StatusError, err.Error())
		}
		return nil, err
	}
	if vr.GetHost() == "" {
		vr.Host = "localhost"
	}
	target := fmt.Sprintf("%s:%d", vr.GetHost(), vr.GetPort())
	if len(target) == 0 {
		if len(s.Vectorizer) == 0 {
			err := errors.ErrFilterNotFound
			err = status.WrapWithInvalidArgument(vald.InsertObjectRPCName+" API vectorizer configuration is invalid", err,
				&errdetails.RequestInfo{
					RequestId:   req.GetObject().GetId(),
					ServingData: errdetails.Serialize(req),
				},
				&errdetails.BadRequest{
					FieldViolations: []*errdetails.BadRequestFieldViolation{
						{
							Field:       "vectorizer targets",
							Description: err.Error(),
						},
					},
				},
				&errdetails.ResourceInfo{
					ResourceType: errdetails.ValdGRPCResourceTypePrefix + "/vald.v1." + vald.InsertObjectRPCName,
					ResourceName: fmt.Sprintf("%s: %s(%s)", apiName, s.name, s.ip),
				})
			log.Warn(err)
			if span != nil {
				span.RecordError(err)
				span.SetAttributes(trace.StatusCodeInvalidArgument(err.Error())...)
				span.SetStatus(trace.StatusError, err.Error())
			}
			return nil, err
		}
		target = s.Vectorizer
	}
	c, err := s.ingress.Target(ctx, target)
	if err != nil {
		err = status.WrapWithUnavailable(vald.InsertObjectRPCName+" API target filter API unavailable", err,
			&errdetails.RequestInfo{
				RequestId:   req.GetObject().GetId(),
				ServingData: errdetails.Serialize(req),
			},
			&errdetails.BadRequest{
				FieldViolations: []*errdetails.BadRequestFieldViolation{
					{
						Field:       "vectorizer targets",
						Description: err.Error(),
					},
				},
			},
			&errdetails.ResourceInfo{
				ResourceType: errdetails.ValdGRPCResourceTypePrefix + "/vald.v1." + vald.InsertObjectRPCName,
				ResourceName: fmt.Sprintf("%s: %s(%s)", apiName, s.name, s.ip),
			}, info.Get())
		log.Warn(err)
		if span != nil {
			span.RecordError(err)
			span.SetAttributes(trace.StatusCodeUnavailable(err.Error())...)
			span.SetStatus(trace.StatusError, err.Error())
		}
		return nil, err
	}
	vec, err := c.GenVector(ctx, req.GetObject())
	if err != nil {
		err = status.WrapWithInternal(vald.InsertObjectRPCName+" API failed to extract vector from filter", err,
			&errdetails.RequestInfo{
				RequestId:   req.GetObject().GetId(),
				ServingData: errdetails.Serialize(req),
			},
			&errdetails.BadRequest{
				FieldViolations: []*errdetails.BadRequestFieldViolation{
					{
						Field:       "vectorizer targets",
						Description: err.Error(),
					},
				},
			},
			&errdetails.ResourceInfo{
				ResourceType: errdetails.ValdGRPCResourceTypePrefix + "/vald.v1." + vald.InsertObjectRPCName,
				ResourceName: fmt.Sprintf("%s: %s(%s)", apiName, s.name, s.ip),
			}, info.Get())
		log.Warn(err)
		if span != nil {
			span.RecordError(err)
			span.SetAttributes(trace.StatusCodeInternal(err.Error())...)
			span.SetStatus(trace.StatusError, err.Error())
		}
		return nil, err
	}
	return s.Insert(ctx, &payload.Insert_Request{
		Vector: &payload.Object_Vector{
			Vector: vec.GetVector(),
			Id:     req.GetObject().GetId(),
		},
		Config: req.GetConfig(),
	})
}

func (s *server) StreamInsertObject(stream vald.Filter_StreamInsertObjectServer) error {
	ctx, span := trace.StartSpan(grpc.WithGRPCMethod(stream.Context(), vald.PackageName+"."+vald.FilterRPCServiceName+"/"+vald.StreamInsertObjectRPCName), apiName+"/"+vald.StreamInsertObjectRPCName)
	defer func() {
		if span != nil {
			span.End()
		}
	}()
	err := grpc.BidirectionalStream(ctx, stream, s.streamConcurrency,
		func(ctx context.Context, req *payload.Insert_ObjectRequest) (*payload.Object_StreamLocation, error) {
			ctx, sspan := trace.StartSpan(ctx, apiName+"."+vald.StreamInsertObjectRPCName+"/requestID-"+req.GetObject().GetId())
			defer func() {
				if sspan != nil {
					sspan.End()
				}
			}()

			loc, err := s.InsertObject(ctx, req)
			if err != nil {
				st, msg, err := status.ParseError(err, codes.Internal, "failed to parse "+vald.InsertObjectRPCName+" gRPC error response",
					&errdetails.RequestInfo{
						RequestId:   req.GetObject().GetId(),
						ServingData: errdetails.Serialize(req),
					},
					&errdetails.ResourceInfo{
						ResourceType: errdetails.ValdGRPCResourceTypePrefix + "/vald.v1." + vald.InsertObjectRPCName,
						ResourceName: fmt.Sprintf("%s: %s(%s)", apiName, s.name, s.ip),
					}, info.Get(),
				)
				if sspan != nil {
					sspan.RecordError(err)
					sspan.SetAttributes(trace.FromGRPCStatus(st.Code(), msg)...)
					sspan.SetStatus(trace.StatusError, err.Error())
				}
				return &payload.Object_StreamLocation{
					Payload: &payload.Object_StreamLocation_Status{
						Status: st.Proto(),
					},
				}, err
			}
			return &payload.Object_StreamLocation{
				Payload: &payload.Object_StreamLocation_Location{
					Location: loc,
				},
			}, nil
		})
	if err != nil {
		if span != nil {
			span.RecordError(err)
			span.SetAttributes(trace.StatusCodeInternal(err.Error())...)
			span.SetStatus(trace.StatusError, err.Error())
		}
		log.Error(err)
		return err
	}
	return nil
}

func (s *server) MultiInsertObject(ctx context.Context, reqs *payload.Insert_MultiObjectRequest) (locs *payload.Object_Locations, errs error) {
	ctx, span := trace.StartSpan(grpc.WithGRPCMethod(ctx, vald.PackageName+"."+vald.FilterRPCServiceName+"/"+vald.MultiInsertObjectRPCName), apiName+"/"+vald.MultiInsertObjectRPCName)
	defer func() {
		if span != nil {
			span.End()
		}
	}()

	locs = &payload.Object_Locations{
		Locations: make([]*payload.Object_Location, len(reqs.GetRequests())),
	}
	var wg sync.WaitGroup
	var mu sync.Mutex
	for i, req := range reqs.Requests {
		idx, query := i, req
		wg.Add(1)
		s.eg.Go(safety.RecoverFunc(func() error {
			defer wg.Done()
			ctx, sspan := trace.StartSpan(ctx, apiName+"."+vald.MultiInsertObjectRPCName+"/errgroup.Go/id-"+strconv.Itoa(idx))
			defer func() {
				if sspan != nil {
					sspan.End()
				}
			}()

			loc, err := s.InsertObject(ctx, query)
			if err != nil {
				st, msg, err := status.ParseError(err, codes.Internal, "failed to parse "+vald.InsertObjectRPCName+" gRPC error response",
					&errdetails.RequestInfo{
						RequestId:   req.GetObject().GetId(),
						ServingData: errdetails.Serialize(req),
					},
					&errdetails.ResourceInfo{
						ResourceType: errdetails.ValdGRPCResourceTypePrefix + "/vald.v1." + vald.InsertObjectRPCName,
						ResourceName: fmt.Sprintf("%s: %s(%s)", apiName, s.name, s.ip),
					}, info.Get())
				if sspan != nil {
					sspan.RecordError(err)
					sspan.SetAttributes(trace.FromGRPCStatus(st.Code(), msg)...)
					sspan.SetStatus(trace.StatusError, err.Error())
				}

				mu.Lock()
				if errs == nil {
					errs = status.WrapWithNotFound(
						fmt.Sprintf(vald.MultiInsertObjectRPCName+" API object id: %s's insert failed",
							query.GetObject().GetId()), err, info.Get())
				} else {
					errs = errors.Join(errs,
						status.WrapWithNotFound(
							fmt.Sprintf(vald.MultiInsertObjectRPCName+" API object id: %s's insert failed",
								query.GetObject().GetId()), err, info.Get()))
				}
				mu.Unlock()
				return nil
			}
			locs.Locations[idx] = loc
			return nil
		}))
	}
	wg.Wait()
	return locs, errs
}

func (s *server) UpdateObject(ctx context.Context, req *payload.Update_ObjectRequest) (*payload.Object_Location, error) {
	ctx, span := trace.StartSpan(grpc.WithGRPCMethod(ctx, vald.PackageName+"."+vald.FilterRPCServiceName+"/"+vald.UpdateObjectRPCName), apiName+"/"+vald.UpdateObjectRPCName)
	defer func() {
		if span != nil {
			span.End()
		}
	}()
	vr := req.GetVectorizer()
	if vr == nil || vr.GetPort() == 0 {
		err := errors.ErrFilterNotFound
		err = status.WrapWithInvalidArgument(vald.UpdateObjectRPCName+" API vectorizer configuration is invalid", err,
			&errdetails.RequestInfo{
				RequestId:   req.GetObject().GetId(),
				ServingData: errdetails.Serialize(req),
			},
			&errdetails.BadRequest{
				FieldViolations: []*errdetails.BadRequestFieldViolation{
					{
						Field:       "vectorizer port",
						Description: err.Error(),
					},
				},
			},
			&errdetails.ResourceInfo{
				ResourceType: errdetails.ValdGRPCResourceTypePrefix + "/vald.v1." + vald.UpdateObjectRPCName,
				ResourceName: fmt.Sprintf("%s: %s(%s)", apiName, s.name, s.ip),
			})
		log.Warn(err)
		if span != nil {
			span.RecordError(err)
			span.SetAttributes(trace.StatusCodeInvalidArgument(err.Error())...)
			span.SetStatus(trace.StatusError, err.Error())
		}
		return nil, err
	}
	if vr.GetHost() == "" {
		vr.Host = "localhost"
	}

	target := fmt.Sprintf("%s:%d", vr.GetHost(), vr.GetPort())
	if len(target) == 0 {
		if len(s.Vectorizer) == 0 {
			err := errors.ErrFilterNotFound
			err = status.WrapWithInvalidArgument(vald.UpdateObjectRPCName+" API vectorizer configuration is invalid", err,
				&errdetails.RequestInfo{
					RequestId:   req.GetObject().GetId(),
					ServingData: errdetails.Serialize(req),
				},
				&errdetails.BadRequest{
					FieldViolations: []*errdetails.BadRequestFieldViolation{
						{
							Field:       "vectorizer targets",
							Description: err.Error(),
						},
					},
				},
				&errdetails.ResourceInfo{
					ResourceType: errdetails.ValdGRPCResourceTypePrefix + "/vald.v1." + vald.UpdateObjectRPCName,
					ResourceName: fmt.Sprintf("%s: %s(%s)", apiName, s.name, s.ip),
				})
			log.Warn(err)
			if span != nil {
				span.RecordError(err)
				span.SetAttributes(trace.StatusCodeInvalidArgument(err.Error())...)
				span.SetStatus(trace.StatusError, err.Error())
			}
			return nil, err
		}
		target = s.Vectorizer
	}
	c, err := s.ingress.Target(ctx, target)
	if err != nil {
		err = status.WrapWithUnavailable(vald.UpdateObjectRPCName+" API target filter API unavailable", err,
			&errdetails.RequestInfo{
				RequestId:   req.GetObject().GetId(),
				ServingData: errdetails.Serialize(req),
			},
			&errdetails.BadRequest{
				FieldViolations: []*errdetails.BadRequestFieldViolation{
					{
						Field:       "vectorizer targets",
						Description: err.Error(),
					},
				},
			},
			&errdetails.ResourceInfo{
				ResourceType: errdetails.ValdGRPCResourceTypePrefix + "/vald.v1." + vald.UpdateObjectRPCName,
				ResourceName: fmt.Sprintf("%s: %s(%s)", apiName, s.name, s.ip),
			}, info.Get())
		log.Warn(err)
		if span != nil {
			span.RecordError(err)
			span.SetAttributes(trace.StatusCodeUnavailable(err.Error())...)
			span.SetStatus(trace.StatusError, err.Error())
		}
		return nil, err
	}
	vec, err := c.GenVector(ctx, req.GetObject())
	if err != nil {
		err = status.WrapWithInternal(vald.UpdateObjectRPCName+" API failed to extract vector from filter", err,
			&errdetails.RequestInfo{
				RequestId:   req.GetObject().GetId(),
				ServingData: errdetails.Serialize(req),
			},
			&errdetails.BadRequest{
				FieldViolations: []*errdetails.BadRequestFieldViolation{
					{
						Field:       "vectorizer targets",
						Description: err.Error(),
					},
				},
			},
			&errdetails.ResourceInfo{
				ResourceType: errdetails.ValdGRPCResourceTypePrefix + "/vald.v1." + vald.UpdateObjectRPCName,
				ResourceName: fmt.Sprintf("%s: %s(%s)", apiName, s.name, s.ip),
			}, info.Get())
		log.Warn(err)
		if span != nil {
			span.RecordError(err)
			span.SetAttributes(trace.StatusCodeInternal(err.Error())...)
			span.SetStatus(trace.StatusError, err.Error())
		}
		return nil, err
	}
	return s.Update(ctx, &payload.Update_Request{
		Vector: &payload.Object_Vector{
			Vector: vec.GetVector(),
			Id:     req.GetObject().GetId(),
		},
		Config: req.GetConfig(),
	})
}

func (s *server) StreamUpdateObject(stream vald.Filter_StreamUpdateObjectServer) error {
	ctx, span := trace.StartSpan(grpc.WithGRPCMethod(stream.Context(), vald.PackageName+"."+vald.FilterRPCServiceName+"/"+vald.StreamUpdateObjectRPCName), apiName+"/"+vald.StreamUpdateObjectRPCName)
	defer func() {
		if span != nil {
			span.End()
		}
	}()
	err := grpc.BidirectionalStream(ctx, stream, s.streamConcurrency,
		func(ctx context.Context, req *payload.Update_ObjectRequest) (*payload.Object_StreamLocation, error) {
			ctx, sspan := trace.StartSpan(ctx, apiName+"."+vald.StreamUpdateObjectRPCName+"/id-"+req.GetObject().GetId())
			defer func() {
				if sspan != nil {
					sspan.End()
				}
			}()
			loc, err := s.UpdateObject(ctx, req)
			if err != nil {
				st, msg, err := status.ParseError(err, codes.Internal, "failed to parse "+vald.UpdateObjectRPCName+" gRPC error response",
					&errdetails.RequestInfo{
						RequestId:   req.GetObject().GetId(),
						ServingData: errdetails.Serialize(req),
					},
					&errdetails.ResourceInfo{
						ResourceType: errdetails.ValdGRPCResourceTypePrefix + "/vald.v1." + vald.UpdateObjectRPCName,
						ResourceName: fmt.Sprintf("%s: %s(%s)", apiName, s.name, s.ip),
					}, info.Get(),
				)
				if sspan != nil {
					sspan.RecordError(err)
					sspan.SetAttributes(trace.FromGRPCStatus(st.Code(), msg)...)
					sspan.SetStatus(trace.StatusError, err.Error())
				}
				return &payload.Object_StreamLocation{
					Payload: &payload.Object_StreamLocation_Status{
						Status: st.Proto(),
					},
				}, err
			}
			return &payload.Object_StreamLocation{
				Payload: &payload.Object_StreamLocation_Location{
					Location: loc,
				},
			}, nil
		})
	if err != nil {
		if span != nil {
			span.RecordError(err)
			span.SetAttributes(trace.StatusCodeInternal(err.Error())...)
			span.SetStatus(trace.StatusError, err.Error())
		}
		log.Error(err)
		return err
	}
	return nil
}

func (s *server) MultiUpdateObject(ctx context.Context, reqs *payload.Update_MultiObjectRequest) (locs *payload.Object_Locations, errs error) {
	ctx, span := trace.StartSpan(grpc.WithGRPCMethod(ctx, vald.PackageName+"."+vald.FilterRPCServiceName+"/"+vald.MultiUpdateObjectRPCName), apiName+"/"+vald.MultiUpdateObjectRPCName)
	defer func() {
		if span != nil {
			span.End()
		}
	}()

	locs = &payload.Object_Locations{
		Locations: make([]*payload.Object_Location, len(reqs.GetRequests())),
	}
	var wg sync.WaitGroup
	var mu sync.Mutex
	for i, req := range reqs.Requests {
		idx, query := i, req
		wg.Add(1)
		s.eg.Go(safety.RecoverFunc(func() error {
			defer wg.Done()
			ctx, sspan := trace.StartSpan(ctx, apiName+"."+vald.MultiUpdateObjectRPCName+"/errgroup.Go/id-"+strconv.Itoa(idx))
			defer func() {
				if sspan != nil {
					sspan.End()
				}
			}()
			loc, err := s.UpdateObject(ctx, query)
			if err != nil {
				st, msg, err := status.ParseError(err, codes.NotFound, "failed to parse "+vald.UpdateObjectRPCName+" gRPC error response",
					&errdetails.RequestInfo{
						RequestId:   req.GetObject().GetId(),
						ServingData: errdetails.Serialize(req),
					},
					&errdetails.ResourceInfo{
						ResourceType: errdetails.ValdGRPCResourceTypePrefix + "/vald.v1." + vald.UpdateObjectRPCName,
						ResourceName: fmt.Sprintf("%s: %s(%s)", apiName, s.name, s.ip),
					}, info.Get(),
				)
				if sspan != nil {
					sspan.RecordError(err)
					sspan.SetAttributes(trace.FromGRPCStatus(st.Code(), msg)...)
					sspan.SetStatus(trace.StatusError, err.Error())
				}
				log.Warn(err)
				mu.Lock()
				if errs == nil {
					errs = status.WrapWithNotFound(
						fmt.Sprintf("MultiUpdateObject API object id: %s's insert failed",
							query.GetObject().GetId()), err, info.Get())
				} else {
					errs = errors.Join(errs,
						status.WrapWithNotFound(
							fmt.Sprintf("MultiUpdateObject API object id: %s's insert failed",
								query.GetObject().GetId()), err, info.Get()))
				}
				mu.Unlock()
				return nil
			}
			locs.Locations[idx] = loc
			return nil
		}))
	}
	wg.Wait()
	return locs, errs
}

func (s *server) UpsertObject(ctx context.Context, req *payload.Upsert_ObjectRequest) (*payload.Object_Location, error) {
	ctx, span := trace.StartSpan(grpc.WithGRPCMethod(ctx, vald.PackageName+"."+vald.FilterRPCServiceName+"/"+vald.UpsertObjectRPCName), apiName+"/"+vald.UpsertObjectRPCName)
	defer func() {
		if span != nil {
			span.End()
		}
	}()
	vr := req.GetVectorizer()
	if vr == nil || vr.GetPort() == 0 {
		err := errors.ErrFilterNotFound
		err = status.WrapWithInvalidArgument(vald.UpsertObjectRPCName+" API vectorizer configuration is invalid", err,
			&errdetails.RequestInfo{
				RequestId:   req.GetObject().GetId(),
				ServingData: errdetails.Serialize(req),
			},
			&errdetails.BadRequest{
				FieldViolations: []*errdetails.BadRequestFieldViolation{
					{
						Field:       "vectorizer port",
						Description: err.Error(),
					},
				},
			},
			&errdetails.ResourceInfo{
				ResourceType: errdetails.ValdGRPCResourceTypePrefix + "/vald.v1." + vald.UpsertObjectRPCName,
				ResourceName: fmt.Sprintf("%s: %s(%s)", apiName, s.name, s.ip),
			})
		log.Warn(err)
		if span != nil {
			span.RecordError(err)
			span.SetAttributes(trace.StatusCodeInvalidArgument(err.Error())...)
			span.SetStatus(trace.StatusError, err.Error())
		}
		return nil, err
	}
	if vr.GetHost() == "" {
		vr.Host = "localhost"
	}
	target := fmt.Sprintf("%s:%d", vr.GetHost(), vr.GetPort())
	if len(target) == 0 {
		if len(s.Vectorizer) == 0 {
			err := errors.ErrFilterNotFound
			err = status.WrapWithInvalidArgument(vald.UpsertObjectRPCName+" API vectorizer configuration is invalid", err,
				&errdetails.RequestInfo{
					RequestId:   req.GetObject().GetId(),
					ServingData: errdetails.Serialize(req),
				},
				&errdetails.BadRequest{
					FieldViolations: []*errdetails.BadRequestFieldViolation{
						{
							Field:       "vectorizer targets",
							Description: err.Error(),
						},
					},
				},
				&errdetails.ResourceInfo{
					ResourceType: errdetails.ValdGRPCResourceTypePrefix + "/vald.v1." + vald.UpsertObjectRPCName,
					ResourceName: fmt.Sprintf("%s: %s(%s)", apiName, s.name, s.ip),
				})
			log.Warn(err)
			if span != nil {
				span.RecordError(err)
				span.SetAttributes(trace.StatusCodeInvalidArgument(err.Error())...)
				span.SetStatus(trace.StatusError, err.Error())
			}
			return nil, err
		}
		target = s.Vectorizer
	}
	c, err := s.ingress.Target(ctx, target)
	if err != nil {
		err = status.WrapWithUnavailable(vald.UpsertObjectRPCName+" API target filter API unavailable", err,
			&errdetails.RequestInfo{
				RequestId:   req.GetObject().GetId(),
				ServingData: errdetails.Serialize(req),
			},
			&errdetails.BadRequest{
				FieldViolations: []*errdetails.BadRequestFieldViolation{
					{
						Field:       "vectorizer targets",
						Description: err.Error(),
					},
				},
			},
			&errdetails.BadRequest{
				FieldViolations: []*errdetails.BadRequestFieldViolation{
					{
						Field:       "vectorizer targets",
						Description: err.Error(),
					},
				},
			},
			&errdetails.ResourceInfo{
				ResourceType: errdetails.ValdGRPCResourceTypePrefix + "/vald.v1." + vald.UpsertObjectRPCName,
				ResourceName: fmt.Sprintf("%s: %s(%s)", apiName, s.name, s.ip),
			}, info.Get())
		log.Warn(err)
		if span != nil {
			span.RecordError(err)
			span.SetAttributes(trace.StatusCodeUnavailable(err.Error())...)
			span.SetStatus(trace.StatusError, err.Error())
		}
		return nil, err
	}
	vec, err := c.GenVector(ctx, req.GetObject())
	if err != nil {
		err = status.WrapWithInternal(vald.UpsertObjectRPCName+" API failed to extract vector from filter", err,
			&errdetails.RequestInfo{
				RequestId:   req.GetObject().GetId(),
				ServingData: errdetails.Serialize(req),
			},
			&errdetails.BadRequest{
				FieldViolations: []*errdetails.BadRequestFieldViolation{
					{
						Field:       "vectorizer targets",
						Description: err.Error(),
					},
				},
			},
			&errdetails.ResourceInfo{
				ResourceType: errdetails.ValdGRPCResourceTypePrefix + "/vald.v1." + vald.UpsertObjectRPCName,
				ResourceName: fmt.Sprintf("%s: %s(%s)", apiName, s.name, s.ip),
			}, info.Get())
		log.Warn(err)
		if span != nil {
			span.RecordError(err)
			span.SetAttributes(trace.StatusCodeInternal(err.Error())...)
			span.SetStatus(trace.StatusError, err.Error())
		}
		return nil, err
	}
	return s.Upsert(ctx, &payload.Upsert_Request{
		Vector: &payload.Object_Vector{
			Vector: vec.GetVector(),
			Id:     req.GetObject().GetId(),
		},
		Config: req.GetConfig(),
	})
}

func (s *server) StreamUpsertObject(stream vald.Filter_StreamUpsertObjectServer) error {
	ctx, span := trace.StartSpan(grpc.WithGRPCMethod(stream.Context(), vald.PackageName+"."+vald.FilterRPCServiceName+"/"+vald.StreamUpsertObjectRPCName), apiName+"/"+vald.StreamUpsertObjectRPCName)
	defer func() {
		if span != nil {
			span.End()
		}
	}()
	err := grpc.BidirectionalStream(ctx, stream, s.streamConcurrency,
		func(ctx context.Context, req *payload.Upsert_ObjectRequest) (*payload.Object_StreamLocation, error) {
			ctx, sspan := trace.StartSpan(ctx, apiName+"."+vald.StreamUpdateObjectRPCName+"/id-"+req.GetObject().GetId())
			defer func() {
				if sspan != nil {
					sspan.End()
				}
			}()

			loc, err := s.UpsertObject(ctx, req)
			if err != nil {
				st, msg, err := status.ParseError(err, codes.Internal, "failed to parse "+vald.UpsertObjectRPCName+" gRPC error response",
					&errdetails.RequestInfo{
						RequestId:   req.GetObject().GetId(),
						ServingData: errdetails.Serialize(req),
					},
					&errdetails.ResourceInfo{
						ResourceType: errdetails.ValdGRPCResourceTypePrefix + "/vald.v1." + vald.UpsertObjectRPCName,
						ResourceName: fmt.Sprintf("%s: %s(%s)", apiName, s.name, s.ip),
					}, info.Get(),
				)
				if sspan != nil {
					sspan.RecordError(err)
					sspan.SetAttributes(trace.FromGRPCStatus(st.Code(), msg)...)
					sspan.SetStatus(trace.StatusError, err.Error())
				}
				return &payload.Object_StreamLocation{
					Payload: &payload.Object_StreamLocation_Status{
						Status: st.Proto(),
					},
				}, err
			}
			return &payload.Object_StreamLocation{
				Payload: &payload.Object_StreamLocation_Location{
					Location: loc,
				},
			}, nil
		})
	if err != nil {
		if span != nil {
			span.RecordError(err)
			span.SetAttributes(trace.StatusCodeInternal(err.Error())...)
			span.SetStatus(trace.StatusError, err.Error())
		}
		log.Error(err)
		return err
	}
	return err
}

func (s *server) MultiUpsertObject(ctx context.Context, reqs *payload.Upsert_MultiObjectRequest) (locs *payload.Object_Locations, errs error) {
	ctx, span := trace.StartSpan(grpc.WithGRPCMethod(ctx, vald.PackageName+"."+vald.FilterRPCServiceName+"/"+vald.MultiUpsertObjectRPCName), apiName+"/"+vald.MultiUpsertObjectRPCName)
	defer func() {
		if span != nil {
			span.End()
		}
	}()

	locs = &payload.Object_Locations{
		Locations: make([]*payload.Object_Location, len(reqs.GetRequests())),
	}
	var wg sync.WaitGroup
	var mu sync.Mutex
	for i, req := range reqs.Requests {
		idx, query := i, req
		wg.Add(1)
		s.eg.Go(safety.RecoverFunc(func() error {
			defer wg.Done()
			ctx, sspan := trace.StartSpan(ctx, apiName+"."+vald.MultiUpsertObjectRPCName+"/errgroup.Go/id-"+strconv.Itoa(idx))
			defer func() {
				if sspan != nil {
					sspan.End()
				}
			}()
			loc, err := s.UpsertObject(ctx, query)
			if err != nil {
				st, msg, err := status.ParseError(err, codes.Internal, "failed to parse "+vald.UpsertObjectRPCName+" gRPC error response",
					&errdetails.RequestInfo{
						RequestId:   req.GetObject().GetId(),
						ServingData: errdetails.Serialize(req),
					},
					&errdetails.ResourceInfo{
						ResourceType: errdetails.ValdGRPCResourceTypePrefix + "/vald.v1." + vald.UpsertObjectRPCName,
						ResourceName: fmt.Sprintf("%s: %s(%s)", apiName, s.name, s.ip),
					}, info.Get(),
				)
				if sspan != nil {
					sspan.RecordError(err)
					sspan.SetAttributes(trace.FromGRPCStatus(st.Code(), msg)...)
					sspan.SetStatus(trace.StatusError, err.Error())
				}
				mu.Lock()
				if errs == nil {
					errs = status.WrapWithNotFound(
						fmt.Sprintf("MultiUpsertObject API object id: %s's insert failed",
							query.GetObject().GetId()), err, info.Get())
				} else {
					errs = errors.Join(errs,
						status.WrapWithNotFound(
							fmt.Sprintf("MultiUpsertObject API object id: %s's insert failed",
								query.GetObject().GetId()), err, info.Get()))
				}
				mu.Unlock()
				return nil
			}
			locs.Locations[idx] = loc
			return nil
		}))
	}
	wg.Wait()
	return locs, errs
}

func (s *server) Exists(ctx context.Context, meta *payload.Object_ID) (*payload.Object_ID, error) {
	ctx, span := trace.StartSpan(ctx, apiName+"/"+vald.ExistsRPCName)
	defer func() {
		if span != nil {
			span.End()
		}
	}()
	return s.gateway.Exists(ctx, meta, s.copts...)
}

func (s *server) Search(ctx context.Context, req *payload.Search_Request) (res *payload.Search_Response, err error) {
	ctx, span := trace.StartSpan(grpc.WithGRPCMethod(ctx, vald.PackageName+"."+vald.FilterRPCServiceName+"/"+vald.SearchRPCName), apiName+"/"+vald.SearchRPCName)
	defer func() {
		if span != nil {
			span.End()
		}
	}()
	targets := req.GetConfig().GetIngressFilters().GetTargets()
	if targets != nil || s.SearchFilters != nil {
		addrs := make([]string, 0, len(targets)+len(s.SearchFilters))
		addrs = append(addrs, s.SearchFilters...)
		for _, target := range targets {
			addrs = append(addrs, fmt.Sprintf("%s:%d", target.GetHost(), target.GetPort()))
		}
		c, err := s.ingress.Target(ctx, addrs...)
		if err != nil {
			err = status.WrapWithUnavailable(
				fmt.Sprintf(vald.SearchRPCName+" API ingress filter targets %v not found", addrs),
				err,
				&errdetails.RequestInfo{
					RequestId:   req.GetConfig().GetRequestId(),
					ServingData: errdetails.Serialize(req),
				},
				&errdetails.BadRequest{
					FieldViolations: []*errdetails.BadRequestFieldViolation{
						{
							Field:       "vectorizer targets",
							Description: err.Error(),
						},
					},
				},
				&errdetails.ResourceInfo{
					ResourceType: errdetails.ValdGRPCResourceTypePrefix + "/vald.v1." + vald.SearchRPCName,
					ResourceName: fmt.Sprintf("%s: %s(%s)", apiName, s.name, s.ip),
				}, info.Get())
			log.Warn(err)
			if span != nil {
				span.RecordError(err)
				span.SetAttributes(trace.StatusCodeUnavailable(err.Error())...)
				span.SetStatus(trace.StatusError, err.Error())
			}
			return nil, err
		}
		vec, err := c.FilterVector(ctx, &payload.Object_Vector{
			Vector: req.GetVector(),
		})
		if err != nil {
			err = status.WrapWithInternal(
				fmt.Sprintf(vald.SearchRPCName+" API ingress filter request to %v failure on vec %v", addrs, req.GetVector()),
				err,
				&errdetails.RequestInfo{
					RequestId:   req.GetConfig().GetRequestId(),
					ServingData: errdetails.Serialize(req),
				},
				&errdetails.ResourceInfo{
					ResourceType: errdetails.ValdGRPCResourceTypePrefix + "/vald.v1." + vald.SearchRPCName,
					ResourceName: fmt.Sprintf("%s: %s(%s)", apiName, s.name, s.ip),
				}, info.Get())
			log.Warn(err)
			if span != nil {
				span.RecordError(err)
				span.SetAttributes(trace.StatusCodeInternal(err.Error())...)
				span.SetStatus(trace.StatusError, err.Error())
			}
			return nil, err
		}
		req.Vector = vec.GetVector()
	}
	res, err = s.gateway.Search(ctx, req, s.copts...)
	if err != nil {
		st, msg, err := status.ParseError(err, codes.Internal, "failed to parse "+vald.SearchRPCName+" gRPC error response")
		if span != nil {
			span.RecordError(err)
			span.SetAttributes(trace.FromGRPCStatus(st.Code(), msg)...)
			span.SetStatus(trace.StatusError, err.Error())
		}
		return nil, err
	}
	targets = req.GetConfig().GetEgressFilters().GetTargets()
	if targets != nil || s.DistanceFilters != nil {
		addrs := make([]string, 0, len(targets)+len(s.DistanceFilters))
		addrs = append(addrs, s.DistanceFilters...)
		for _, target := range targets {
			addrs = append(addrs, fmt.Sprintf("%s:%d", target.GetHost(), target.GetPort()))
		}
		c, err := s.egress.Target(ctx, addrs...)
		if err != nil {
			err = status.WrapWithUnavailable(
				fmt.Sprintf(vald.SearchRPCName+" API egress filter targets %v not found", addrs),
				err,
				&errdetails.RequestInfo{
					RequestId:   req.GetConfig().GetRequestId(),
					ServingData: errdetails.Serialize(req),
				},
				&errdetails.BadRequest{
					FieldViolations: []*errdetails.BadRequestFieldViolation{
						{
							Field:       "vectorizer targets",
							Description: err.Error(),
						},
					},
				},
				&errdetails.ResourceInfo{
					ResourceType: errdetails.ValdGRPCResourceTypePrefix + "/vald.v1." + vald.SearchRPCName,
					ResourceName: fmt.Sprintf("%s: %s(%s)", apiName, s.name, s.ip),
				}, info.Get())
			log.Warn(err)
			if span != nil {
				span.RecordError(err)
				span.SetAttributes(trace.StatusCodeUnavailable(err.Error())...)
				span.SetStatus(trace.StatusError, err.Error())
			}
			return nil, err
		}
		for i, dist := range res.GetResults() {
			d, err := c.FilterDistance(ctx, dist)
			if err != nil {
				err = status.WrapWithInternal(
					fmt.Sprintf(vald.SearchRPCName+" API egress filter request to %v failure on id %s", addrs, dist.GetId()),
					err,
					&errdetails.RequestInfo{
						RequestId:   req.GetConfig().GetRequestId(),
						ServingData: errdetails.Serialize(req),
					},
					&errdetails.ResourceInfo{
						ResourceType: errdetails.ValdGRPCResourceTypePrefix + "/vald.v1." + vald.SearchRPCName,
						ResourceName: fmt.Sprintf("%s: %s(%s)", apiName, s.name, s.ip),
					}, info.Get())
				log.Warn(err)
				if span != nil {
					span.RecordError(err)
					span.SetAttributes(trace.StatusCodeInternal(err.Error())...)
					span.SetStatus(trace.StatusError, err.Error())
				}
				return nil, err
			}
			res.Results[i] = d
		}
	}
	return res, nil
}

func (s *server) SearchByID(ctx context.Context, req *payload.Search_IDRequest) (res *payload.Search_Response, err error) {
	ctx, span := trace.StartSpan(grpc.WithGRPCMethod(ctx, vald.PackageName+"."+vald.FilterRPCServiceName+"/"+vald.SearchByIDRPCName), apiName+"/"+vald.SearchByIDRPCName)
	defer func() {
		if span != nil {
			span.End()
		}
	}()
	res, err = s.gateway.SearchByID(ctx, req, s.copts...)
	if err != nil {
		st, msg, err := status.ParseError(err, codes.Internal, "failed to parse "+vald.SearchByIDRPCName+" gRPC error response")
		if span != nil {
			span.RecordError(err)
			span.SetAttributes(trace.FromGRPCStatus(st.Code(), msg)...)
			span.SetStatus(trace.StatusError, err.Error())
		}
		return nil, err
	}
	targets := req.GetConfig().GetEgressFilters().GetTargets()
	if targets != nil || s.DistanceFilters != nil {
		addrs := make([]string, 0, len(targets)+len(s.DistanceFilters))
		addrs = append(addrs, s.DistanceFilters...)
		for _, target := range targets {
			addrs = append(addrs, fmt.Sprintf("%s:%d", target.GetHost(), target.GetPort()))
		}
		c, err := s.egress.Target(ctx, addrs...)
		if err != nil {
			err = status.WrapWithUnavailable(
				fmt.Sprintf(vald.SearchByIDRPCName+" API egress filter targets %v not found", addrs),
				err,
				&errdetails.RequestInfo{
					RequestId:   req.GetConfig().GetRequestId(),
					ServingData: errdetails.Serialize(req),
				},
				&errdetails.BadRequest{
					FieldViolations: []*errdetails.BadRequestFieldViolation{
						{
							Field:       "vectorizer targets",
							Description: err.Error(),
						},
					},
				},
				&errdetails.ResourceInfo{
					ResourceType: errdetails.ValdGRPCResourceTypePrefix + "/vald.v1." + vald.SearchByIDRPCName,
					ResourceName: fmt.Sprintf("%s: %s(%s)", apiName, s.name, s.ip),
				}, info.Get())
			log.Warn(err)
			if span != nil {
				span.RecordError(err)
				span.SetAttributes(trace.StatusCodeUnavailable(err.Error())...)
				span.SetStatus(trace.StatusError, err.Error())
			}
			return nil, err
		}
		for i, dist := range res.GetResults() {
			d, err := c.FilterDistance(ctx, dist)
			if err != nil {
				err = status.WrapWithInternal(
					fmt.Sprintf(vald.SearchByIDRPCName+" API egress filter request to %v failure on id %s", addrs, dist.GetId()),
					err,
					&errdetails.RequestInfo{
						RequestId:   req.GetConfig().GetRequestId(),
						ServingData: errdetails.Serialize(req),
					},
					&errdetails.ResourceInfo{
						ResourceType: errdetails.ValdGRPCResourceTypePrefix + "/vald.v1." + vald.SearchByIDRPCName,
						ResourceName: fmt.Sprintf("%s: %s(%s)", apiName, s.name, s.ip),
					}, info.Get())
				log.Warn(err)
				if span != nil {
					span.RecordError(err)
					span.SetAttributes(trace.StatusCodeInternal(err.Error())...)
					span.SetStatus(trace.StatusError, err.Error())
				}
				return nil, err
			}
			res.Results[i] = d
		}
	}
	return res, nil
}

func (s *server) StreamSearch(stream vald.Search_StreamSearchServer) (err error) {
	ctx, span := trace.StartSpan(grpc.WithGRPCMethod(stream.Context(), vald.PackageName+"."+vald.FilterRPCServiceName+"/"+vald.StreamSearchRPCName), apiName+"/"+vald.StreamSearchRPCName)
	defer func() {
		if span != nil {
			span.End()
		}
	}()
	err = grpc.BidirectionalStream(ctx, stream, s.streamConcurrency,
		func(ctx context.Context, req *payload.Search_Request) (*payload.Search_StreamResponse, error) {
			ctx, sspan := trace.StartSpan(ctx, apiName+"."+vald.StreamSearchRPCName+"/id-"+req.GetConfig().GetRequestId())
			defer func() {
				if sspan != nil {
					sspan.End()
				}
			}()
			res, err := s.Search(ctx, req)
			if err != nil {
				st, msg, err := status.ParseError(err, codes.Internal, "failed to parse "+vald.StreamSearchRPCName+" gRPC error response",
					&errdetails.RequestInfo{
						RequestId:   req.GetConfig().GetRequestId(),
						ServingData: errdetails.Serialize(req),
					},
					&errdetails.ResourceInfo{
						ResourceType: errdetails.ValdGRPCResourceTypePrefix + "/vald.v1." + vald.SearchRPCName,
						ResourceName: fmt.Sprintf("%s: %s(%s)", apiName, s.name, s.ip),
					}, info.Get(),
				)
				if sspan != nil {
					sspan.RecordError(err)
					sspan.SetAttributes(trace.FromGRPCStatus(st.Code(), msg)...)
					sspan.SetStatus(trace.StatusError, err.Error())
				}
				return &payload.Search_StreamResponse{
					Payload: &payload.Search_StreamResponse_Status{
						Status: st.Proto(),
					},
				}, err
			}
			return &payload.Search_StreamResponse{
				Payload: &payload.Search_StreamResponse_Response{
					Response: res,
				},
			}, nil
		})

	if err != nil {
		if span != nil {
			span.RecordError(err)
			span.SetAttributes(trace.StatusCodeInternal(err.Error())...)
			span.SetStatus(trace.StatusError, err.Error())
		}
		log.Error(err)
		return err
	}
	return nil
}

func (s *server) StreamSearchByID(stream vald.Search_StreamSearchByIDServer) (err error) {
	ctx, span := trace.StartSpan(grpc.WithGRPCMethod(stream.Context(), vald.PackageName+"."+vald.FilterRPCServiceName+"/"+vald.StreamSearchByIDRPCName), apiName+"/"+vald.StreamSearchByIDRPCName)
	defer func() {
		if span != nil {
			span.End()
		}
	}()
	err = grpc.BidirectionalStream(ctx, stream, s.streamConcurrency,
		func(ctx context.Context, req *payload.Search_IDRequest) (*payload.Search_StreamResponse, error) {
			ctx, sspan := trace.StartSpan(ctx, apiName+"."+vald.StreamSearchByIDRPCName+"/id-"+req.GetId())
			defer func() {
				if sspan != nil {
					sspan.End()
				}
			}()
			res, err := s.SearchByID(ctx, req)
			if err != nil {
				st, msg, err := status.ParseError(err, codes.Internal, "failed to parse "+vald.SearchByIDRPCName+" gRPC error response",
					&errdetails.RequestInfo{
						RequestId:   req.GetConfig().GetRequestId(),
						ServingData: errdetails.Serialize(req),
					},
					&errdetails.BadRequest{
						FieldViolations: []*errdetails.BadRequestFieldViolation{
							{
								Field:       "vectorizer targets",
								Description: err.Error(),
							},
						},
					},
					&errdetails.ResourceInfo{
						ResourceType: errdetails.ValdGRPCResourceTypePrefix + "/vald.v1." + vald.SearchByIDRPCName,
						ResourceName: fmt.Sprintf("%s: %s(%s)", apiName, s.name, s.ip),
					}, info.Get(),
				)
				if sspan != nil {
					sspan.RecordError(err)
					sspan.SetAttributes(trace.FromGRPCStatus(st.Code(), msg)...)
					sspan.SetStatus(trace.StatusError, err.Error())
				}
				return &payload.Search_StreamResponse{
					Payload: &payload.Search_StreamResponse_Status{
						Status: st.Proto(),
					},
				}, err
			}
			return &payload.Search_StreamResponse{
				Payload: &payload.Search_StreamResponse_Response{
					Response: res,
				},
			}, nil
		})
	if err != nil {
		if span != nil {
			span.RecordError(err)
			span.SetAttributes(trace.StatusCodeInternal(err.Error())...)
			span.SetStatus(trace.StatusError, err.Error())
		}
		log.Error(err)
		return err
	}
	return nil
}

func (s *server) MultiSearch(ctx context.Context, reqs *payload.Search_MultiRequest) (res *payload.Search_Responses, errs error) {
	ctx, span := trace.StartSpan(grpc.WithGRPCMethod(ctx, vald.PackageName+"."+vald.FilterRPCServiceName+"/"+vald.MultiSearchRPCName), apiName+"/"+vald.MultiSearchRPCName)
	defer func() {
		if span != nil {
			span.End()
		}
	}()
	res = &payload.Search_Responses{
		Responses: make([]*payload.Search_Response, len(reqs.GetRequests())),
	}
	var wg sync.WaitGroup
	var mu sync.Mutex
	for i, req := range reqs.Requests {
		idx, query := i, req
		wg.Add(1)
		s.eg.Go(safety.RecoverFunc(func() error {
			defer wg.Done()
			ctx, sspan := trace.StartSpan(ctx, apiName+"."+vald.MultiSearchRPCName+"/errgroup.Go/id-"+strconv.Itoa(idx))
			defer func() {
				if sspan != nil {
					sspan.End()
				}
			}()
			r, err := s.Search(ctx, query)
			if err != nil {
				st, msg, err := status.ParseError(err, codes.NotFound, "failed to parse "+vald.SearchRPCName+" gRPC error response",
					&errdetails.RequestInfo{
						RequestId:   req.GetConfig().GetRequestId(),
						ServingData: errdetails.Serialize(req),
					},
					&errdetails.BadRequest{
						FieldViolations: []*errdetails.BadRequestFieldViolation{
							{
								Field:       "vectorizer targets",
								Description: err.Error(),
							},
						},
					},
					&errdetails.ResourceInfo{
						ResourceType: errdetails.ValdGRPCResourceTypePrefix + "/vald.v1." + vald.SearchRPCName,
						ResourceName: fmt.Sprintf("%s: %s(%s)", apiName, s.name, s.ip),
					}, info.Get(),
				)
				if sspan != nil {
					sspan.RecordError(err)
					sspan.SetAttributes(trace.FromGRPCStatus(st.Code(), msg)...)
					sspan.SetStatus(trace.StatusError, err.Error())
				}
				mu.Lock()
				if errs == nil {
					errs = status.WrapWithNotFound(
						fmt.Sprintf("MultiSearch API vector %v's search request result not found",
							query.GetVector()), err, info.Get())
				} else {
					errs = errors.Join(errs,
						status.WrapWithNotFound(
							fmt.Sprintf("MultiSearch API vector %v's search request result not found",
								query.GetVector()), err, info.Get()))
				}
				mu.Unlock()
				return nil
			}
			res.Responses[idx] = r
			return nil
		}))
	}
	wg.Wait()
	return res, errs
}

func (s *server) MultiSearchByID(ctx context.Context, reqs *payload.Search_MultiIDRequest) (res *payload.Search_Responses, errs error) {
	ctx, span := trace.StartSpan(grpc.WithGRPCMethod(ctx, vald.PackageName+"."+vald.FilterRPCServiceName+"/"+vald.MultiSearchByIDRPCName), apiName+"/"+vald.MultiSearchByIDRPCName)
	defer func() {
		if span != nil {
			span.End()
		}
	}()
	res = &payload.Search_Responses{
		Responses: make([]*payload.Search_Response, len(reqs.GetRequests())),
	}
	var wg sync.WaitGroup
	var mu sync.Mutex
	for i, req := range reqs.Requests {
		idx, query := i, req
		wg.Add(1)
		s.eg.Go(safety.RecoverFunc(func() error {
			defer wg.Done()
			ctx, sspan := trace.StartSpan(ctx, apiName+"."+vald.MultiSearchByIDRPCName+"/errgroup.Go/id-"+strconv.Itoa(idx))
			defer func() {
				if sspan != nil {
					sspan.End()
				}
			}()
			r, err := s.SearchByID(ctx, query)
			if err != nil {
				st, msg, err := status.ParseError(err, codes.NotFound, "failed to parse "+vald.SearchByIDRPCName+" gRPC error response",
					&errdetails.RequestInfo{
						RequestId:   req.GetConfig().GetRequestId(),
						ServingData: errdetails.Serialize(req),
					},
					&errdetails.BadRequest{
						FieldViolations: []*errdetails.BadRequestFieldViolation{
							{
								Field:       "vectorizer targets",
								Description: err.Error(),
							},
						},
					},
					&errdetails.ResourceInfo{
						ResourceType: errdetails.ValdGRPCResourceTypePrefix + "/vald.v1." + vald.SearchByIDRPCName,
						ResourceName: fmt.Sprintf("%s: %s(%s)", apiName, s.name, s.ip),
					}, info.Get(),
				)
				if sspan != nil {
					sspan.RecordError(err)
					sspan.SetAttributes(trace.FromGRPCStatus(st.Code(), msg)...)
					sspan.SetStatus(trace.StatusError, err.Error())
				}
				mu.Lock()
				if errs == nil {
					errs = status.WrapWithNotFound(
						fmt.Sprintf("MultiSearchByID API id %s's search request result not found",
							query.GetId()), err, info.Get())
				} else {
					errs = errors.Join(errs,
						status.WrapWithNotFound(
							fmt.Sprintf("MultiSearchByID API id %s's search request result not found",
								query.GetId()), err, info.Get()))
				}
				mu.Unlock()
				return nil
			}
			res.Responses[idx] = r
			return nil
		}))
	}
	wg.Wait()
	return res, errs
}

func (s *server) LinearSearch(ctx context.Context, req *payload.Search_Request) (res *payload.Search_Response, err error) {
	ctx, span := trace.StartSpan(ctx, apiName+"/"+vald.LinearSearchRPCName)
	defer func() {
		if span != nil {
			span.End()
		}
	}()
	targets := req.GetConfig().GetIngressFilters().GetTargets()
	if targets != nil || s.SearchFilters != nil {
		addrs := make([]string, 0, len(targets)+len(s.SearchFilters))
		addrs = append(addrs, s.SearchFilters...)
		for _, target := range targets {
			addrs = append(addrs, fmt.Sprintf("%s:%d", target.GetHost(), target.GetPort()))
		}
		c, err := s.ingress.Target(ctx, addrs...)
		if err != nil {
			err = status.WrapWithUnavailable(
				fmt.Sprintf(vald.LinearSearchRPCName+" API ingress filter targets %v not found", addrs),
				err,
				&errdetails.RequestInfo{
					RequestId:   req.GetConfig().GetRequestId(),
					ServingData: errdetails.Serialize(req),
				},
				&errdetails.BadRequest{
					FieldViolations: []*errdetails.BadRequestFieldViolation{
						{
							Field:       "vectorizer targets",
							Description: err.Error(),
						},
					},
				},
				&errdetails.ResourceInfo{
					ResourceType: errdetails.ValdGRPCResourceTypePrefix + "/vald.v1." + vald.LinearSearchRPCName,
					ResourceName: fmt.Sprintf("%s: %s(%s)", apiName, s.name, s.ip),
				}, info.Get())
			log.Warn(err)
			if span != nil {
				span.RecordError(err)
				span.SetAttributes(trace.StatusCodeUnavailable(err.Error())...)
				span.SetStatus(trace.StatusError, err.Error())
			}
			return nil, err
		}
		vec, err := c.FilterVector(ctx, &payload.Object_Vector{
			Vector: req.GetVector(),
		})
		if err != nil {
			err = status.WrapWithInternal(
				fmt.Sprintf(vald.LinearSearchRPCName+" API ingress filter request to %v failure on vec %v", addrs, req.GetVector()),
				err,
				&errdetails.RequestInfo{
					RequestId:   req.GetConfig().GetRequestId(),
					ServingData: errdetails.Serialize(req),
				},
				&errdetails.ResourceInfo{
					ResourceType: errdetails.ValdGRPCResourceTypePrefix + "/vald.v1." + vald.LinearSearchRPCName,
					ResourceName: fmt.Sprintf("%s: %s(%s)", apiName, s.name, s.ip),
				}, info.Get())
			log.Warn(err)
			if span != nil {
				span.RecordError(err)
				span.SetAttributes(trace.StatusCodeInternal(err.Error())...)
				span.SetStatus(trace.StatusError, err.Error())
			}
			return nil, err
		}
		req.Vector = vec.GetVector()
	}
	res, err = s.gateway.LinearSearch(ctx, req, s.copts...)
	if err != nil {
		return nil, err
	}
	targets = req.GetConfig().GetEgressFilters().GetTargets()
	if targets != nil || s.DistanceFilters != nil {
		addrs := make([]string, 0, len(targets)+len(s.DistanceFilters))
		addrs = append(addrs, s.DistanceFilters...)
		for _, target := range targets {
			addrs = append(addrs, fmt.Sprintf("%s:%d", target.GetHost(), target.GetPort()))
		}
		c, err := s.egress.Target(ctx, addrs...)
		if err != nil {
			err = status.WrapWithUnavailable(
				fmt.Sprintf(vald.LinearSearchRPCName+" API ingress filter targets %v not found", addrs),
				err,
				&errdetails.RequestInfo{
					RequestId:   req.GetConfig().GetRequestId(),
					ServingData: errdetails.Serialize(req),
				},
				&errdetails.BadRequest{
					FieldViolations: []*errdetails.BadRequestFieldViolation{
						{
							Field:       "vectorizer targets",
							Description: err.Error(),
						},
					},
				},
				&errdetails.ResourceInfo{
					ResourceType: errdetails.ValdGRPCResourceTypePrefix + "/vald.v1." + vald.LinearSearchRPCName,
					ResourceName: fmt.Sprintf("%s: %s(%s)", apiName, s.name, s.ip),
				}, info.Get())
			log.Warn(err)
			if span != nil {
				span.RecordError(err)
				span.SetAttributes(trace.StatusCodeUnavailable(err.Error())...)
				span.SetStatus(trace.StatusError, err.Error())
			}
			return nil, err
		}
		for i, dist := range res.GetResults() {
			d, err := c.FilterDistance(ctx, dist)
			if err != nil {
				err = status.WrapWithInternal(
					fmt.Sprintf(vald.LinearSearchRPCName+" API egress filter request to %v failure on id %s", addrs, dist.GetId()),
					err,
					&errdetails.RequestInfo{
						RequestId:   req.GetConfig().GetRequestId(),
						ServingData: errdetails.Serialize(req),
					},
					&errdetails.ResourceInfo{
						ResourceType: errdetails.ValdGRPCResourceTypePrefix + "/vald.v1." + vald.LinearSearchRPCName,
						ResourceName: fmt.Sprintf("%s: %s(%s)", apiName, s.name, s.ip),
					}, info.Get())
				log.Warn(err)
				if span != nil {
					span.RecordError(err)
					span.SetAttributes(trace.StatusCodeInternal(err.Error())...)
					span.SetStatus(trace.StatusError, err.Error())
				}
				return nil, err
			}
			res.Results[i] = d
		}
	}
	return res, nil
}

func (s *server) LinearSearchByID(ctx context.Context, req *payload.Search_IDRequest) (res *payload.Search_Response, err error) {
	ctx, span := trace.StartSpan(ctx, apiName+"/"+vald.LinearSearchByIDRPCName)
	defer func() {
		if span != nil {
			span.End()
		}
	}()
	res, err = s.gateway.LinearSearchByID(ctx, req, s.copts...)
	if err != nil {
		return nil, err
	}
	targets := req.GetConfig().GetEgressFilters().GetTargets()
	if targets != nil || s.DistanceFilters != nil {
		addrs := make([]string, 0, len(targets)+len(s.DistanceFilters))
		addrs = append(addrs, s.DistanceFilters...)
		for _, target := range targets {
			addrs = append(addrs, fmt.Sprintf("%s:%d", target.GetHost(), target.GetPort()))
		}
		c, err := s.egress.Target(ctx, addrs...)
		if err != nil {
			err = status.WrapWithUnavailable(
				fmt.Sprintf(vald.LinearSearchByIDRPCName+" API egress filter targets %v not found", addrs),
				err,
				&errdetails.RequestInfo{
					RequestId:   req.GetConfig().GetRequestId(),
					ServingData: errdetails.Serialize(req),
				},
				&errdetails.BadRequest{
					FieldViolations: []*errdetails.BadRequestFieldViolation{
						{
							Field:       "vectorizer targets",
							Description: err.Error(),
						},
					},
				},
				&errdetails.ResourceInfo{
					ResourceType: errdetails.ValdGRPCResourceTypePrefix + "/vald.v1." + vald.LinearSearchByIDRPCName,
					ResourceName: fmt.Sprintf("%s: %s(%s)", apiName, s.name, s.ip),
				}, info.Get())
			log.Warn(err)
			if span != nil {
				span.RecordError(err)
				span.SetAttributes(trace.StatusCodeUnavailable(err.Error())...)
				span.SetStatus(trace.StatusError, err.Error())
			}
			return nil, err
		}
		for i, dist := range res.GetResults() {
			d, err := c.FilterDistance(ctx, dist)
			if err != nil {
				err = status.WrapWithInternal(
					fmt.Sprintf(vald.LinearSearchByIDRPCName+" API egress filter request to %v failure on id %s", addrs, dist.GetId()),
					err,
					&errdetails.RequestInfo{
						RequestId:   dist.GetId(),
						ServingData: errdetails.Serialize(req),
					},
					&errdetails.ResourceInfo{
						ResourceType: errdetails.ValdGRPCResourceTypePrefix + "/vald.v1." + vald.LinearSearchByIDRPCName,
						ResourceName: fmt.Sprintf("%s: %s(%s)", apiName, s.name, s.ip),
					}, info.Get())
				log.Warn(err)
				if span != nil {
					span.RecordError(err)
					span.SetAttributes(trace.StatusCodeInternal(err.Error())...)
					span.SetStatus(trace.StatusError, err.Error())
				}
				return nil, err
			}
			res.Results[i] = d
		}
	}
	return res, nil
}

func (s *server) StreamLinearSearch(stream vald.Search_StreamLinearSearchServer) (err error) {
	ctx, span := trace.StartSpan(grpc.WithGRPCMethod(stream.Context(), vald.PackageName+"."+vald.FilterRPCServiceName+"/"+vald.StreamLinearSearchRPCName), apiName+"/"+vald.StreamLinearSearchRPCName)
	defer func() {
		if span != nil {
			span.End()
		}
	}()
	err = grpc.BidirectionalStream(ctx, stream, s.streamConcurrency,
		func(ctx context.Context, req *payload.Search_Request) (*payload.Search_StreamResponse, error) {
			ctx, sspan := trace.StartSpan(ctx, apiName+"."+vald.StreamLinearSearchRPCName+"/id-"+req.Config.RequestId)
			defer func() {
				if sspan != nil {
					sspan.End()
				}
			}()
			res, err := s.LinearSearch(ctx, req)
			if err != nil {
				st, msg, err := status.ParseError(err, codes.Internal, "failed to parse "+vald.LinearSearchRPCName+" gRPC error response",
					&errdetails.RequestInfo{
						RequestId:   req.GetConfig().GetRequestId(),
						ServingData: errdetails.Serialize(req),
					},
					&errdetails.BadRequest{
						FieldViolations: []*errdetails.BadRequestFieldViolation{
							{
								Field:       "vectorizer targets",
								Description: err.Error(),
							},
						},
					},
					&errdetails.ResourceInfo{
						ResourceType: errdetails.ValdGRPCResourceTypePrefix + "/vald.v1." + vald.LinearSearchRPCName,
						ResourceName: fmt.Sprintf("%s: %s(%s)", apiName, s.name, s.ip),
					}, info.Get(),
				)
				if sspan != nil {
					sspan.RecordError(err)
					sspan.SetAttributes(trace.FromGRPCStatus(st.Code(), msg)...)
					sspan.SetStatus(trace.StatusError, err.Error())
				}
				return &payload.Search_StreamResponse{
					Payload: &payload.Search_StreamResponse_Status{
						Status: st.Proto(),
					},
				}, err
			}
			return &payload.Search_StreamResponse{
				Payload: &payload.Search_StreamResponse_Response{
					Response: res,
				},
			}, nil
		})

	if err != nil {
		if span != nil {
			span.RecordError(err)
			span.SetAttributes(trace.StatusCodeInternal(err.Error())...)
			span.SetStatus(trace.StatusError, err.Error())
		}
		log.Error(err)
		return err
	}
	return nil
}

func (s *server) StreamLinearSearchByID(stream vald.Search_StreamLinearSearchByIDServer) (err error) {
	ctx, span := trace.StartSpan(
		grpc.WithGRPCMethod(stream.Context(), vald.PackageName+"."+vald.FilterRPCServiceName+"/"+vald.StreamLinearSearchByIDRPCName),
		apiName+"/"+vald.StreamLinearSearchByIDRPCName,
	)
	defer func() {
		if span != nil {
			span.End()
		}
	}()
	err = grpc.BidirectionalStream(ctx, stream, s.streamConcurrency,
		func(ctx context.Context, req *payload.Search_IDRequest) (*payload.Search_StreamResponse, error) {
			ctx, sspan := trace.StartSpan(ctx, apiName+"."+vald.StreamLinearSearchByIDRPCName+"/id-"+req.GetId())
			defer func() {
				if sspan != nil {
					sspan.End()
				}
			}()
			res, err := s.LinearSearchByID(ctx, req)
			if err != nil {
				st, msg, err := status.ParseError(err, codes.Internal, "failed to parse "+vald.LinearSearchByIDRPCName+" gRPC error response",
					&errdetails.RequestInfo{
						RequestId:   req.GetConfig().GetRequestId(),
						ServingData: errdetails.Serialize(req),
					},
					&errdetails.ResourceInfo{
						ResourceType: errdetails.ValdGRPCResourceTypePrefix + "/vald.v1." + vald.LinearSearchByIDRPCName,
						ResourceName: fmt.Sprintf("%s: %s(%s)", apiName, s.name, s.ip),
					}, info.Get(),
				)
				if sspan != nil {
					sspan.RecordError(err)
					sspan.SetAttributes(trace.FromGRPCStatus(st.Code(), msg)...)
					sspan.SetStatus(trace.StatusError, err.Error())
				}
				return &payload.Search_StreamResponse{
					Payload: &payload.Search_StreamResponse_Status{
						Status: st.Proto(),
					},
				}, err
			}
			return &payload.Search_StreamResponse{
				Payload: &payload.Search_StreamResponse_Response{
					Response: res,
				},
			}, nil
		})
	if err != nil {
		st, msg, err := status.ParseError(err, codes.Internal,
			"failed to parse "+vald.StreamLinearSearchRPCName+" gRPC error response")
		if span != nil {
			span.RecordError(err)
			span.SetAttributes(trace.FromGRPCStatus(st.Code(), msg)...)
			span.SetStatus(trace.StatusError, err.Error())
		}
		log.Error(err)
		return err
	}
	return nil
}

func (s *server) MultiLinearSearch(ctx context.Context, reqs *payload.Search_MultiRequest) (res *payload.Search_Responses, errs error) {
	ctx, span := trace.StartSpan(ctx, apiName+"/"+vald.MultiLinearSearchRPCName)
	defer func() {
		if span != nil {
			span.End()
		}
	}()
	res = &payload.Search_Responses{
		Responses: make([]*payload.Search_Response, len(reqs.GetRequests())),
	}
	var wg sync.WaitGroup
	var mu sync.Mutex
	for i, req := range reqs.Requests {
		idx, query := i, req
		wg.Add(1)
		s.eg.Go(safety.RecoverFunc(func() error {
			defer wg.Done()
			ctx, sspan := trace.StartSpan(ctx, apiName+"."+vald.MultiLinearSearchRPCName+"/errgroup.Go/id-"+strconv.Itoa(idx))
			defer func() {
				if sspan != nil {
					sspan.End()
				}
			}()
			r, err := s.LinearSearch(ctx, query)
			if err != nil {
				st, msg, err := status.ParseError(err, codes.Internal, "failed to parse "+vald.LinearSearchByIDRPCName+" gRPC error response",
					&errdetails.RequestInfo{
						RequestId:   req.GetConfig().GetRequestId(),
						ServingData: errdetails.Serialize(req),
					},
					&errdetails.ResourceInfo{
						ResourceType: errdetails.ValdGRPCResourceTypePrefix + "/vald.v1." + vald.LinearSearchRPCName,
						ResourceName: fmt.Sprintf("%s: %s(%s)", apiName, s.name, s.ip),
					}, info.Get(),
				)
				if sspan != nil {
					sspan.RecordError(err)
					sspan.SetAttributes(trace.FromGRPCStatus(st.Code(), msg)...)
					sspan.SetStatus(trace.StatusError, err.Error())
				}
				mu.Lock()
				if errs == nil {
					errs = status.WrapWithNotFound(
						fmt.Sprintf("MultiLinearSearch API vector %v's search request result not found",
							query.GetVector()), err, info.Get())
				} else {
					errs = errors.Join(errs,
						status.WrapWithNotFound(
							fmt.Sprintf("MultiLinearSearch API vector %v's search request result not found",
								query.GetVector()), err, info.Get()))
				}
				mu.Unlock()
				return nil
			}
			res.Responses[idx] = r
			return nil
		}))
	}
	wg.Wait()
	return res, errs
}

func (s *server) MultiLinearSearchByID(ctx context.Context, reqs *payload.Search_MultiIDRequest) (res *payload.Search_Responses, errs error) {
	ctx, span := trace.StartSpan(grpc.WithGRPCMethod(ctx, vald.PackageName+"."+vald.FilterRPCServiceName+"/"+vald.MultiLinearSearchByIDRPCName), apiName+"/"+vald.MultiLinearSearchByIDRPCName)
	defer func() {
		if span != nil {
			span.End()
		}
	}()
	res = &payload.Search_Responses{
		Responses: make([]*payload.Search_Response, len(reqs.GetRequests())),
	}
	var wg sync.WaitGroup
	var mu sync.Mutex
	for i, req := range reqs.Requests {
		idx, query := i, req
		wg.Add(1)
		s.eg.Go(safety.RecoverFunc(func() error {
			defer wg.Done()
			ctx, sspan := trace.StartSpan(ctx, apiName+"."+vald.MultiLinearSearchByIDRPCName+"/errgroup.Go/id-"+strconv.Itoa(idx))
			defer func() {
				if sspan != nil {
					sspan.End()
				}
			}()
			r, err := s.LinearSearchByID(ctx, query)
			if err != nil {
				st, msg, err := status.ParseError(err, codes.Internal, "failed to parse "+vald.LinearSearchByIDRPCName+" gRPC error response",
					&errdetails.RequestInfo{
						RequestId:   req.GetConfig().GetRequestId(),
						ServingData: errdetails.Serialize(req),
					},
					&errdetails.ResourceInfo{
						ResourceType: errdetails.ValdGRPCResourceTypePrefix + "/vald.v1." + vald.LinearSearchByIDRPCName,
						ResourceName: fmt.Sprintf("%s: %s(%s)", apiName, s.name, s.ip),
					}, info.Get(),
				)
				if sspan != nil {
					sspan.RecordError(err)
					sspan.SetAttributes(trace.FromGRPCStatus(st.Code(), msg)...)
					sspan.SetStatus(trace.StatusError, err.Error())
				}
				mu.Lock()
				if errs == nil {
					errs = status.WrapWithNotFound(
						fmt.Sprintf("MultiLinearSearchByID API id %s's search request result not found",
							query.GetId()), err, info.Get())
				} else {
					errs = errors.Join(errs,
						status.WrapWithNotFound(
							fmt.Sprintf("MultiLinearSearchByID API id %s's search request result not found",
								query.GetId()), err, info.Get()))
				}
				mu.Unlock()
				return nil
			}
			res.Responses[idx] = r
			return nil
		}))
	}
	wg.Wait()
	return res, errs
}

func (s *server) Insert(ctx context.Context, req *payload.Insert_Request) (loc *payload.Object_Location, err error) {
	ctx, span := trace.StartSpan(grpc.WithGRPCMethod(ctx, vald.PackageName+"."+vald.FilterRPCServiceName+"/"+vald.InsertRPCName), apiName+"/"+vald.InsertRPCName)
	defer func() {
		if span != nil {
			span.End()
		}
	}()
	vec := req.GetVector()
	uuid := vec.GetId()
	if len(vec.GetVector()) < algorithm.MinimumVectorDimensionSize {
		err = errors.ErrInvalidDimensionSize(len(vec.GetVector()), 0)
		err = status.WrapWithInvalidArgument(vald.InsertRPCName+" API invalid vector argument", err,
			&errdetails.RequestInfo{
				RequestId:   uuid,
				ServingData: errdetails.Serialize(req),
			},
			&errdetails.BadRequest{
				FieldViolations: []*errdetails.BadRequestFieldViolation{
					{
						Field:       "vector dimension size",
						Description: err.Error(),
					},
				},
			},
			&errdetails.ResourceInfo{
				ResourceType: errdetails.ValdGRPCResourceTypePrefix + "/vald.v1." + vald.InsertRPCName,
				ResourceName: fmt.Sprintf("%s: %s(%s)", apiName, s.name, s.ip),
			},
		)
		if span != nil {
			span.RecordError(err)
			span.SetAttributes(trace.StatusCodeInvalidArgument(err.Error())...)
			span.SetStatus(trace.StatusError, err.Error())
		}
		return nil, err
	}
	if !req.GetConfig().GetSkipStrictExistCheck() {
		id, _ := s.Exists(ctx, &payload.Object_ID{
			Id: uuid,
		})
		if id != nil || len(id.GetId()) > 0 {
			err = errors.ErrMetaDataAlreadyExists(uuid)
			err = status.WrapWithAlreadyExists(vald.InsertRPCName+" API ID = "+uuid+" already exists", err,
				&errdetails.RequestInfo{
					RequestId:   uuid,
					ServingData: errdetails.Serialize(req),
				},
				&errdetails.ResourceInfo{
					ResourceType: errdetails.ValdGRPCResourceTypePrefix + "/vald.v1." + vald.InsertRPCName + "." + vald.ExistsRPCName,
					ResourceName: fmt.Sprintf("%s: %s(%s)", apiName, s.name, s.ip),
				}, info.Get())
			if span != nil {
				span.RecordError(err)
				span.SetAttributes(trace.StatusCodeAlreadyExists(err.Error())...)
				span.SetStatus(trace.StatusError, err.Error())
			}
			return nil, err
		}
		if req.GetConfig() != nil {
			req.GetConfig().SkipStrictExistCheck = true
		} else {
			req.Config = &payload.Insert_Config{SkipStrictExistCheck: true}
		}
	}
	targets := req.GetConfig().GetFilters().GetTargets()
	if len(targets) == 0 && len(s.InsertFilters) == 0 {
		return s.gateway.Insert(ctx, req)
	}
	addrs := make([]string, 0, len(targets)+len(s.InsertFilters))
	addrs = append(addrs, s.InsertFilters...)
	for _, target := range targets {
		addrs = append(addrs, fmt.Sprintf("%s:%d", target.GetHost(), target.GetPort()))
	}
	c, err := s.ingress.Target(ctx, addrs...)
	if err != nil {
		err = status.WrapWithUnavailable(
			fmt.Sprintf(vald.InsertRPCName+" API ingress filter filter targets %v not found", addrs), err,
			&errdetails.RequestInfo{
				RequestId:   req.GetVector().GetId(),
				ServingData: errdetails.Serialize(req),
			},
			&errdetails.ResourceInfo{
				ResourceType: errdetails.ValdGRPCResourceTypePrefix + "/vald.v1." + vald.InsertRPCName,
				ResourceName: fmt.Sprintf("%s: %s(%s)", apiName, s.name, s.ip),
			}, info.Get())
		log.Warn(err)
		if span != nil {
			span.RecordError(err)
			span.SetAttributes(trace.StatusCodeUnavailable(err.Error())...)
			span.SetStatus(trace.StatusError, err.Error())
		}
	}
	vec, err = c.FilterVector(ctx, req.GetVector())
	if err != nil {
		err = status.WrapWithInternal(
			fmt.Sprintf(vald.InsertRPCName+" API ingress filter request to %v failure on id: %s\tvec: %v", addrs, req.GetVector().GetId(), req.GetVector().GetVector()), err,
			&errdetails.RequestInfo{
				RequestId:   req.GetVector().GetId(),
				ServingData: errdetails.Serialize(req),
			},
			&errdetails.ResourceInfo{
				ResourceType: errdetails.ValdGRPCResourceTypePrefix + "/vald.v1." + vald.InsertRPCName,
				ResourceName: fmt.Sprintf("%s: %s(%s)", apiName, s.name, s.ip),
			}, info.Get())
		log.Warn(err)
		if span != nil {
			span.RecordError(err)
			span.SetAttributes(trace.StatusCodeInternal(err.Error())...)
			span.SetStatus(trace.StatusError, err.Error())
		}
		return nil, err
	}
	if vec.GetId() == "" {
		vec.Id = req.GetVector().GetId()
	}
	req.Vector = vec
	loc, err = s.gateway.Insert(ctx, req, s.copts...)
	if err != nil {
		err = status.WrapWithInternal(
			vald.InsertRPCName+" API failed to Execute DoMulti ID = "+uuid, err,
			&errdetails.RequestInfo{
				RequestId:   req.GetVector().GetId(),
				ServingData: errdetails.Serialize(req),
			},
			&errdetails.ResourceInfo{
				ResourceType: errdetails.ValdGRPCResourceTypePrefix + "/vald.v1." + vald.InsertRPCName,
				ResourceName: fmt.Sprintf("%s: %s(%s)", apiName, s.name, s.ip),
			}, info.Get(),
		)
		log.Error(err)
		if span != nil {
			span.RecordError(err)
			span.SetAttributes(trace.StatusCodeInternal(err.Error())...)
			span.SetStatus(trace.StatusError, err.Error())
		}
		return nil, err
	}
	return loc, nil
}

func (s *server) StreamInsert(stream vald.Insert_StreamInsertServer) (err error) {
	ctx, span := trace.StartSpan(grpc.WithGRPCMethod(stream.Context(), vald.PackageName+"."+vald.FilterRPCServiceName+"/"+vald.StreamInsertRPCName), apiName+"/"+vald.StreamInsertRPCName)
	defer func() {
		if span != nil {
			span.End()
		}
	}()
	err = grpc.BidirectionalStream(ctx, stream, s.streamConcurrency,
		func(ctx context.Context, req *payload.Insert_Request) (*payload.Object_StreamLocation, error) {
			ctx, sspan := trace.StartSpan(ctx, apiName+"."+vald.StreamInsertRPCName+"/id-"+req.GetVector().GetId())
			defer func() {
				if sspan != nil {
					sspan.End()
				}
			}()
			res, err := s.Insert(ctx, req)
			if err != nil {
				st, msg, err := status.ParseError(err, codes.Internal, "failed to parse "+vald.InsertRPCName+" gRPC error response",
					&errdetails.RequestInfo{
						RequestId:   req.GetVector().GetId(),
						ServingData: errdetails.Serialize(req),
					},
					&errdetails.BadRequest{
						FieldViolations: []*errdetails.BadRequestFieldViolation{
							{
								Field:       "vectorizer targets",
								Description: err.Error(),
							},
						},
					},
					&errdetails.ResourceInfo{
						ResourceType: errdetails.ValdGRPCResourceTypePrefix + "/vald.v1." + vald.InsertObjectRPCName,
						ResourceName: fmt.Sprintf("%s: %s(%s)", apiName, s.name, s.ip),
					}, info.Get(),
				)

				if sspan != nil {
					sspan.RecordError(err)
					sspan.SetAttributes(trace.FromGRPCStatus(st.Code(), msg)...)
					sspan.SetStatus(trace.StatusError, err.Error())
				}
				return &payload.Object_StreamLocation{
					Payload: &payload.Object_StreamLocation_Status{
						Status: st.Proto(),
					},
				}, err
			}
			return &payload.Object_StreamLocation{
				Payload: &payload.Object_StreamLocation_Location{
					Location: res,
				},
			}, nil
		})

	if err != nil {
		if span != nil {
			span.RecordError(err)
			span.SetAttributes(trace.StatusCodeInternal(err.Error())...)
			span.SetStatus(trace.StatusError, err.Error())
		}
		log.Error(err)
		return err
	}
	return nil
}

func (s *server) MultiInsert(ctx context.Context, reqs *payload.Insert_MultiRequest) (locs *payload.Object_Locations, errs error) {
	ctx, span := trace.StartSpan(grpc.WithGRPCMethod(ctx, vald.PackageName+"."+vald.FilterRPCServiceName+"/"+vald.MultiInsertRPCName), apiName+"/"+vald.MultiInsertRPCName)
	defer func() {
		if span != nil {
			span.End()
		}
	}()
	locs = &payload.Object_Locations{
		Locations: make([]*payload.Object_Location, len(reqs.GetRequests())),
	}
	var wg sync.WaitGroup
	var mu sync.Mutex
	for i, req := range reqs.Requests {
		idx, query := i, req
		wg.Add(1)
		s.eg.Go(safety.RecoverFunc(func() error {
			defer wg.Done()
			ctx, sspan := trace.StartSpan(ctx, apiName+"."+vald.MultiInsertRPCName+"/errgroup.Go/id-"+strconv.Itoa(idx))
			defer func() {
				if sspan != nil {
					sspan.End()
				}
			}()
			r, err := s.Insert(ctx, query)
			if err != nil {
				st, msg, err := status.ParseError(err, codes.Internal, "failed to parse "+vald.InsertRPCName+" gRPC error response",
					&errdetails.RequestInfo{
						RequestId:   req.GetVector().GetId(),
						ServingData: errdetails.Serialize(req),
					},
					&errdetails.BadRequest{
						FieldViolations: []*errdetails.BadRequestFieldViolation{
							{
								Field:       "vectorizer targets",
								Description: err.Error(),
							},
						},
					},
					&errdetails.ResourceInfo{
						ResourceType: errdetails.ValdGRPCResourceTypePrefix + "/vald.v1." + vald.InsertRPCName,
						ResourceName: fmt.Sprintf("%s: %s(%s)", apiName, s.name, s.ip),
					}, info.Get(),
				)
				if sspan != nil {
					sspan.RecordError(err)
					sspan.SetAttributes(trace.FromGRPCStatus(st.Code(), msg)...)
					sspan.SetStatus(trace.StatusError, err.Error())
				}
				mu.Lock()
				if errs == nil {
					errs = status.WrapWithNotFound(
						fmt.Sprintf("MultiInsert API request %#v's Insert request result not found",
							query), err, info.Get())
				} else {
					errs = errors.Join(errs,
						status.WrapWithNotFound(
							fmt.Sprintf("MultiInsert API request %#v's Insert request result not found",
								query), err, info.Get()))
				}
				mu.Unlock()
				return nil
			}
			locs.Locations[idx] = r
			return nil
		}))
	}
	wg.Wait()
	return locs, errs
}

func (s *server) Update(ctx context.Context, req *payload.Update_Request) (loc *payload.Object_Location, err error) {
	ctx, span := trace.StartSpan(grpc.WithGRPCMethod(ctx, vald.PackageName+"."+vald.FilterRPCServiceName+"/"+vald.UpdateRPCName), apiName+"/"+vald.UpdateRPCName)
	defer func() {
		if span != nil {
			span.End()
		}
	}()
	vec := req.GetVector()
	uuid := vec.GetId()
	if len(vec.GetVector()) < algorithm.MinimumVectorDimensionSize {
		err = errors.ErrInvalidDimensionSize(len(vec.GetVector()), 0)
		err = status.WrapWithInvalidArgument(vald.UpdateRPCName+" API invalid vector argument", err,
			&errdetails.RequestInfo{
				RequestId:   uuid,
				ServingData: errdetails.Serialize(req),
			},
			&errdetails.BadRequest{
				FieldViolations: []*errdetails.BadRequestFieldViolation{
					{
						Field:       "vector dimension size",
						Description: err.Error(),
					},
				},
			}, info.Get())
		if span != nil {
			span.RecordError(err)
			span.SetAttributes(trace.StatusCodeInvalidArgument(err.Error())...)
			span.SetStatus(trace.StatusError, err.Error())
		}
		return nil, err
	}
	if !req.GetConfig().GetSkipStrictExistCheck() {
		id, _ := s.Exists(ctx, &payload.Object_ID{
			Id: uuid,
		})
		if id != nil || len(id.GetId()) > 0 {
			err = status.WrapWithAlreadyExists(vald.UpdateRPCName+" API ID = "+uuid+"'s same vector data already exists", err,
				&errdetails.RequestInfo{
					RequestId:   uuid,
					ServingData: errdetails.Serialize(req),
				},
				&errdetails.ResourceInfo{
					ResourceType: errdetails.ValdGRPCResourceTypePrefix + "/vald.v1." + vald.UpdateRPCName + "." + vald.ExistsRPCName,
					ResourceName: fmt.Sprintf("%s: %s(%s)", apiName, s.name, s.ip),
				}, info.Get())
			if span != nil {
				span.RecordError(err)
				span.SetAttributes(trace.StatusCodeAlreadyExists(err.Error())...)
				span.SetStatus(trace.StatusError, err.Error())
			}
			return nil, err
		}
		if req.GetConfig() != nil {
			req.GetConfig().SkipStrictExistCheck = true
		} else {
			req.Config = &payload.Update_Config{SkipStrictExistCheck: true}
		}
	}
	targets := req.GetConfig().GetFilters().GetTargets()
	if len(targets) == 0 && len(s.UpdateFilters) == 0 {
		return s.gateway.Update(ctx, req)
	}
	addrs := make([]string, 0, len(targets)+len(s.UpdateFilters))
	addrs = append(addrs, s.UpdateFilters...)
	for _, target := range targets {
		addrs = append(addrs, fmt.Sprintf("%s:%d", target.GetHost(), target.GetPort()))
	}
	c, err := s.ingress.Target(ctx, addrs...)
	if err != nil {
		err = status.WrapWithUnavailable(
			fmt.Sprintf(vald.UpdateRPCName+" API ingress filter filter targets %v not found", addrs), err,
			&errdetails.RequestInfo{
				RequestId:   req.GetVector().GetId(),
				ServingData: errdetails.Serialize(req),
			},
			&errdetails.ResourceInfo{
				ResourceType: errdetails.ValdGRPCResourceTypePrefix + "/vald.v1." + vald.UpdateRPCName,
				ResourceName: fmt.Sprintf("%s: %s(%s)", apiName, s.name, s.ip),
			}, info.Get())
		log.Warn(err)
		if span != nil {
			span.RecordError(err)
			span.SetAttributes(trace.StatusCodeUnavailable(err.Error())...)
			span.SetStatus(trace.StatusError, err.Error())
		}
		return nil, err
	}
	vec, err = c.FilterVector(ctx, req.GetVector())
	if err != nil {
		err = status.WrapWithInternal(
			fmt.Sprintf(vald.UpdateRPCName+" API ingress filter request to %v failure on id: %s\tvec: %v", addrs, req.GetVector().GetId(), req.GetVector().GetVector()), err,
			&errdetails.RequestInfo{
				RequestId:   req.GetVector().GetId(),
				ServingData: errdetails.Serialize(req),
			},
			&errdetails.ResourceInfo{
				ResourceType: errdetails.ValdGRPCResourceTypePrefix + "/vald.v1." + vald.UpdateRPCName,
				ResourceName: fmt.Sprintf("%s: %s(%s)", apiName, s.name, s.ip),
			}, info.Get())
		log.Warn(err)
		if span != nil {
			span.RecordError(err)
			span.SetAttributes(trace.StatusCodeInternal(err.Error())...)
			span.SetStatus(trace.StatusError, err.Error())
		}
		return nil, err
	}
	if vec.GetId() == "" {
		vec.Id = req.GetVector().GetId()
	}
	req.Vector = vec
	loc, err = s.gateway.Update(ctx, req, s.copts...)
	if err != nil {
		err = status.WrapWithInternal(
			vald.UpdateRPCName+" API failed to Execute DoMulti ID = "+uuid, err,
			&errdetails.RequestInfo{
				RequestId:   req.GetVector().GetId(),
				ServingData: errdetails.Serialize(req),
			},
			&errdetails.ResourceInfo{
				ResourceType: errdetails.ValdGRPCResourceTypePrefix + "/vald.v1." + vald.UpdateRPCName,
				ResourceName: fmt.Sprintf("%s: %s(%s)", apiName, s.name, s.ip),
			}, info.Get())
		log.Warn(err)
		if span != nil {
			span.RecordError(err)
			span.SetAttributes(trace.StatusCodeInternal(err.Error())...)
			span.SetStatus(trace.StatusError, err.Error())
		}
		return nil, err
	}
	return loc, nil
}

func (s *server) StreamUpdate(stream vald.Update_StreamUpdateServer) (err error) {
	ctx, span := trace.StartSpan(grpc.WithGRPCMethod(stream.Context(), vald.PackageName+"."+vald.FilterRPCServiceName+"/"+vald.StreamUpdateRPCName), apiName+"/"+vald.StreamUpdateRPCName)
	defer func() {
		if span != nil {
			span.End()
		}
	}()
	err = grpc.BidirectionalStream(ctx, stream, s.streamConcurrency,
		func(ctx context.Context, req *payload.Update_Request) (*payload.Object_StreamLocation, error) {
			ctx, sspan := trace.StartSpan(ctx, apiName+"."+vald.StreamUpdateRPCName+"/id-"+req.GetVector().GetId())
			defer func() {
				if sspan != nil {
					sspan.End()
				}
			}()
			res, err := s.Update(ctx, req)
			if err != nil {
				st, msg, err := status.ParseError(err, codes.Internal, "failed to parse "+vald.UpdateRPCName+" gRPC error response",
					&errdetails.RequestInfo{
						RequestId:   req.GetVector().GetId(),
						ServingData: errdetails.Serialize(req),
					},
					&errdetails.ResourceInfo{
						ResourceType: errdetails.ValdGRPCResourceTypePrefix + "/vald.v1." + vald.UpdateRPCName,
						ResourceName: fmt.Sprintf("%s: %s(%s)", apiName, s.name, s.ip),
					}, info.Get(),
				)
				if sspan != nil {
					sspan.RecordError(err)
					sspan.SetAttributes(trace.FromGRPCStatus(st.Code(), msg)...)
					sspan.SetStatus(trace.StatusError, err.Error())
				}
				return &payload.Object_StreamLocation{
					Payload: &payload.Object_StreamLocation_Status{
						Status: st.Proto(),
					},
				}, err
			}
			return &payload.Object_StreamLocation{
				Payload: &payload.Object_StreamLocation_Location{
					Location: res,
				},
			}, nil
		})

	if err != nil {
		return err
	}
	return nil
}

func (s *server) MultiUpdate(ctx context.Context, reqs *payload.Update_MultiRequest) (locs *payload.Object_Locations, errs error) {
	ctx, span := trace.StartSpan(grpc.WithGRPCMethod(ctx, vald.PackageName+"."+vald.FilterRPCServiceName+"/"+vald.MultiUpdateRPCName), apiName+"/"+vald.MultiUpdateRPCName)
	defer func() {
		if span != nil {
			span.End()
		}
	}()
	locs = &payload.Object_Locations{
		Locations: make([]*payload.Object_Location, len(reqs.GetRequests())),
	}
	var wg sync.WaitGroup
	var mu sync.Mutex
	for i, req := range reqs.Requests {
		idx, query := i, req
		wg.Add(1)
		s.eg.Go(safety.RecoverFunc(func() error {
			defer wg.Done()
			ctx, sspan := trace.StartSpan(ctx, apiName+"."+vald.MultiUpdateRPCName+"/errgroup.Go/id-"+strconv.Itoa(idx))
			defer func() {
				if sspan != nil {
					sspan.End()
				}
			}()
			r, err := s.Update(ctx, query)
			if err != nil {
				st, msg, err := status.ParseError(err, codes.Internal, "failed to parse "+vald.UpdateRPCName+" gRPC error response",
					&errdetails.RequestInfo{
						RequestId:   req.GetVector().GetId(),
						ServingData: errdetails.Serialize(req),
					},
					&errdetails.BadRequest{
						FieldViolations: []*errdetails.BadRequestFieldViolation{
							{
								Field:       "vectorizer targets",
								Description: err.Error(),
							},
						},
					},
					&errdetails.ResourceInfo{
						ResourceType: errdetails.ValdGRPCResourceTypePrefix + "/vald.v1." + vald.UpdateRPCName,
						ResourceName: fmt.Sprintf("%s: %s(%s)", apiName, s.name, s.ip),
					}, info.Get(),
				)
				if sspan != nil {
					sspan.RecordError(err)
					sspan.SetAttributes(trace.FromGRPCStatus(st.Code(), msg)...)
					sspan.SetStatus(trace.StatusError, err.Error())
				}
				mu.Lock()
				if errs == nil {
					errs = status.WrapWithNotFound(
						fmt.Sprintf("MultiUpdate API request %#v's Update request result not found",
							query), err, info.Get())
				} else {
					errs = errors.Join(errs,
						status.WrapWithNotFound(
							fmt.Sprintf("MultiUpdate API request %#v's Update request result not found",
								query), err, info.Get()))
				}
				mu.Unlock()
				return nil
			}
			locs.Locations[idx] = r
			return nil
		}))
	}
	wg.Wait()
	return locs, errs
}

func (s *server) Upsert(ctx context.Context, req *payload.Upsert_Request) (loc *payload.Object_Location, err error) {
	ctx, span := trace.StartSpan(grpc.WithGRPCMethod(ctx, vald.PackageName+"."+vald.FilterRPCServiceName+"/"+vald.UpsertRPCName), apiName+"/"+vald.UpsertRPCName)
	defer func() {
		if span != nil {
			span.End()
		}
	}()
	vec := req.GetVector()
	uuid := vec.GetId()
	if len(vec.GetVector()) < algorithm.MinimumVectorDimensionSize {
		err = errors.ErrInvalidDimensionSize(len(vec.GetVector()), 0)
		err = status.WrapWithInvalidArgument(vald.UpsertRPCName+" API invalid vector argument", err,
			&errdetails.RequestInfo{
				RequestId:   uuid,
				ServingData: errdetails.Serialize(req),
			},
			&errdetails.BadRequest{
				FieldViolations: []*errdetails.BadRequestFieldViolation{
					{
						Field:       "vector dimension size",
						Description: err.Error(),
					},
				},
			}, info.Get())
		if span != nil {
			span.RecordError(err)
			span.SetAttributes(trace.StatusCodeInvalidArgument(err.Error())...)
			span.SetStatus(trace.StatusError, err.Error())
		}
		return nil, err
	}
	if !req.GetConfig().GetSkipStrictExistCheck() {
		id, _ := s.Exists(ctx, &payload.Object_ID{
			Id: uuid,
		})
		if id != nil || len(id.GetId()) > 0 {
			err = status.WrapWithAlreadyExists(vald.UpsertRPCName+" API ID = "+uuid+"'s same vector data already exists", err,
				&errdetails.RequestInfo{
					RequestId:   uuid,
					ServingData: errdetails.Serialize(req),
				},
				&errdetails.ResourceInfo{
					ResourceType: errdetails.ValdGRPCResourceTypePrefix + "/vald.v1." + vald.UpsertRPCName + "." + vald.ExistsRPCName,
					ResourceName: fmt.Sprintf("%s: %s(%s)", apiName, s.name, s.ip),
				}, info.Get())
			if span != nil {
				span.RecordError(err)
				span.SetAttributes(trace.StatusCodeAlreadyExists(err.Error())...)
				span.SetStatus(trace.StatusError, err.Error())
			}
			return nil, err
		}
		if req.GetConfig() != nil {
			req.GetConfig().SkipStrictExistCheck = true
		} else {
			req.Config = &payload.Upsert_Config{SkipStrictExistCheck: true}
		}
	}
	targets := req.GetConfig().GetFilters().GetTargets()
	if len(targets) == 0 && len(s.UpsertFilters) == 0 {
		return s.gateway.Upsert(ctx, req)
	}
	addrs := make([]string, 0, len(targets))
	addrs = append(addrs, s.UpsertFilters...)
	for _, target := range targets {
		addrs = append(addrs, fmt.Sprintf("%s:%d", target.GetHost(), target.GetPort()))
	}
	c, err := s.ingress.Target(ctx, addrs...)
	if err != nil {
		err = status.WrapWithUnavailable(
			fmt.Sprintf(vald.UpsertRPCName+" API ingress filter filter targets %v not found", addrs), err,
			&errdetails.RequestInfo{
				RequestId:   req.GetVector().GetId(),
				ServingData: errdetails.Serialize(req),
			},
			&errdetails.ResourceInfo{
				ResourceType: errdetails.ValdGRPCResourceTypePrefix + "/vald.v1." + vald.UpsertObjectRPCName,
				ResourceName: fmt.Sprintf("%s: %s(%s)", apiName, s.name, s.ip),
			}, info.Get())
		log.Warn(err)
		if span != nil {
			span.RecordError(err)
			span.SetAttributes(trace.StatusCodeUnavailable(err.Error())...)
			span.SetStatus(trace.StatusError, err.Error())
		}
		return nil, err
	}
	vec, err = c.FilterVector(ctx, req.GetVector())
	if err != nil {
		err = status.WrapWithInternal(
			fmt.Sprintf(vald.UpsertRPCName+" API ingress filter request to %v failure on id: %s\tvec: %v", addrs, req.GetVector().GetId(), req.GetVector().GetVector()), err,
			&errdetails.RequestInfo{
				RequestId:   req.GetVector().GetId(),
				ServingData: errdetails.Serialize(req),
			},
			&errdetails.ResourceInfo{
				ResourceType: errdetails.ValdGRPCResourceTypePrefix + "/vald.v1." + vald.UpsertObjectRPCName,
				ResourceName: fmt.Sprintf("%s: %s(%s)", apiName, s.name, s.ip),
			}, info.Get())
		log.Warn(err)
		if span != nil {
			span.RecordError(err)
			span.SetAttributes(trace.StatusCodeInternal(err.Error())...)
			span.SetStatus(trace.StatusError, err.Error())
		}
		return nil, err
	}
	if vec.GetId() == "" {
		vec.Id = req.GetVector().GetId()
	}
	req.Vector = vec
	loc, err = s.gateway.Upsert(ctx, req, s.copts...)
	if err != nil {
		err = status.WrapWithInternal(vald.UpsertRPCName+" API failed to Execute DoMulti ID = "+uuid, err,
			&errdetails.RequestInfo{
				RequestId:   req.GetVector().GetId(),
				ServingData: errdetails.Serialize(req),
			},
			&errdetails.ResourceInfo{
				ResourceType: errdetails.ValdGRPCResourceTypePrefix + "/vald.v1." + vald.UpsertObjectRPCName,
				ResourceName: fmt.Sprintf("%s: %s(%s)", apiName, s.name, s.ip),
			}, info.Get(),
		)

		log.Error(err)
		if span != nil {
			span.RecordError(err)
			span.SetAttributes(trace.StatusCodeInternal(err.Error())...)
			span.SetStatus(trace.StatusError, err.Error())
		}
		return nil, err
	}
	return loc, nil
}

func (s *server) StreamUpsert(stream vald.Upsert_StreamUpsertServer) (err error) {
	ctx, span := trace.StartSpan(grpc.WithGRPCMethod(stream.Context(), vald.PackageName+"."+vald.FilterRPCServiceName+"/"+vald.StreamUpsertRPCName), apiName+"/"+vald.StreamUpsertRPCName)
	defer func() {
		if span != nil {
			span.End()
		}
	}()
	err = grpc.BidirectionalStream(ctx, stream, s.streamConcurrency,
		func(ctx context.Context, req *payload.Upsert_Request) (*payload.Object_StreamLocation, error) {
			ctx, sspan := trace.StartSpan(ctx, apiName+"."+vald.StreamUpsertRPCName+"/id-"+req.GetVector().GetId())
			defer func() {
				if sspan != nil {
					sspan.End()
				}
			}()
			res, err := s.Upsert(ctx, req)
			if err != nil {
				st, msg, err := status.ParseError(err, codes.Internal, "failed to parse "+vald.UpsertRPCName+" gRPC error response",
					&errdetails.RequestInfo{
						RequestId:   req.GetVector().GetId(),
						ServingData: errdetails.Serialize(req),
					},
					&errdetails.ResourceInfo{
						ResourceType: errdetails.ValdGRPCResourceTypePrefix + "/vald.v1." + vald.UpsertRPCName,
						ResourceName: fmt.Sprintf("%s: %s(%s)", apiName, s.name, s.ip),
					}, info.Get(),
				)
				if sspan != nil {
					sspan.RecordError(err)
					sspan.SetAttributes(trace.FromGRPCStatus(st.Code(), msg)...)
					sspan.SetStatus(trace.StatusError, err.Error())
				}
				return &payload.Object_StreamLocation{
					Payload: &payload.Object_StreamLocation_Status{
						Status: st.Proto(),
					},
				}, err
			}
			return &payload.Object_StreamLocation{
				Payload: &payload.Object_StreamLocation_Location{
					Location: res,
				},
			}, nil
		})

	if err != nil {
		st, msg, err := status.ParseError(err, codes.Internal, "failed to parse "+vald.StreamUpsertRPCName+" gRPC error response")
		if span != nil {
			span.RecordError(err)
			span.SetAttributes(trace.FromGRPCStatus(st.Code(), msg)...)
			span.SetStatus(trace.StatusError, err.Error())
		}
		log.Error(err)
		return err
	}
	return nil
}

func (s *server) MultiUpsert(ctx context.Context, reqs *payload.Upsert_MultiRequest) (locs *payload.Object_Locations, errs error) {
	ctx, span := trace.StartSpan(grpc.WithGRPCMethod(ctx, vald.PackageName+"."+vald.FilterRPCServiceName+"/"+vald.MultiUpsertRPCName), apiName+"/"+vald.MultiUpsertRPCName)
	defer func() {
		if span != nil {
			span.End()
		}
	}()
	locs = &payload.Object_Locations{
		Locations: make([]*payload.Object_Location, len(reqs.GetRequests())),
	}
	var wg sync.WaitGroup
	var mu sync.Mutex
	for i, req := range reqs.Requests {
		idx, query := i, req
		wg.Add(1)
		s.eg.Go(safety.RecoverFunc(func() error {
			defer wg.Done()
			ctx, sspan := trace.StartSpan(ctx, apiName+"."+vald.MultiUpsertRPCName+"/errgroup.Go/id-"+strconv.Itoa(idx))
			defer func() {
				if sspan != nil {
					sspan.End()
				}
			}()

			r, err := s.Upsert(ctx, query)
			if err != nil {
				st, msg, err := status.ParseError(err, codes.Internal, "failed to parse "+vald.UpsertRPCName+" gRPC error response",
					&errdetails.RequestInfo{
						RequestId:   req.GetVector().GetId(),
						ServingData: errdetails.Serialize(req),
					},
					&errdetails.ResourceInfo{
						ResourceType: errdetails.ValdGRPCResourceTypePrefix + "/vald.v1." + vald.UpsertRPCName,
						ResourceName: fmt.Sprintf("%s: %s(%s)", apiName, s.name, s.ip),
					}, info.Get(),
				)
				if sspan != nil {
					sspan.RecordError(err)
					sspan.SetAttributes(trace.FromGRPCStatus(st.Code(), msg)...)
					sspan.SetStatus(trace.StatusError, err.Error())
				}
				mu.Lock()
				if errs == nil {
					errs = status.WrapWithNotFound(
						fmt.Sprintf("MultiUpsert API request %#v's Upsert request result not found",
							query), err, info.Get())
				} else {
					errs = errors.Join(errs,
						status.WrapWithNotFound(
							fmt.Sprintf("MultiUpsert API request %#v's Upsert request result not found",
								query), err, info.Get()))
				}
				mu.Unlock()
				return nil
			}
			locs.Locations[idx] = r
			return nil
		}))
	}
	wg.Wait()
	return locs, errs
}

func (s *server) Remove(ctx context.Context, req *payload.Remove_Request) (loc *payload.Object_Location, err error) {
	ctx, span := trace.StartSpan(grpc.WithGRPCMethod(ctx, vald.PackageName+"."+vald.FilterRPCServiceName+"/"+vald.RemoveRPCName), apiName+"/"+vald.RemoveRPCName)
	defer func() {
		if span != nil {
			span.End()
		}
	}()
	loc, err = s.gateway.Remove(ctx, req, s.copts...)
	if err != nil {
		reqInfo := &errdetails.RequestInfo{
			RequestId: req.GetId().GetId(),
		}
		resInfo := &errdetails.ResourceInfo{
			ResourceName: fmt.Sprintf("%s: %s(%s)", apiName, s.name, s.ip),
		}
		if errors.Is(err, errors.ErrGRPCClientConnNotFound("*")) {
			err = status.WrapWithInternal(
				vald.RemoveRPCName+" API connection not found", err,
				reqInfo,
				resInfo,
			)
			if span != nil {
				span.RecordError(err)
				span.SetAttributes(trace.StatusCodeInternal(err.Error())...)
				span.SetStatus(trace.StatusError, err.Error())
			}
			return nil, err
		}
		st, msg, err := status.ParseError(err, codes.Internal,
			vald.RemoveRPCName+" gRPC error response",
			reqInfo,
			resInfo,
		)
		if span != nil {
			span.RecordError(err)
			span.SetAttributes(trace.FromGRPCStatus(st.Code(), msg)...)
			span.SetStatus(trace.StatusError, err.Error())
		}
		return nil, err
	}
	return loc, nil
}

func (s *server) StreamRemove(stream vald.Remove_StreamRemoveServer) (err error) {
	ctx, span := trace.StartSpan(grpc.WithGRPCMethod(stream.Context(), vald.PackageName+"."+vald.FilterRPCServiceName+"/"+vald.StreamRemoveRPCName), apiName+"/"+vald.StreamRemoveRPCName)
	defer func() {
		if span != nil {
			span.End()
		}
	}()
	err = grpc.BidirectionalStream(ctx, stream, s.streamConcurrency,
		func(ctx context.Context, req *payload.Remove_Request) (*payload.Object_StreamLocation, error) {
			ctx, sspan := trace.StartSpan(ctx, apiName+"."+vald.StreamRemoveRPCName+"/id-"+req.GetId().GetId())
			defer func() {
				if sspan != nil {
					sspan.End()
				}
			}()
			res, err := s.Remove(ctx, req)
			if err != nil {
				st, msg, err := status.ParseError(err, codes.Internal, "failed to parse "+vald.RemoveRPCName+" gRPC error response",
					&errdetails.RequestInfo{
						RequestId:   req.GetId().GetId(),
						ServingData: errdetails.Serialize(req),
					},
					&errdetails.ResourceInfo{
						ResourceType: errdetails.ValdGRPCResourceTypePrefix + "/vald.v1." + vald.RemoveRPCName,
						ResourceName: fmt.Sprintf("%s: %s(%s)", apiName, s.name, s.ip),
					}, info.Get(),
				)
				if sspan != nil {
					sspan.RecordError(err)
					sspan.SetAttributes(trace.FromGRPCStatus(st.Code(), msg)...)
					sspan.SetStatus(trace.StatusError, err.Error())
				}
				return &payload.Object_StreamLocation{
					Payload: &payload.Object_StreamLocation_Status{
						Status: st.Proto(),
					},
				}, err
			}
			return &payload.Object_StreamLocation{
				Payload: &payload.Object_StreamLocation_Location{
					Location: res,
				},
			}, nil
		})

	if err != nil {
		st, msg, err := status.ParseError(err, codes.Internal, "failed to parse "+vald.StreamRemoveRPCName+" gRPC error response")
		if span != nil {
			span.RecordError(err)
			span.SetAttributes(trace.FromGRPCStatus(st.Code(), msg)...)
			span.SetStatus(trace.StatusError, err.Error())
		}
		log.Error(err)
		return err
	}
	return nil
}

func (s *server) MultiRemove(ctx context.Context, reqs *payload.Remove_MultiRequest) (locs *payload.Object_Locations, errs error) {
	ctx, span := trace.StartSpan(grpc.WithGRPCMethod(ctx, vald.PackageName+"."+vald.FilterRPCServiceName+"/"+vald.MultiRemoveRPCName), apiName+"/"+vald.MultiRemoveRPCName)
	defer func() {
		if span != nil {
			span.End()
		}
	}()
	locs = &payload.Object_Locations{
		Locations: make([]*payload.Object_Location, len(reqs.GetRequests())),
	}
	var wg sync.WaitGroup
	var mu sync.Mutex
	for i, req := range reqs.Requests {
		idx, query := i, req
		wg.Add(1)
		s.eg.Go(safety.RecoverFunc(func() error {
			defer wg.Done()
			ctx, sspan := trace.StartSpan(ctx, apiName+"."+vald.MultiRemoveRPCName+"/errgroup.Go/id-"+strconv.Itoa(idx))
			defer func() {
				if sspan != nil {
					sspan.End()
				}
			}()
			r, err := s.Remove(ctx, query)
			if err != nil {
				st, msg, err := status.ParseError(err, codes.NotFound,
					fmt.Sprintf(vald.MultiRemoveRPCName+" API ID = %v not found", query.GetId().GetId()),
					&errdetails.RequestInfo{
						RequestId:   query.GetId().GetId(),
						ServingData: errdetails.Serialize(reqs),
					},
					&errdetails.ResourceInfo{
						ResourceType: errdetails.ValdGRPCResourceTypePrefix + "/vald.v1." + vald.RemoveRPCName,
						ResourceName: fmt.Sprintf("%s: %s(%s)", apiName, s.name, s.ip),
					}, info.Get())
				if sspan != nil {
					sspan.RecordError(err)
					sspan.SetAttributes(trace.FromGRPCStatus(st.Code(), msg)...)
					sspan.SetStatus(trace.StatusError, err.Error())
				}

				mu.Lock()
				if errs == nil {
					errs = status.WrapWithNotFound(
						fmt.Sprintf("MultiRemove API id %s's Remove request result not found",
							query.GetId()), err, info.Get())
				} else {
					errs = errors.Join(errs,
						status.WrapWithNotFound(
							fmt.Sprintf("MultiRemove API id %s's Remove request result not found",
								query.GetId()), err, info.Get()))
				}
				mu.Unlock()
				return nil
			}
			locs.Locations[idx] = r
			return nil
		}))
	}
	wg.Wait()
	return locs, errs
}

<<<<<<< HEAD
func (s *server) Flush(ctx context.Context, req *payload.Flush_Request) (loc *payload.Info_Index_Count, err error) {
	ctx, span := trace.StartSpan(grpc.WithGRPCMethod(ctx, vald.PackageName+"."+vald.FilterRPCServiceName+"/"+vald.FlushRPCName), apiName+"/"+vald.FlushRPCName)
=======
func (s *server) RemoveByTimestamp(ctx context.Context, req *payload.Remove_TimestampRequest) (*payload.Object_Locations, error) {
	ctx, span := trace.StartSpan(grpc.WithGRPCMethod(ctx, vald.PackageName+"."+vald.FilterRPCServiceName+"/"+vald.RemoveByTimestampRPCName), apiName+"/"+vald.RemoveByTimestampRPCName)
>>>>>>> c70ae6ce
	defer func() {
		if span != nil {
			span.End()
		}
	}()
<<<<<<< HEAD
	return s.gateway.Flush(ctx, req, s.copts...)
=======
	locs, err := s.gateway.RemoveByTimestamp(ctx, req, s.copts...)
	if err != nil {
		reqInfo := &errdetails.RequestInfo{
			ServingData: errdetails.Serialize(req),
		}
		resInfo := &errdetails.ResourceInfo{
			ResourceName: fmt.Sprintf("%s: %s(%s)", apiName, s.name, s.ip),
		}
		if errors.Is(err, errors.ErrGRPCClientConnNotFound("*")) {
			err = status.WrapWithInternal(
				vald.RemoveByTimestampRPCName+" API connection not found", err,
				reqInfo,
				resInfo,
			)
			if span != nil {
				span.RecordError(err)
				span.SetAttributes(trace.StatusCodeInternal(err.Error())...)
				span.SetStatus(trace.StatusError, err.Error())
			}
			return nil, err
		}
		st, msg, err := status.ParseError(err, codes.Internal,
			vald.RemoveByTimestampRPCName+" gRPC error response",
			reqInfo,
			resInfo,
		)
		if span != nil {
			span.RecordError(err)
			span.SetAttributes(trace.FromGRPCStatus(st.Code(), msg)...)
			span.SetStatus(trace.StatusError, err.Error())
		}
		return nil, err
	}
	return locs, nil
>>>>>>> c70ae6ce
}

func (s *server) GetObject(ctx context.Context, req *payload.Object_VectorRequest) (vec *payload.Object_Vector, err error) {
	ctx, span := trace.StartSpan(grpc.WithGRPCMethod(ctx, vald.PackageName+"."+vald.FilterRPCServiceName+"/"+vald.GetObjectRPCName), apiName+"/"+vald.GetObjectRPCName)
	defer func() {
		if span != nil {
			span.End()
		}
	}()
	vec, err = s.gateway.GetObject(ctx, req)
	if err != nil {
		err = status.WrapWithNotFound(vald.GetObjectRPCName+" API failed to extract vector from filter", err,
			&errdetails.RequestInfo{
				RequestId:   req.GetId().GetId(),
				ServingData: errdetails.Serialize(req),
			},
			&errdetails.ResourceInfo{
				ResourceType: errdetails.ValdGRPCResourceTypePrefix + "/vald.v1." + vald.GetObjectRPCName,
				ResourceName: fmt.Sprintf("%s: %s(%s)", apiName, s.name, s.ip),
			}, info.Get())
		log.Warn(err)
		if span != nil {
			span.RecordError(err)
			span.SetAttributes(trace.StatusCodeNotFound(err.Error())...)
			span.SetStatus(trace.StatusError, err.Error())
		}
		return nil, err
	}
	targets := req.GetFilters().GetTargets()
	if targets != nil || s.ObjectFilters != nil {
		addrs := make([]string, 0, len(targets)+len(s.ObjectFilters))
		addrs = append(addrs, s.ObjectFilters...)
		for _, target := range targets {
			addrs = append(addrs, fmt.Sprintf("%s:%d", target.GetHost(), target.GetPort()))
		}
		c, err := s.egress.Target(ctx, addrs...)
		if err != nil {
			err = status.WrapWithUnavailable(vald.SearchObjectRPCName+" API target filter API unavailable", err,
				&errdetails.RequestInfo{
					RequestId:   req.GetId().GetId(),
					ServingData: errdetails.Serialize(req),
				},
				&errdetails.BadRequest{
					FieldViolations: []*errdetails.BadRequestFieldViolation{
						{
							Field:       "vectorizer targets",
							Description: err.Error(),
						},
					},
				},
				&errdetails.ResourceInfo{
					ResourceType: errdetails.ValdGRPCResourceTypePrefix + "/vald.v1." + vald.GetObjectRPCName,
					ResourceName: fmt.Sprintf("%s: %s(%s)", apiName, s.name, s.ip),
				}, info.Get())
			log.Warn(err)
			if span != nil {
				span.RecordError(err)
				span.SetAttributes(trace.StatusCodeUnavailable(err.Error())...)
				span.SetStatus(trace.StatusError, err.Error())
			}
			return nil, err
		}
		vec, err = c.FilterVector(ctx, vec)
		if err != nil {
			err = status.WrapWithInternal(vald.GetObjectRPCName+" API egress filter API failed", err,
				&errdetails.RequestInfo{
					RequestId:   req.GetId().GetId(),
					ServingData: errdetails.Serialize(req),
				},
				&errdetails.ResourceInfo{
					ResourceType: errdetails.ValdGRPCResourceTypePrefix + "/vald.v1." + vald.GetObjectRPCName,
					ResourceName: fmt.Sprintf("%s: %s(%s)", apiName, s.name, s.ip),
				}, info.Get())
			log.Warn(err)
			if span != nil {
				span.RecordError(err)
				span.SetAttributes(trace.StatusCodeInternal(err.Error())...)
				span.SetStatus(trace.StatusError, err.Error())
			}
			return nil, err
		}
	}
	return vec, nil
}

func (s *server) StreamGetObject(stream vald.Object_StreamGetObjectServer) (err error) {
	ctx, span := trace.StartSpan(grpc.WithGRPCMethod(stream.Context(), vald.PackageName+"."+vald.FilterRPCServiceName+"/"+vald.StreamSearchObjectRPCName), apiName+"/"+vald.StreamGetObjectRPCName)
	defer func() {
		if span != nil {
			span.End()
		}
	}()
	err = grpc.BidirectionalStream(ctx, stream, s.streamConcurrency,
		func(ctx context.Context, req *payload.Object_VectorRequest) (*payload.Object_StreamVector, error) {
			ctx, sspan := trace.StartSpan(ctx, apiName+".StreamGetObject/id-"+req.GetId().GetId())
			defer func() {
				if sspan != nil {
					sspan.End()
				}
			}()
			res, err := s.GetObject(ctx, req)
			if err != nil {
				st, msg, err := status.ParseError(err, codes.Internal, "failed to parse "+vald.GetObjectRPCName+" gRPC error response",
					&errdetails.RequestInfo{
						RequestId:   req.GetId().GetId(),
						ServingData: errdetails.Serialize(req),
					},
					&errdetails.ResourceInfo{
						ResourceType: errdetails.ValdGRPCResourceTypePrefix + "/vald.v1." + vald.GetObjectRPCName,
						ResourceName: fmt.Sprintf("%s: %s(%s)", apiName, s.name, s.ip),
					}, info.Get(),
				)
				if sspan != nil {
					sspan.RecordError(err)
					sspan.SetAttributes(trace.FromGRPCStatus(st.Code(), msg)...)
					sspan.SetStatus(trace.StatusError, err.Error())
				}
				return &payload.Object_StreamVector{
					Payload: &payload.Object_StreamVector_Status{
						Status: st.Proto(),
					},
				}, err
			}
			return &payload.Object_StreamVector{
				Payload: &payload.Object_StreamVector_Vector{
					Vector: res,
				},
			}, nil
		})

	if err != nil {
		if span != nil {
			span.RecordError(err)
			span.SetAttributes(trace.StatusCodeInternal(err.Error())...)
			span.SetStatus(trace.StatusError, err.Error())
		}
		log.Error(err)
		return err
	}
	return nil
}<|MERGE_RESOLUTION|>--- conflicted
+++ resolved
@@ -3252,21 +3252,23 @@
 	return locs, errs
 }
 
-<<<<<<< HEAD
 func (s *server) Flush(ctx context.Context, req *payload.Flush_Request) (loc *payload.Info_Index_Count, err error) {
 	ctx, span := trace.StartSpan(grpc.WithGRPCMethod(ctx, vald.PackageName+"."+vald.FilterRPCServiceName+"/"+vald.FlushRPCName), apiName+"/"+vald.FlushRPCName)
-=======
+	defer func() {
+		if span != nil {
+			span.End()
+		}
+	}()
+	return s.gateway.Flush(ctx, req, s.copts...)
+}
+
 func (s *server) RemoveByTimestamp(ctx context.Context, req *payload.Remove_TimestampRequest) (*payload.Object_Locations, error) {
 	ctx, span := trace.StartSpan(grpc.WithGRPCMethod(ctx, vald.PackageName+"."+vald.FilterRPCServiceName+"/"+vald.RemoveByTimestampRPCName), apiName+"/"+vald.RemoveByTimestampRPCName)
->>>>>>> c70ae6ce
-	defer func() {
-		if span != nil {
-			span.End()
-		}
-	}()
-<<<<<<< HEAD
-	return s.gateway.Flush(ctx, req, s.copts...)
-=======
+	defer func() {
+		if span != nil {
+			span.End()
+		}
+	}()
 	locs, err := s.gateway.RemoveByTimestamp(ctx, req, s.copts...)
 	if err != nil {
 		reqInfo := &errdetails.RequestInfo{
@@ -3301,7 +3303,6 @@
 		return nil, err
 	}
 	return locs, nil
->>>>>>> c70ae6ce
 }
 
 func (s *server) GetObject(ctx context.Context, req *payload.Object_VectorRequest) (vec *payload.Object_Vector, err error) {
