//
// Copyright (C) 2019-2020 Vdaas.org Vald team ( kpango, rinx, kmrmt )
//
// Licensed under the Apache License, Version 2.0 (the "License");
// you may not use this file except in compliance with the License.
// You may obtain a copy of the License at
//
//    https://www.apache.org/licenses/LICENSE-2.0
//
// Unless required by applicable law or agreed to in writing, software
// distributed under the License is distributed on an "AS IS" BASIS,
// WITHOUT WARRANTIES OR CONDITIONS OF ANY KIND, either express or implied.
// See the License for the specific language governing permissions and
// limitations under the License.
//

// Package service
package service

import (
	"context"
	"reflect"
	"sync"
	"sync/atomic"

	"github.com/vdaas/vald/apis/grpc/agent"
	"github.com/vdaas/vald/internal/client/discoverer"
	"github.com/vdaas/vald/internal/errgroup"
	"github.com/vdaas/vald/internal/errors"
	"github.com/vdaas/vald/internal/log"
	"github.com/vdaas/vald/internal/net/grpc"
<<<<<<< HEAD
	"github.com/vdaas/vald/internal/net/grpc/metric"
	"github.com/vdaas/vald/internal/safety"
=======
>>>>>>> 95f40aad
)

type Gateway interface {
	Start(ctx context.Context) (<-chan error, error)
	GetAgentCount() int
	Do(ctx context.Context,
		f func(ctx context.Context, tgt string, ac agent.AgentClient, copts ...grpc.CallOption) error) error
	DoMulti(ctx context.Context, num int,
		f func(ctx context.Context, tgt string, ac agent.AgentClient, copts ...grpc.CallOption) error) error
	BroadCast(ctx context.Context,
		f func(ctx context.Context, tgt string, ac agent.AgentClient, copts ...grpc.CallOption) error) error
}

type gateway struct {
	client discoverer.Client
	eg     errgroup.Group
}

func NewGateway(opts ...GWOption) (gw Gateway, err error) {
	g := new(gateway)
	for _, opt := range append(defaultGWOpts, opts...) {
		if err := opt(g); err != nil {
			return nil, errors.ErrOptionFailed(err, reflect.ValueOf(opt))
		}
	}
	return g, nil
}

func (g *gateway) Start(ctx context.Context) (<-chan error, error) {
<<<<<<< HEAD
	dech, err := g.dscClient.StartConnectionMonitor(ctx)
	if err != nil {
		return nil, err
	}

	addrs, err := g.dnsDiscovery(ctx)
	if err != nil {
		return nil, err
	}
	g.agents.Store(addrs)

	g.acClient = grpc.New(
		append(
			g.agentOpts,
			grpc.WithAddrs(addrs...),
			grpc.WithErrGroup(g.eg),
			grpc.WithDialOptions(
				grpc.WithStatsHandler(metric.NewClientHandler()),
			),
		)...,
	)

	ech := make(chan error, 100)
	err = g.discover(ctx, ech)
	if err != nil {
		close(ech)
		g.dscClient.Close()
		return nil, err
	}

	aech, err := g.acClient.StartConnectionMonitor(ctx)
	if err != nil {
		close(ech)
		return nil, err
	}

	g.eg.Go(safety.RecoverFunc(func() (err error) {
		defer close(ech)
		fch := make(chan struct{}, 1)
		defer close(fch)
		dt := time.NewTicker(g.dscDur)
		defer dt.Stop()
		finalize := func() (err error) {
			var errs error
			err = g.dscClient.Close()
			if err != nil {
				errs = errors.Wrap(errs, err.Error())
			}
			err = g.acClient.Close()
			if err != nil {
				errs = errors.Wrap(errs, err.Error())
			}
			err = ctx.Err()
			if err != nil && err != context.Canceled {
				errs = errors.Wrap(errs, err.Error())
			}
			return errs
		}
		for {
			select {
			case <-ctx.Done():
				return finalize()
			case err = <-dech:
			case err = <-aech:
			case <-fch:
				err = g.discover(ctx, ech)
				if err != nil {
					ech <- err
					err = nil
				}
			case <-dt.C:
				err = g.discover(ctx, ech)
				if err != nil {
					ech <- err
					log.Error(err)
					err = nil
					time.Sleep(g.dscDur / 5)
					fch <- struct{}{}
				}
			}
			if err != nil {
				log.Error(err)
				select {
				case <-ctx.Done():
					return finalize()
				case ech <- err:
				}
			} else {
				log.Debug(g.acClient.GetAddrs())
			}
		}
	}))
	return ech, nil
}

func (g *gateway) dnsDiscovery(ctx context.Context) (addrs []string, err error) {
	ips, err := net.DefaultResolver.LookupIPAddr(ctx, g.agentARecord)
	if err != nil {
		return nil, errors.ErrAgentAddrCouldNotDiscover(err, g.agentARecord)
	}
	addrs = make([]string, 0, len(ips))
	for _, ip := range ips {
		addrs = append(addrs, fmt.Sprintf("%s:%d", ip.String(), g.agentPort))
	}
	return addrs, nil
}

func (g *gateway) discover(ctx context.Context, ech chan<- error) (err error) {
	log.Info("starting discoverer discovery")
	addrs := make([]string, 0, len(g.agents.Load().([]string)))
	_, err = g.dscClient.Do(ctx, g.dscAddr, func(ctx context.Context,
		conn *grpc.ClientConn, copts ...grpc.CallOption) (interface{}, error) {
		nodes, err := discoverer.NewDiscovererClient(conn).
			Nodes(ctx, &payload.Discoverer_Request{
				Namespace: g.namespace,
				Name:      g.agentName,
				Node:      g.nodeName,
			}, copts...)
		if err != nil {
			return nil, err
		}
		for i := 0; i < (math.MaxInt32); i++ {
			visited := false
			for i, node := range nodes.GetNodes() {
				select {
				case <-ctx.Done():
					return nil, ctx.Err()
				default:
					if node != nil && node.GetPods() != nil {
						pods := node.GetPods().GetPods()
						if i < len(pods) {
							addrs = append(addrs, fmt.Sprintf("%s:%d", pods[i].GetIp(), g.agentPort))
							if !visited {
								visited = true
							}
							break
						}
					}
				}
			}
			if !visited {
				return nil, nil
			}
		}
		return nil, nil
	})
	if err != nil {
		log.Warn("failed to discover agents from discoverer API, trying to discover from dns...")
		addrs, err = g.dnsDiscovery(ctx)
		if err != nil {
			return errors.ErrAgentAddrCouldNotDiscover(err, g.agentARecord)
		}
	}
	if g.acClient != nil {
		cur := make(map[string]struct{}, len(addrs))
		connected := make([]string, 0, len(addrs))
		for _, addr := range addrs {
			err = g.acClient.Connect(ctx, addr)
			if err != nil {
				ech <- err
				err = nil
			} else {
				cur[addr] = struct{}{}
				connected = append(connected, addr)
			}
		}
		g.agents.Store(connected)
		err = g.acClient.Range(ctx,
			func(ctx context.Context, addr string, conn *grpc.ClientConn, copts ...grpc.CallOption) error {
				_, ok := cur[addr]
				if !ok {
					return g.acClient.Disconnect(addr)
				}
				delete(cur, addr)
				return nil
			})
		if err != nil {
			ech <- err
			err = nil
		}
	}
	log.Info("finished discoverer discovery")
	return nil
=======
	return g.client.Start(ctx)
>>>>>>> 95f40aad
}

func (g *gateway) BroadCast(ctx context.Context,
	f func(ctx context.Context, target string, ac agent.AgentClient, copts ...grpc.CallOption) error) (err error) {
	return g.client.GetClient().RangeConcurrent(ctx, -1, func(ctx context.Context,
		addr string, conn *grpc.ClientConn, copts ...grpc.CallOption) (err error) {
		select {
		case <-ctx.Done():
			return nil
		default:
			err = f(ctx, addr, agent.NewAgentClient(conn), copts...)
			if err != nil {
				log.Debug(addr, err)
				return err
			}
		}
		return nil
	})
}

func (g *gateway) Do(ctx context.Context,
	f func(ctx context.Context, target string, ac agent.AgentClient, copts ...grpc.CallOption) error) (err error) {
	addr := g.client.GetAddrs()[0]
	_, err = g.client.GetClient().Do(ctx, addr, func(ctx context.Context,
		conn *grpc.ClientConn, copts ...grpc.CallOption) (interface{}, error) {
		return nil, f(ctx, addr, agent.NewAgentClient(conn), copts...)
	})
	return err
}

func (g *gateway) DoMulti(ctx context.Context,
	num int, f func(ctx context.Context, target string, ac agent.AgentClient, copts ...grpc.CallOption) error) (err error) {
	var cur uint32 = 0
	limit := uint32(num)
	cctx, cancel := context.WithCancel(ctx)
	var once sync.Once
	err = g.client.GetClient().OrderedRangeConcurrent(cctx, g.client.GetAddrs(), num,
		func(ctx context.Context, addr string, conn *grpc.ClientConn, copts ...grpc.CallOption) (err error) {
			select {
			case <-cctx.Done():
				return nil
			default:
				if atomic.LoadUint32(&cur) >= limit {
					once.Do(func() {
						cancel()
					})
					return nil
				}
				err = f(cctx, addr, agent.NewAgentClient(conn), copts...)
				if err != nil {
					log.Debug(addr, err)
					return err
				}
				atomic.AddUint32(&cur, 1)
			}
			return nil
		})
	if err != nil && cur < limit {
		return err
	}
	return nil
}

func (g *gateway) GetAgentCount() int {
	return len(g.client.GetAddrs())
}<|MERGE_RESOLUTION|>--- conflicted
+++ resolved
@@ -29,11 +29,6 @@
 	"github.com/vdaas/vald/internal/errors"
 	"github.com/vdaas/vald/internal/log"
 	"github.com/vdaas/vald/internal/net/grpc"
-<<<<<<< HEAD
-	"github.com/vdaas/vald/internal/net/grpc/metric"
-	"github.com/vdaas/vald/internal/safety"
-=======
->>>>>>> 95f40aad
 )
 
 type Gateway interface {
@@ -63,193 +58,7 @@
 }
 
 func (g *gateway) Start(ctx context.Context) (<-chan error, error) {
-<<<<<<< HEAD
-	dech, err := g.dscClient.StartConnectionMonitor(ctx)
-	if err != nil {
-		return nil, err
-	}
-
-	addrs, err := g.dnsDiscovery(ctx)
-	if err != nil {
-		return nil, err
-	}
-	g.agents.Store(addrs)
-
-	g.acClient = grpc.New(
-		append(
-			g.agentOpts,
-			grpc.WithAddrs(addrs...),
-			grpc.WithErrGroup(g.eg),
-			grpc.WithDialOptions(
-				grpc.WithStatsHandler(metric.NewClientHandler()),
-			),
-		)...,
-	)
-
-	ech := make(chan error, 100)
-	err = g.discover(ctx, ech)
-	if err != nil {
-		close(ech)
-		g.dscClient.Close()
-		return nil, err
-	}
-
-	aech, err := g.acClient.StartConnectionMonitor(ctx)
-	if err != nil {
-		close(ech)
-		return nil, err
-	}
-
-	g.eg.Go(safety.RecoverFunc(func() (err error) {
-		defer close(ech)
-		fch := make(chan struct{}, 1)
-		defer close(fch)
-		dt := time.NewTicker(g.dscDur)
-		defer dt.Stop()
-		finalize := func() (err error) {
-			var errs error
-			err = g.dscClient.Close()
-			if err != nil {
-				errs = errors.Wrap(errs, err.Error())
-			}
-			err = g.acClient.Close()
-			if err != nil {
-				errs = errors.Wrap(errs, err.Error())
-			}
-			err = ctx.Err()
-			if err != nil && err != context.Canceled {
-				errs = errors.Wrap(errs, err.Error())
-			}
-			return errs
-		}
-		for {
-			select {
-			case <-ctx.Done():
-				return finalize()
-			case err = <-dech:
-			case err = <-aech:
-			case <-fch:
-				err = g.discover(ctx, ech)
-				if err != nil {
-					ech <- err
-					err = nil
-				}
-			case <-dt.C:
-				err = g.discover(ctx, ech)
-				if err != nil {
-					ech <- err
-					log.Error(err)
-					err = nil
-					time.Sleep(g.dscDur / 5)
-					fch <- struct{}{}
-				}
-			}
-			if err != nil {
-				log.Error(err)
-				select {
-				case <-ctx.Done():
-					return finalize()
-				case ech <- err:
-				}
-			} else {
-				log.Debug(g.acClient.GetAddrs())
-			}
-		}
-	}))
-	return ech, nil
-}
-
-func (g *gateway) dnsDiscovery(ctx context.Context) (addrs []string, err error) {
-	ips, err := net.DefaultResolver.LookupIPAddr(ctx, g.agentARecord)
-	if err != nil {
-		return nil, errors.ErrAgentAddrCouldNotDiscover(err, g.agentARecord)
-	}
-	addrs = make([]string, 0, len(ips))
-	for _, ip := range ips {
-		addrs = append(addrs, fmt.Sprintf("%s:%d", ip.String(), g.agentPort))
-	}
-	return addrs, nil
-}
-
-func (g *gateway) discover(ctx context.Context, ech chan<- error) (err error) {
-	log.Info("starting discoverer discovery")
-	addrs := make([]string, 0, len(g.agents.Load().([]string)))
-	_, err = g.dscClient.Do(ctx, g.dscAddr, func(ctx context.Context,
-		conn *grpc.ClientConn, copts ...grpc.CallOption) (interface{}, error) {
-		nodes, err := discoverer.NewDiscovererClient(conn).
-			Nodes(ctx, &payload.Discoverer_Request{
-				Namespace: g.namespace,
-				Name:      g.agentName,
-				Node:      g.nodeName,
-			}, copts...)
-		if err != nil {
-			return nil, err
-		}
-		for i := 0; i < (math.MaxInt32); i++ {
-			visited := false
-			for i, node := range nodes.GetNodes() {
-				select {
-				case <-ctx.Done():
-					return nil, ctx.Err()
-				default:
-					if node != nil && node.GetPods() != nil {
-						pods := node.GetPods().GetPods()
-						if i < len(pods) {
-							addrs = append(addrs, fmt.Sprintf("%s:%d", pods[i].GetIp(), g.agentPort))
-							if !visited {
-								visited = true
-							}
-							break
-						}
-					}
-				}
-			}
-			if !visited {
-				return nil, nil
-			}
-		}
-		return nil, nil
-	})
-	if err != nil {
-		log.Warn("failed to discover agents from discoverer API, trying to discover from dns...")
-		addrs, err = g.dnsDiscovery(ctx)
-		if err != nil {
-			return errors.ErrAgentAddrCouldNotDiscover(err, g.agentARecord)
-		}
-	}
-	if g.acClient != nil {
-		cur := make(map[string]struct{}, len(addrs))
-		connected := make([]string, 0, len(addrs))
-		for _, addr := range addrs {
-			err = g.acClient.Connect(ctx, addr)
-			if err != nil {
-				ech <- err
-				err = nil
-			} else {
-				cur[addr] = struct{}{}
-				connected = append(connected, addr)
-			}
-		}
-		g.agents.Store(connected)
-		err = g.acClient.Range(ctx,
-			func(ctx context.Context, addr string, conn *grpc.ClientConn, copts ...grpc.CallOption) error {
-				_, ok := cur[addr]
-				if !ok {
-					return g.acClient.Disconnect(addr)
-				}
-				delete(cur, addr)
-				return nil
-			})
-		if err != nil {
-			ech <- err
-			err = nil
-		}
-	}
-	log.Info("finished discoverer discovery")
-	return nil
-=======
 	return g.client.Start(ctx)
->>>>>>> 95f40aad
 }
 
 func (g *gateway) BroadCast(ctx context.Context,
