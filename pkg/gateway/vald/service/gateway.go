//
// Copyright (C) 2019-2020 Vdaas.org Vald team ( kpango, rinx, kmrmt )
//
// Licensed under the Apache License, Version 2.0 (the "License");
// you may not use this file except in compliance with the License.
// You may obtain a copy of the License at
//
//    https://www.apache.org/licenses/LICENSE-2.0
//
// Unless required by applicable law or agreed to in writing, software
// distributed under the License is distributed on an "AS IS" BASIS,
// WITHOUT WARRANTIES OR CONDITIONS OF ANY KIND, either express or implied.
// See the License for the specific language governing permissions and
// limitations under the License.
//

// Package service
package service

import (
	"context"
	"fmt"
	"net"
	"reflect"
	"runtime"
	"sort"
	"sync"
	"sync/atomic"
	"time"

	"github.com/vdaas/vald/apis/grpc/agent"
	"github.com/vdaas/vald/apis/grpc/discoverer"
	"github.com/vdaas/vald/apis/grpc/payload"
	"github.com/vdaas/vald/internal/errgroup"
	"github.com/vdaas/vald/internal/errors"
	"github.com/vdaas/vald/internal/log"
	"github.com/vdaas/vald/internal/net/grpc"
	"github.com/vdaas/vald/internal/safety"
	"github.com/vdaas/vald/pkg/gateway/vald/model"
)

type Gateway interface {
	Start(ctx context.Context) (<-chan error, error)
	GetAgentCount() int
	Do(ctx context.Context,
		f func(ctx context.Context, tgt string, ac agent.AgentClient, copts ...grpc.CallOption) error) error
	DoMulti(ctx context.Context, num int,
		f func(ctx context.Context, tgt string, ac agent.AgentClient, copts ...grpc.CallOption) error) error
	BroadCast(ctx context.Context,
		f func(ctx context.Context, tgt string, ac agent.AgentClient, copts ...grpc.CallOption) error) error
}

type gateway struct {
	agentName    string
	agentPort    int
	agentARecord string
	agents       atomic.Value
	dscAddr      string
	dscDur       time.Duration
	dscClient    grpc.Client
	acClient     grpc.Client
	agentOpts    []grpc.Option
	eg           errgroup.Group
}

func NewGateway(opts ...GWOption) (gw Gateway, err error) {
	g := new(gateway)
	for _, opt := range append(defaultGWOpts, opts...) {
		if err := opt(g); err != nil {
			return nil, errors.ErrOptionFailed(err, reflect.ValueOf(opt))
		}
	}

	return g, nil
}

func (g *gateway) Start(ctx context.Context) (<-chan error, error) {
	ech := make(chan error, 10)
	dech, err := g.dscClient.StartConnectionMonitor(ctx)
	discover := g.discover
	if err != nil {
		g.dscClient.Close()
		discover = g.discoverByDNS
	}
	_, err = discover(ctx, ech)
	if err != nil {
		g.dscClient.Close()
		discover = g.discoverByDNS
		_, err = discover(ctx, ech)
		if err != nil {
			log.Error(err)
			close(ech)
			return nil, err
		}
	}

	as := g.agents.Load().(model.Agents)
	addrs := make([]string, 0, len(as))
	for _, a := range as {
		addrs = append(addrs,
			fmt.Sprintf("%s:%d", a.IP, g.agentPort),
		)
	}

	g.acClient = grpc.New(
		append(
			g.agentOpts,
			grpc.WithAddrs(addrs...),
			grpc.WithErrGroup(g.eg),
		)...,
	)

	aech, err := g.acClient.StartConnectionMonitor(ctx)
	if err != nil {
		close(ech)
		return nil, err
	}

	g.eg.Go(safety.RecoverFunc(func() (err error) {
		defer close(ech)
		fch := make(chan struct{}, 1)
		defer close(fch)
		dt := time.NewTicker(g.dscDur)
		defer dt.Stop()
		finalize := func() (err error) {
			var errs error
			err = g.dscClient.Close()
			if err != nil {
				errs = errors.Wrap(errs, err.Error())
			}
			err = g.acClient.Close()
			if err != nil {
				errs = errors.Wrap(errs, err.Error())
			}
			err = ctx.Err()
			if err != nil && err != context.Canceled {
				errs = errors.Wrap(errs, err.Error())
			}
			return errs
		}
		for {
			select {
			case <-ctx.Done():
				return finalize()
			case err = <-dech:
			case err = <-aech:
			case <-fch:
				_, err = discover(ctx, ech)
				if err != nil {
					ech <- err
					err = nil
				}
			case <-dt.C:
				_, err = discover(ctx, ech)
				if err != nil {
					ech <- err
					log.Error(err)
					err = nil
					time.Sleep(g.dscDur / 5)
					fch <- struct{}{}
				}
			}
			if err != nil {
				log.Error(err)
				select {
				case <-ctx.Done():
					return finalize()
				case ech <- err:
				}
			} else {
				log.Debug(g.acClient.GetAddrs())
			}
		}
	}))
	return ech, nil
}

func (g *gateway) discoverByDNS(ctx context.Context, ech chan<- error) (ret interface{}, err error) {
	log.Info("starting dns discovery")
	ips, err := net.LookupIP(g.agentARecord)
	if err != nil {
		ech <- err
		return nil, err
	}

	if len(ips) == 0 {
		return nil, errors.ErrAgentAddrCouldNotDiscover
	}

	as := make(model.Agents, 0, len(ips))
	cur := make(map[string]struct{}, len(ips))
	for _, ip := range ips {
		host, err := net.LookupAddr(ip.String())
		if err != nil {
			return nil, err
		}
		as = append(as, model.Agent{
			IP:   ip.String(),
			Name: host[0],
		})
		cur[fmt.Sprintf("%s:%d", ip.String(), g.agentPort)] = struct{}{}
	}

	g.agents.Store(as)

	if g.acClient != nil {
		err = g.acClient.Range(ctx,
			func(addr string, conn *grpc.ClientConn, copts ...grpc.CallOption) error {
				_, ok := cur[addr]
				delete(cur, addr)
				if !ok {
					return g.acClient.Disconnect(addr)
				}
				return nil
			})
		if err != nil {
			ech <- err
			err = nil
		}

		for addr := range cur {
			err = g.acClient.Connect(ctx, addr)
			if err != nil {
				ech <- err
				err = nil
			}
		}
	}
	log.Info("finished dns discovery")
	return nil, nil
}

func (g *gateway) discover(ctx context.Context, ech chan<- error) (ret interface{}, err error) {
	log.Info("starting discoverer discovery")
	var res *payload.Info_Servers
	_, err = g.dscClient.Do(ctx, g.dscAddr,
		func(conn *grpc.ClientConn, copts ...grpc.CallOption) (interface{}, error) {
			res, err = discoverer.NewDiscovererClient(conn).
				Discover(ctx, &payload.Discoverer_Request{
					Name: g.agentName,

					Node: "",
				}, copts...)
			if err != nil {
				return nil, err
			}
			return res, nil
		})
	if err != nil {
		runtime.Gosched()
		return nil, err
	}

	srvs := res.GetServers()
	if len(srvs) == 0 {
		return nil, errors.ErrAgentAddrCouldNotDiscover
	}
	as := make(model.Agents, 0, len(srvs))
	cur := make(map[string]struct{}, len(srvs))
	for _, srv := range srvs {
		host := srv.GetServer()
		if host == nil {
			host = new(payload.Info_Server)
		}
		addr := fmt.Sprintf("%s:%d", srv.GetIp(), g.agentPort)
		as = append(as, model.Agent{
			IP:       srv.GetIp(),
			Name:     srv.GetName(),
			CPU:      srv.GetCpu(),
			Mem:      srv.GetMem(),
			HostIP:   host.GetIp(),
			HostName: host.GetName(),
			HostCPU:  host.GetCpu(),
			HostMem:  host.GetMem(),
		})
		cur[addr] = struct{}{}
	}

	sort.Sort(as)
	g.agents.Store(as)

	if g.acClient != nil {
		err = g.acClient.Range(ctx,
			func(addr string, conn *grpc.ClientConn, copts ...grpc.CallOption) error {
				_, ok := cur[addr]
				delete(cur, addr)
				if !ok {
					return g.acClient.Disconnect(addr)
				}
				return nil
			})
		if err != nil {
			ech <- err
			err = nil
		}

		for addr := range cur {
			err = g.acClient.Connect(ctx, addr)
			if err != nil {
				ech <- err
				err = nil
			}
		}
	}
	log.Info("starting discoverer discovery")
	return nil, nil
}

func (g *gateway) BroadCast(ctx context.Context,
	f func(ctx context.Context, target string, ac agent.AgentClient, copts ...grpc.CallOption) error) (err error) {
	return g.DoMulti(ctx, g.GetAgentCount(), f)
}

func (g *gateway) Do(ctx context.Context,
	f func(ctx context.Context, target string, ac agent.AgentClient, copts ...grpc.CallOption) error) (err error) {
	addr := fmt.Sprintf("%s:%d", g.agents.Load().(model.Agents)[0].IP, g.agentPort)
	_, err = g.acClient.Do(ctx, addr, func(conn *grpc.ClientConn, copts ...grpc.CallOption) (interface{}, error) {
		if conn == nil {
			return nil, errors.ErrAgentClientNotConnected
		}
		return nil, f(ctx, addr, agent.NewAgentClient(conn), copts...)
	})
	return err
}

func (g *gateway) DoMulti(ctx context.Context,
	num int, f func(ctx context.Context, target string, ac agent.AgentClient, copts ...grpc.CallOption) error) error {
	var cur uint32 = 0
	limit := uint32(num)
	cctx, cancel := context.WithCancel(ctx)
	slot := make(chan struct{}, num)
<<<<<<< HEAD
	defer close(slot)
=======
>>>>>>> 0a0b7756
	var once sync.Once
	return g.acClient.RangeConcurrent(cctx, num, func(addr string, conn *grpc.ClientConn, copts ...grpc.CallOption) (err error) {
		if conn == nil {
			return errors.ErrAgentClientNotConnected
		}
		slot <- struct{}{}
		defer func(){
			<- slot
		}()
		if atomic.LoadUint32(&cur) > limit {
			once.Do(func() {
				cancel()
			})
			return nil
		}
		err = f(cctx, addr, agent.NewAgentClient(conn), copts...)
		if err != nil {
			return err
		}
		atomic.AddUint32(&cur, 1)
		return nil
	})
}

func (g *gateway) GetAgentCount() int {
	return g.agents.Load().(model.Agents).Len()
}<|MERGE_RESOLUTION|>--- conflicted
+++ resolved
@@ -329,18 +329,15 @@
 	limit := uint32(num)
 	cctx, cancel := context.WithCancel(ctx)
 	slot := make(chan struct{}, num)
-<<<<<<< HEAD
 	defer close(slot)
-=======
->>>>>>> 0a0b7756
 	var once sync.Once
 	return g.acClient.RangeConcurrent(cctx, num, func(addr string, conn *grpc.ClientConn, copts ...grpc.CallOption) (err error) {
 		if conn == nil {
 			return errors.ErrAgentClientNotConnected
 		}
 		slot <- struct{}{}
-		defer func(){
-			<- slot
+		defer func() {
+			<-slot
 		}()
 		if atomic.LoadUint32(&cur) > limit {
 			once.Do(func() {
