--- conflicted
+++ resolved
@@ -56,11 +56,10 @@
 	return b.client.StartConnectionMonitor(ctx)
 }
 
-<<<<<<< HEAD
-func (b *backup) GetObject(ctx context.Context, uuid string) (vec *payload.Object_MetaVector, err error) {
+func (b *backup) GetObject(ctx context.Context, uuid string) (vec *payload.Backup_MetaVector, err error) {
 	_, err = b.client.Do(ctx, b.addr, func(conn *grpc.ClientConn, copts ...grpc.CallOption) (i interface{}, err error) {
-		vec, err = gback.NewBackupClient(conn).GetVector(ctx, &payload.Object_ID{
-			Id: uuid,
+		vec, err = gback.NewBackupClient(conn).GetVector(ctx, &payload.Backup_GetVector_Request{
+			Uuid: uuid,
 		}, copts...)
 		if err != nil {
 			return nil, err
@@ -72,8 +71,8 @@
 
 func (b *backup) GetLocation(ctx context.Context, uuid string) (ipList []string, err error) {
 	_, err = b.client.Do(ctx, b.addr, func(conn *grpc.ClientConn, copts ...grpc.CallOption) (i interface{}, err error) {
-		ips, err := gback.NewBackupClient(conn).Locations(ctx, &payload.Object_ID{
-			Id: uuid,
+		ips, err := gback.NewBackupClient(conn).Locations(ctx, &payload.Backup_Locations_Request{
+			Uuid: uuid,
 		}, copts...)
 		if err != nil {
 			return nil, err
@@ -84,7 +83,7 @@
 	return
 }
 
-func (b *backup) Register(ctx context.Context, vec *payload.Object_MetaVector) (err error) {
+func (b *backup) Register(ctx context.Context, vec *payload.Backup_MetaVector) (err error) {
 	_, err = b.client.Do(ctx, b.addr, func(conn *grpc.ClientConn, copts ...grpc.CallOption) (i interface{}, err error) {
 		_, err = gback.NewBackupClient(conn).Register(ctx, vec, copts...)
 		if err != nil {
@@ -95,7 +94,7 @@
 	return
 }
 
-func (b *backup) RegisterMultiple(ctx context.Context, vecs *payload.Object_MetaVectors) (err error) {
+func (b *backup) RegisterMultiple(ctx context.Context, vecs *payload.Backup_MetaVectors) (err error) {
 	_, err = b.client.Do(ctx, b.addr, func(conn *grpc.ClientConn, copts ...grpc.CallOption) (i interface{}, err error) {
 		_, err = gback.NewBackupClient(conn).RegisterMulti(ctx, vecs, copts...)
 		if err != nil {
@@ -108,8 +107,8 @@
 
 func (b *backup) Remove(ctx context.Context, uuid string) (err error) {
 	_, err = b.client.Do(ctx, b.addr, func(conn *grpc.ClientConn, copts ...grpc.CallOption) (i interface{}, err error) {
-		_, err = gback.NewBackupClient(conn).Remove(ctx, &payload.Object_ID{
-			Id: uuid,
+		_, err = gback.NewBackupClient(conn).Remove(ctx, &payload.Backup_Remove_Request{
+			Uuid: uuid,
 		}, copts...)
 		if err != nil {
 			return nil, err
@@ -120,63 +119,10 @@
 }
 
 func (b *backup) RemoveMultiple(ctx context.Context, uuids ...string) (err error) {
-	ids := new(payload.Object_IDs)
-	ids.Ids = make([]string, 0, len(uuids))
-=======
-func (b *backup) GetObject(ctx context.Context, uuid string) (vec *payload.Backup_MetaVector, err error) {
-	vec, err = b.bc.Load().(gback.BackupClient).GetVector(ctx, &payload.Backup_GetVector_Request{
-		Uuid: uuid,
-	}, b.copts...)
-	if err != nil {
-		return nil, err
-	}
-	return vec, nil
-}
-
-func (b *backup) GetLocation(ctx context.Context, uuid string) (ipList []string, err error) {
-	ips, err := b.bc.Load().(gback.BackupClient).Locations(ctx, &payload.Backup_Locations_Request{
-		Uuid: uuid,
-	}, b.copts...)
-	if err != nil {
-		return nil, err
-	}
-	return ips.GetIp(), nil
-}
-
-func (b *backup) Register(ctx context.Context, vec *payload.Backup_MetaVector) error {
-	_, err := b.bc.Load().(gback.BackupClient).Register(ctx, vec, b.copts...)
-	if err != nil {
-		return err
-	}
-	return nil
-}
-
-func (b *backup) RegisterMultiple(ctx context.Context, vecs *payload.Backup_MetaVectors) error {
-	_, err := b.bc.Load().(gback.BackupClient).RegisterMulti(ctx, vecs, b.copts...)
-	if err != nil {
-		return err
-	}
-	return nil
-}
-func (b *backup) Remove(ctx context.Context, uuid string) error {
-	_, err := b.bc.Load().(gback.BackupClient).Remove(ctx, &payload.Backup_Remove_Request{
-		Uuid: uuid,
-	}, b.copts...)
-	if err != nil {
-		return err
-	}
-	return nil
-}
-func (b *backup) RemoveMultiple(ctx context.Context, uuids ...string) error {
-	ids := new(payload.Backup_Remove_RequestMulti)
-	ids.Uuid = make([]string, 0, len(uuids))
->>>>>>> 979c9619
-	for _, uuid := range uuids {
-		ids.Uuid = append(ids.Uuid, uuid)
-	}
-
+	req := new(payload.Backup_Remove_RequestMulti)
+	req.Uuid = uuids
 	_, err = b.client.Do(ctx, b.addr, func(conn *grpc.ClientConn, copts ...grpc.CallOption) (i interface{}, err error) {
-		_, err = gback.NewBackupClient(conn).RemoveMulti(ctx, ids, copts...)
+		_, err = gback.NewBackupClient(conn).RemoveMulti(ctx, req, copts...)
 		if err != nil {
 			return nil, err
 		}
