//
// Copyright (C) 2019-2020 Vdaas.org Vald team ( kpango, rinx, kmrmt )
//
// Licensed under the Apache License, Version 2.0 (the "License");
// you may not use this file except in compliance with the License.
// You may obtain a copy of the License at
//
//    https://www.apache.org/licenses/LICENSE-2.0
//
// Unless required by applicable law or agreed to in writing, software
// distributed under the License is distributed on an "AS IS" BASIS,
// WITHOUT WARRANTIES OR CONDITIONS OF ANY KIND, either express or implied.
// See the License for the specific language governing permissions and
// limitations under the License.
//

package usecase

import (
	"context"

	"github.com/vdaas/vald/apis/grpc/manager/index"
	iconf "github.com/vdaas/vald/internal/config"
	"github.com/vdaas/vald/internal/errgroup"
	"github.com/vdaas/vald/internal/net/grpc"
	"github.com/vdaas/vald/internal/net/grpc/metric"
	"github.com/vdaas/vald/internal/observability"
	"github.com/vdaas/vald/internal/runner"
	"github.com/vdaas/vald/internal/safety"
	"github.com/vdaas/vald/internal/servers/server"
	"github.com/vdaas/vald/internal/servers/starter"
	"github.com/vdaas/vald/pkg/manager/index/config"
	handler "github.com/vdaas/vald/pkg/manager/index/handler/grpc"
	"github.com/vdaas/vald/pkg/manager/index/handler/rest"
	"github.com/vdaas/vald/pkg/manager/index/router"
	"github.com/vdaas/vald/pkg/manager/index/service"
)

type run struct {
<<<<<<< HEAD
	eg            errgroup.Group
	cfg           *config.Data
	server        starter.Server
	observability observability.Observability
	filter        service.Filter
	gateway       service.Gateway
	metadata      service.Meta
	backup        service.Backup
=======
	eg      errgroup.Group
	cfg     *config.Data
	server  starter.Server
	indexer service.Indexer
>>>>>>> 3c788b47
}

func New(cfg *config.Data) (r runner.Runner, err error) {
	eg := errgroup.Get()

	var (
		indexer service.Indexer
	)

	dscClient := grpc.New(
		append(cfg.Indexer.Discoverer.Client.Opts(),
			grpc.WithErrGroup(eg),
		)...,
	)
	agentOpts := cfg.Indexer.Discoverer.AgentClient.Opts()
	indexer, err = service.New(
		service.WithErrGroup(eg),
		service.WithIndexingConcurrency(cfg.Indexer.Concurrency),
		service.WithIndexingDuration(cfg.Indexer.AutoIndexCheckDuration),
		service.WithIndexingDurationLimit(cfg.Indexer.AutoIndexDurationLimit),
		service.WithAgentName(cfg.Indexer.AgentName),
		service.WithAgentPort(cfg.Indexer.AgentPort),
		service.WithAgentServiceDNSARecord(cfg.Indexer.AgentDNS),
		service.WithDiscovererClient(dscClient),
		service.WithDiscovererHostPort(
			cfg.Indexer.Discoverer.Host,
			cfg.Indexer.Discoverer.Port,
		),
		service.WithDiscoverDuration(cfg.Indexer.Discoverer.Duration),
		service.WithAgentOptions(agentOpts...),
	)
	if err != nil {
		return nil, err
	}
	idx := handler.New(handler.WithIndexer(indexer))

	obs, err := observability.New(cfg.Observability)
	if err != nil {
		return nil, err
	}

	srv, err := starter.New(
		starter.WithConfig(cfg.Server),
		starter.WithREST(func(sc *iconf.Server) []server.Option {
			return []server.Option{
				server.WithHTTPHandler(
					router.New(
						router.WithHandler(
							rest.New(
								rest.WithIndexer(idx),
							),
						),
					),
				),
			}
		}),
		starter.WithGRPC(func(sc *iconf.Server) []server.Option {
			return []server.Option{
				server.WithGRPCRegistFunc(func(srv *grpc.Server) {
					index.RegisterIndexServer(srv, idx)
				}),
				server.WithGRPCOption(
					metric.StatsHandler(metric.NewServerHandler()),
				),
				server.WithPreStopFunction(func() error {
					// TODO notify another gateway and scheduler
					return nil
				}),
			}
		}),
		// TODO add GraphQL handler
	)
	if err != nil {
		return nil, err
	}

	return &run{
<<<<<<< HEAD
		eg:            eg,
		cfg:           cfg,
		server:        srv,
		observability: obs,
		filter:        filter,
		gateway:       gateway,
		metadata:      metadata,
		backup:        backup,
=======
		eg:      eg,
		cfg:     cfg,
		server:  srv,
		indexer: indexer,
>>>>>>> 3c788b47
	}, nil
}

func (r *run) PreStart(ctx context.Context) error {
	return r.observability.PreStart(ctx)
}

func (r *run) Start(ctx context.Context) (<-chan error, error) {
<<<<<<< HEAD
	ech := make(chan error, 6)
	var bech, fech, mech, gech, sech, oech <-chan error
=======
	ech := make(chan error, 5)
	var iech, sech <-chan error
>>>>>>> 3c788b47
	var err error
	if r.indexer != nil {
		iech, err = r.indexer.Start(ctx)
		if err != nil {
			close(ech)
			return nil, err
		}
	}
	sech = r.server.ListenAndServe(ctx)
	oech = r.observability.Start(ctx)
	r.eg.Go(safety.RecoverFunc(func() (err error) {
		defer close(ech)
		for {
			select {
			case <-ctx.Done():
				return ctx.Err()
			case err = <-iech:
			case err = <-sech:
			case err = <-oech:
			}
			if err != nil {
				select {
				case <-ctx.Done():
					return ctx.Err()
				case ech <- err:
				}
			}
		}
	}))
	return ech, nil
}

func (r *run) PreStop(ctx context.Context) error {
	return nil
}

func (r *run) Stop(ctx context.Context) error {
	r.observability.Stop(ctx)
	return r.server.Shutdown(ctx)
}

func (r *run) PostStop(ctx context.Context) error {
	return nil
}<|MERGE_RESOLUTION|>--- conflicted
+++ resolved
@@ -37,21 +37,11 @@
 )
 
 type run struct {
-<<<<<<< HEAD
-	eg            errgroup.Group
-	cfg           *config.Data
-	server        starter.Server
-	observability observability.Observability
-	filter        service.Filter
-	gateway       service.Gateway
-	metadata      service.Meta
-	backup        service.Backup
-=======
 	eg      errgroup.Group
 	cfg     *config.Data
 	server  starter.Server
+	observability observability.Observability
 	indexer service.Indexer
->>>>>>> 3c788b47
 }
 
 func New(cfg *config.Data) (r runner.Runner, err error) {
@@ -129,21 +119,11 @@
 	}
 
 	return &run{
-<<<<<<< HEAD
-		eg:            eg,
-		cfg:           cfg,
-		server:        srv,
-		observability: obs,
-		filter:        filter,
-		gateway:       gateway,
-		metadata:      metadata,
-		backup:        backup,
-=======
 		eg:      eg,
 		cfg:     cfg,
 		server:  srv,
+		observability: obs,
 		indexer: indexer,
->>>>>>> 3c788b47
 	}, nil
 }
 
@@ -152,13 +132,8 @@
 }
 
 func (r *run) Start(ctx context.Context) (<-chan error, error) {
-<<<<<<< HEAD
-	ech := make(chan error, 6)
-	var bech, fech, mech, gech, sech, oech <-chan error
-=======
 	ech := make(chan error, 5)
-	var iech, sech <-chan error
->>>>>>> 3c788b47
+	var iech, sech, oech <-chan error
 	var err error
 	if r.indexer != nil {
 		iech, err = r.indexer.Start(ctx)
