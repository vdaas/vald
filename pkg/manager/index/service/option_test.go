//
// Copyright (C) 2019-2020 Vdaas.org Vald team ( kpango, rinx, kmrmt )
//
// Licensed under the Apache License, Version 2.0 (the "License");
// you may not use this file except in compliance with the License.
// You may obtain a copy of the License at
//
//    https://www.apache.org/licenses/LICENSE-2.0
//
// Unless required by applicable law or agreed to in writing, software
// distributed under the License is distributed on an "AS IS" BASIS,
// WITHOUT WARRANTIES OR CONDITIONS OF ANY KIND, either express or implied.
// See the License for the specific language governing permissions and
// limitations under the License.
//

// Package service
package service

import (
	"testing"

	"github.com/vdaas/vald/internal/client/discoverer"
	"github.com/vdaas/vald/internal/errgroup"
	"go.uber.org/goleak"
)

func TestWithIndexingConcurrency(t *testing.T) {
	t.Parallel()
	// Change interface type to the type of object you are testing
	type T = interface{}
	type args struct {
		c int
	}
	type want struct {
		obj *T
		// Uncomment this line if the option returns an error, otherwise delete it
		// err error
	}
	type test struct {
		name string
		args args
		want want
		// Use the first line if the option returns an error. otherwise use the second line
		// checkFunc  func(want, *T, error) error
		// checkFunc  func(want, *T) error
		beforeFunc func(args)
		afterFunc  func(args)
	}

	// Uncomment this block if the option returns an error, otherwise delete it
	/*
	   defaultCheckFunc := func(w want, obj *T, err error) error {
	       if !errors.Is(err, w.err) {
	           return errors.Errorf("got_error: \"%#v\",\n\t\t\t\twant: \"%#v\"", err, w.err)
	       }
	       if !reflect.DeepEqual(obj, w.obj) {
	           return errors.Errorf("got: \"%#v\",\n\t\t\t\twant: \"%#v\"", obj, w.obj)
	       }
	       return nil
	   }
	*/

	// Uncomment this block if the option do not returns an error, otherwise delete it
	/*
	   defaultCheckFunc := func(w want, obj *T) error {
	       if !reflect.DeepEqual(obj, w.obj) {
<<<<<<< HEAD
	           return errors.Errorf("got = %v, want %v", obj, w.obj)
=======
	           return errors.Errorf("got: \"%#v\",\n\t\t\t\twant: \"%#v\"", obj, w.c)
>>>>>>> 64e3c18c
	       }
	       return nil
	   }
	*/

	tests := []test{
		// TODO test cases
		/*
		   {
		       name: "test_case_1",
		       args: args {
		           c: 0,
		       },
		       want: want {
		           obj: new(T),
		       },
		   },
		*/

		// TODO test cases
		/*
		   func() test {
		       return test {
		           name: "test_case_2",
		           args: args {
		           c: 0,
		           },
		           want: want {
		               obj: new(T),
		           },
		       }
		   }(),
		*/
	}

	for _, test := range tests {
		t.Run(test.name, func(tt *testing.T) {
			tt.Parallel()
			defer goleak.VerifyNone(tt)
			if test.beforeFunc != nil {
				test.beforeFunc(test.args)
			}
			if test.afterFunc != nil {
				defer test.afterFunc(test.args)
			}

			// Uncomment this block if the option returns an error, otherwise delete it
			/*
			   if test.checkFunc == nil {
			       test.checkFunc = defaultCheckFunc
			   }

			   got := WithIndexingConcurrency(test.args.c)
			   obj := new(T)
			   if err := test.checkFunc(test.want, obj, got(obj)); err != nil {
			       tt.Errorf("error = %v", err)
			   }
			*/

			// Uncomment this block if the option do not return an error, otherwise delete it
			/*
			   if test.checkFunc == nil {
			       test.checkFunc = defaultCheckFunc
			   }
			   got := WithIndexingConcurrency(test.args.c)
			   obj := new(T)
			   got(obj)
			   if err := test.checkFunc(test.want, obj); err != nil {
			       tt.Errorf("error = %v", err)
			   }
			*/
		})
	}
}

func TestWithIndexingDuration(t *testing.T) {
	t.Parallel()
	// Change interface type to the type of object you are testing
	type T = interface{}
	type args struct {
		dur string
	}
	type want struct {
		obj *T
		// Uncomment this line if the option returns an error, otherwise delete it
		// err error
	}
	type test struct {
		name string
		args args
		want want
		// Use the first line if the option returns an error. otherwise use the second line
		// checkFunc  func(want, *T, error) error
		// checkFunc  func(want, *T) error
		beforeFunc func(args)
		afterFunc  func(args)
	}

	// Uncomment this block if the option returns an error, otherwise delete it
	/*
	   defaultCheckFunc := func(w want, obj *T, err error) error {
	       if !errors.Is(err, w.err) {
	           return errors.Errorf("got_error: \"%#v\",\n\t\t\t\twant: \"%#v\"", err, w.err)
	       }
	       if !reflect.DeepEqual(obj, w.obj) {
	           return errors.Errorf("got: \"%#v\",\n\t\t\t\twant: \"%#v\"", obj, w.obj)
	       }
	       return nil
	   }
	*/

	// Uncomment this block if the option do not returns an error, otherwise delete it
	/*
	   defaultCheckFunc := func(w want, obj *T) error {
	       if !reflect.DeepEqual(obj, w.obj) {
<<<<<<< HEAD
	           return errors.Errorf("got = %v, want %v", obj, w.obj)
=======
	           return errors.Errorf("got: \"%#v\",\n\t\t\t\twant: \"%#v\"", obj, w.c)
>>>>>>> 64e3c18c
	       }
	       return nil
	   }
	*/

	tests := []test{
		// TODO test cases
		/*
		   {
		       name: "test_case_1",
		       args: args {
		           dur: "",
		       },
		       want: want {
		           obj: new(T),
		       },
		   },
		*/

		// TODO test cases
		/*
		   func() test {
		       return test {
		           name: "test_case_2",
		           args: args {
		           dur: "",
		           },
		           want: want {
		               obj: new(T),
		           },
		       }
		   }(),
		*/
	}

	for _, test := range tests {
		t.Run(test.name, func(tt *testing.T) {
			tt.Parallel()
			defer goleak.VerifyNone(tt)
			if test.beforeFunc != nil {
				test.beforeFunc(test.args)
			}
			if test.afterFunc != nil {
				defer test.afterFunc(test.args)
			}

			// Uncomment this block if the option returns an error, otherwise delete it
			/*
			   if test.checkFunc == nil {
			       test.checkFunc = defaultCheckFunc
			   }

			   got := WithIndexingDuration(test.args.dur)
			   obj := new(T)
			   if err := test.checkFunc(test.want, obj, got(obj)); err != nil {
			       tt.Errorf("error = %v", err)
			   }
			*/

			// Uncomment this block if the option do not return an error, otherwise delete it
			/*
			   if test.checkFunc == nil {
			       test.checkFunc = defaultCheckFunc
			   }
			   got := WithIndexingDuration(test.args.dur)
			   obj := new(T)
			   got(obj)
			   if err := test.checkFunc(test.want, obj); err != nil {
			       tt.Errorf("error = %v", err)
			   }
			*/
		})
	}
}

func TestWithIndexingDurationLimit(t *testing.T) {
	t.Parallel()
	// Change interface type to the type of object you are testing
	type T = interface{}
	type args struct {
		dur string
	}
	type want struct {
		obj *T
		// Uncomment this line if the option returns an error, otherwise delete it
		// err error
	}
	type test struct {
		name string
		args args
		want want
		// Use the first line if the option returns an error. otherwise use the second line
		// checkFunc  func(want, *T, error) error
		// checkFunc  func(want, *T) error
		beforeFunc func(args)
		afterFunc  func(args)
	}

	// Uncomment this block if the option returns an error, otherwise delete it
	/*
	   defaultCheckFunc := func(w want, obj *T, err error) error {
	       if !errors.Is(err, w.err) {
	           return errors.Errorf("got_error: \"%#v\",\n\t\t\t\twant: \"%#v\"", err, w.err)
	       }
	       if !reflect.DeepEqual(obj, w.obj) {
	           return errors.Errorf("got: \"%#v\",\n\t\t\t\twant: \"%#v\"", obj, w.obj)
	       }
	       return nil
	   }
	*/

	// Uncomment this block if the option do not returns an error, otherwise delete it
	/*
	   defaultCheckFunc := func(w want, obj *T) error {
	       if !reflect.DeepEqual(obj, w.obj) {
<<<<<<< HEAD
	           return errors.Errorf("got = %v, want %v", obj, w.obj)
=======
	           return errors.Errorf("got: \"%#v\",\n\t\t\t\twant: \"%#v\"", obj, w.c)
>>>>>>> 64e3c18c
	       }
	       return nil
	   }
	*/

	tests := []test{
		// TODO test cases
		/*
		   {
		       name: "test_case_1",
		       args: args {
		           dur: "",
		       },
		       want: want {
		           obj: new(T),
		       },
		   },
		*/

		// TODO test cases
		/*
		   func() test {
		       return test {
		           name: "test_case_2",
		           args: args {
		           dur: "",
		           },
		           want: want {
		               obj: new(T),
		           },
		       }
		   }(),
		*/
	}

	for _, test := range tests {
		t.Run(test.name, func(tt *testing.T) {
			tt.Parallel()
			defer goleak.VerifyNone(tt)
			if test.beforeFunc != nil {
				test.beforeFunc(test.args)
			}
			if test.afterFunc != nil {
				defer test.afterFunc(test.args)
			}

			// Uncomment this block if the option returns an error, otherwise delete it
			/*
			   if test.checkFunc == nil {
			       test.checkFunc = defaultCheckFunc
			   }

			   got := WithIndexingDurationLimit(test.args.dur)
			   obj := new(T)
			   if err := test.checkFunc(test.want, obj, got(obj)); err != nil {
			       tt.Errorf("error = %v", err)
			   }
			*/

			// Uncomment this block if the option do not return an error, otherwise delete it
			/*
			   if test.checkFunc == nil {
			       test.checkFunc = defaultCheckFunc
			   }
			   got := WithIndexingDurationLimit(test.args.dur)
			   obj := new(T)
			   got(obj)
			   if err := test.checkFunc(test.want, obj); err != nil {
			       tt.Errorf("error = %v", err)
			   }
			*/
		})
	}
}

func TestWithMinUncommitted(t *testing.T) {
	t.Parallel()
	// Change interface type to the type of object you are testing
	type T = interface{}
	type args struct {
		n uint32
	}
	type want struct {
		obj *T
		// Uncomment this line if the option returns an error, otherwise delete it
		// err error
	}
	type test struct {
		name string
		args args
		want want
		// Use the first line if the option returns an error. otherwise use the second line
		// checkFunc  func(want, *T, error) error
		// checkFunc  func(want, *T) error
		beforeFunc func(args)
		afterFunc  func(args)
	}

	// Uncomment this block if the option returns an error, otherwise delete it
	/*
	   defaultCheckFunc := func(w want, obj *T, err error) error {
	       if !errors.Is(err, w.err) {
	           return errors.Errorf("got_error: \"%#v\",\n\t\t\t\twant: \"%#v\"", err, w.err)
	       }
	       if !reflect.DeepEqual(obj, w.obj) {
	           return errors.Errorf("got: \"%#v\",\n\t\t\t\twant: \"%#v\"", obj, w.obj)
	       }
	       return nil
	   }
	*/

	// Uncomment this block if the option do not returns an error, otherwise delete it
	/*
	   defaultCheckFunc := func(w want, obj *T) error {
	       if !reflect.DeepEqual(obj, w.obj) {
<<<<<<< HEAD
	           return errors.Errorf("got = %v, want %v", obj, w.obj)
=======
	           return errors.Errorf("got: \"%#v\",\n\t\t\t\twant: \"%#v\"", obj, w.c)
>>>>>>> 64e3c18c
	       }
	       return nil
	   }
	*/

	tests := []test{
		// TODO test cases
		/*
		   {
		       name: "test_case_1",
		       args: args {
		           n: 0,
		       },
		       want: want {
		           obj: new(T),
		       },
		   },
		*/

		// TODO test cases
		/*
		   func() test {
		       return test {
		           name: "test_case_2",
		           args: args {
		           n: 0,
		           },
		           want: want {
		               obj: new(T),
		           },
		       }
		   }(),
		*/
	}

	for _, test := range tests {
		t.Run(test.name, func(tt *testing.T) {
			tt.Parallel()
			defer goleak.VerifyNone(tt)
			if test.beforeFunc != nil {
				test.beforeFunc(test.args)
			}
			if test.afterFunc != nil {
				defer test.afterFunc(test.args)
			}

			// Uncomment this block if the option returns an error, otherwise delete it
			/*
			   if test.checkFunc == nil {
			       test.checkFunc = defaultCheckFunc
			   }

			   got := WithMinUncommitted(test.args.n)
			   obj := new(T)
			   if err := test.checkFunc(test.want, obj, got(obj)); err != nil {
			       tt.Errorf("error = %v", err)
			   }
			*/

			// Uncomment this block if the option do not return an error, otherwise delete it
			/*
			   if test.checkFunc == nil {
			       test.checkFunc = defaultCheckFunc
			   }
			   got := WithMinUncommitted(test.args.n)
			   obj := new(T)
			   got(obj)
			   if err := test.checkFunc(test.want, obj); err != nil {
			       tt.Errorf("error = %v", err)
			   }
			*/
		})
	}
}

func TestWithCreationPoolSize(t *testing.T) {
	t.Parallel()
	// Change interface type to the type of object you are testing
	type T = interface{}
	type args struct {
		size uint32
	}
	type want struct {
		obj *T
		// Uncomment this line if the option returns an error, otherwise delete it
		// err error
	}
	type test struct {
		name string
		args args
		want want
		// Use the first line if the option returns an error. otherwise use the second line
		// checkFunc  func(want, *T, error) error
		// checkFunc  func(want, *T) error
		beforeFunc func(args)
		afterFunc  func(args)
	}

	// Uncomment this block if the option returns an error, otherwise delete it
	/*
	   defaultCheckFunc := func(w want, obj *T, err error) error {
	       if !errors.Is(err, w.err) {
	           return errors.Errorf("got_error: \"%#v\",\n\t\t\t\twant: \"%#v\"", err, w.err)
	       }
	       if !reflect.DeepEqual(obj, w.obj) {
	           return errors.Errorf("got: \"%#v\",\n\t\t\t\twant: \"%#v\"", obj, w.obj)
	       }
	       return nil
	   }
	*/

	// Uncomment this block if the option do not returns an error, otherwise delete it
	/*
	   defaultCheckFunc := func(w want, obj *T) error {
	       if !reflect.DeepEqual(obj, w.obj) {
<<<<<<< HEAD
	           return errors.Errorf("got = %v, want %v", obj, w.obj)
=======
	           return errors.Errorf("got: \"%#v\",\n\t\t\t\twant: \"%#v\"", obj, w.c)
>>>>>>> 64e3c18c
	       }
	       return nil
	   }
	*/

	tests := []test{
		// TODO test cases
		/*
		   {
		       name: "test_case_1",
		       args: args {
		           size: 0,
		       },
		       want: want {
		           obj: new(T),
		       },
		   },
		*/

		// TODO test cases
		/*
		   func() test {
		       return test {
		           name: "test_case_2",
		           args: args {
		           size: 0,
		           },
		           want: want {
		               obj: new(T),
		           },
		       }
		   }(),
		*/
	}

	for _, test := range tests {
		t.Run(test.name, func(tt *testing.T) {
			tt.Parallel()
			defer goleak.VerifyNone(tt)
			if test.beforeFunc != nil {
				test.beforeFunc(test.args)
			}
			if test.afterFunc != nil {
				defer test.afterFunc(test.args)
			}

			// Uncomment this block if the option returns an error, otherwise delete it
			/*
			   if test.checkFunc == nil {
			       test.checkFunc = defaultCheckFunc
			   }

			   got := WithCreationPoolSize(test.args.size)
			   obj := new(T)
			   if err := test.checkFunc(test.want, obj, got(obj)); err != nil {
			       tt.Errorf("error = %v", err)
			   }
			*/

			// Uncomment this block if the option do not return an error, otherwise delete it
			/*
			   if test.checkFunc == nil {
			       test.checkFunc = defaultCheckFunc
			   }
			   got := WithCreationPoolSize(test.args.size)
			   obj := new(T)
			   got(obj)
			   if err := test.checkFunc(test.want, obj); err != nil {
			       tt.Errorf("error = %v", err)
			   }
			*/
		})
	}
}

func TestWithDiscoverer(t *testing.T) {
	t.Parallel()
	// Change interface type to the type of object you are testing
	type T = interface{}
	type args struct {
		c discoverer.Client
	}
	type want struct {
		obj *T
		// Uncomment this line if the option returns an error, otherwise delete it
		// err error
	}
	type test struct {
		name string
		args args
		want want
		// Use the first line if the option returns an error. otherwise use the second line
		// checkFunc  func(want, *T, error) error
		// checkFunc  func(want, *T) error
		beforeFunc func(args)
		afterFunc  func(args)
	}

	// Uncomment this block if the option returns an error, otherwise delete it
	/*
	   defaultCheckFunc := func(w want, obj *T, err error) error {
	       if !errors.Is(err, w.err) {
	           return errors.Errorf("got_error: \"%#v\",\n\t\t\t\twant: \"%#v\"", err, w.err)
	       }
	       if !reflect.DeepEqual(obj, w.obj) {
	           return errors.Errorf("got: \"%#v\",\n\t\t\t\twant: \"%#v\"", obj, w.obj)
	       }
	       return nil
	   }
	*/

	// Uncomment this block if the option do not returns an error, otherwise delete it
	/*
	   defaultCheckFunc := func(w want, obj *T) error {
	       if !reflect.DeepEqual(obj, w.obj) {
<<<<<<< HEAD
	           return errors.Errorf("got = %v, want %v", obj, w.obj)
=======
	           return errors.Errorf("got: \"%#v\",\n\t\t\t\twant: \"%#v\"", obj, w.c)
>>>>>>> 64e3c18c
	       }
	       return nil
	   }
	*/

	tests := []test{
		// TODO test cases
		/*
		   {
		       name: "test_case_1",
		       args: args {
		           c: nil,
		       },
		       want: want {
		           obj: new(T),
		       },
		   },
		*/

		// TODO test cases
		/*
		   func() test {
		       return test {
		           name: "test_case_2",
		           args: args {
		           c: nil,
		           },
		           want: want {
		               obj: new(T),
		           },
		       }
		   }(),
		*/
	}

	for _, test := range tests {
		t.Run(test.name, func(tt *testing.T) {
			tt.Parallel()
			defer goleak.VerifyNone(tt)
			if test.beforeFunc != nil {
				test.beforeFunc(test.args)
			}
			if test.afterFunc != nil {
				defer test.afterFunc(test.args)
			}

			// Uncomment this block if the option returns an error, otherwise delete it
			/*
			   if test.checkFunc == nil {
			       test.checkFunc = defaultCheckFunc
			   }

			   got := WithDiscoverer(test.args.c)
			   obj := new(T)
			   if err := test.checkFunc(test.want, obj, got(obj)); err != nil {
			       tt.Errorf("error = %v", err)
			   }
			*/

			// Uncomment this block if the option do not return an error, otherwise delete it
			/*
			   if test.checkFunc == nil {
			       test.checkFunc = defaultCheckFunc
			   }
			   got := WithDiscoverer(test.args.c)
			   obj := new(T)
			   got(obj)
			   if err := test.checkFunc(test.want, obj); err != nil {
			       tt.Errorf("error = %v", err)
			   }
			*/
		})
	}
}

func TestWithErrGroup(t *testing.T) {
	t.Parallel()
	// Change interface type to the type of object you are testing
	type T = interface{}
	type args struct {
		eg errgroup.Group
	}
	type want struct {
		obj *T
		// Uncomment this line if the option returns an error, otherwise delete it
		// err error
	}
	type test struct {
		name string
		args args
		want want
		// Use the first line if the option returns an error. otherwise use the second line
		// checkFunc  func(want, *T, error) error
		// checkFunc  func(want, *T) error
		beforeFunc func(args)
		afterFunc  func(args)
	}

	// Uncomment this block if the option returns an error, otherwise delete it
	/*
	   defaultCheckFunc := func(w want, obj *T, err error) error {
	       if !errors.Is(err, w.err) {
	           return errors.Errorf("got_error: \"%#v\",\n\t\t\t\twant: \"%#v\"", err, w.err)
	       }
	       if !reflect.DeepEqual(obj, w.obj) {
	           return errors.Errorf("got: \"%#v\",\n\t\t\t\twant: \"%#v\"", obj, w.obj)
	       }
	       return nil
	   }
	*/

	// Uncomment this block if the option do not returns an error, otherwise delete it
	/*
	   defaultCheckFunc := func(w want, obj *T) error {
	       if !reflect.DeepEqual(obj, w.obj) {
<<<<<<< HEAD
	           return errors.Errorf("got = %v, want %v", obj, w.obj)
=======
	           return errors.Errorf("got: \"%#v\",\n\t\t\t\twant: \"%#v\"", obj, w.c)
>>>>>>> 64e3c18c
	       }
	       return nil
	   }
	*/

	tests := []test{
		// TODO test cases
		/*
		   {
		       name: "test_case_1",
		       args: args {
		           eg: nil,
		       },
		       want: want {
		           obj: new(T),
		       },
		   },
		*/

		// TODO test cases
		/*
		   func() test {
		       return test {
		           name: "test_case_2",
		           args: args {
		           eg: nil,
		           },
		           want: want {
		               obj: new(T),
		           },
		       }
		   }(),
		*/
	}

	for _, test := range tests {
		t.Run(test.name, func(tt *testing.T) {
			tt.Parallel()
			defer goleak.VerifyNone(tt)
			if test.beforeFunc != nil {
				test.beforeFunc(test.args)
			}
			if test.afterFunc != nil {
				defer test.afterFunc(test.args)
			}

			// Uncomment this block if the option returns an error, otherwise delete it
			/*
			   if test.checkFunc == nil {
			       test.checkFunc = defaultCheckFunc
			   }

			   got := WithErrGroup(test.args.eg)
			   obj := new(T)
			   if err := test.checkFunc(test.want, obj, got(obj)); err != nil {
			       tt.Errorf("error = %v", err)
			   }
			*/

			// Uncomment this block if the option do not return an error, otherwise delete it
			/*
			   if test.checkFunc == nil {
			       test.checkFunc = defaultCheckFunc
			   }
			   got := WithErrGroup(test.args.eg)
			   obj := new(T)
			   got(obj)
			   if err := test.checkFunc(test.want, obj); err != nil {
			       tt.Errorf("error = %v", err)
			   }
			*/
		})
	}
}<|MERGE_RESOLUTION|>--- conflicted
+++ resolved
@@ -65,11 +65,7 @@
 	/*
 	   defaultCheckFunc := func(w want, obj *T) error {
 	       if !reflect.DeepEqual(obj, w.obj) {
-<<<<<<< HEAD
-	           return errors.Errorf("got = %v, want %v", obj, w.obj)
-=======
-	           return errors.Errorf("got: \"%#v\",\n\t\t\t\twant: \"%#v\"", obj, w.c)
->>>>>>> 64e3c18c
+	           return errors.Errorf("got: \"%#v\",\n\t\t\t\twant: \"%#v\"", obj, w.obj)
 	       }
 	       return nil
 	   }
@@ -185,11 +181,7 @@
 	/*
 	   defaultCheckFunc := func(w want, obj *T) error {
 	       if !reflect.DeepEqual(obj, w.obj) {
-<<<<<<< HEAD
-	           return errors.Errorf("got = %v, want %v", obj, w.obj)
-=======
-	           return errors.Errorf("got: \"%#v\",\n\t\t\t\twant: \"%#v\"", obj, w.c)
->>>>>>> 64e3c18c
+	           return errors.Errorf("got: \"%#v\",\n\t\t\t\twant: \"%#v\"", obj, w.obj)
 	       }
 	       return nil
 	   }
@@ -305,11 +297,7 @@
 	/*
 	   defaultCheckFunc := func(w want, obj *T) error {
 	       if !reflect.DeepEqual(obj, w.obj) {
-<<<<<<< HEAD
-	           return errors.Errorf("got = %v, want %v", obj, w.obj)
-=======
-	           return errors.Errorf("got: \"%#v\",\n\t\t\t\twant: \"%#v\"", obj, w.c)
->>>>>>> 64e3c18c
+	           return errors.Errorf("got: \"%#v\",\n\t\t\t\twant: \"%#v\"", obj, w.obj)
 	       }
 	       return nil
 	   }
@@ -425,11 +413,7 @@
 	/*
 	   defaultCheckFunc := func(w want, obj *T) error {
 	       if !reflect.DeepEqual(obj, w.obj) {
-<<<<<<< HEAD
-	           return errors.Errorf("got = %v, want %v", obj, w.obj)
-=======
-	           return errors.Errorf("got: \"%#v\",\n\t\t\t\twant: \"%#v\"", obj, w.c)
->>>>>>> 64e3c18c
+	           return errors.Errorf("got: \"%#v\",\n\t\t\t\twant: \"%#v\"", obj, w.obj)
 	       }
 	       return nil
 	   }
@@ -545,11 +529,7 @@
 	/*
 	   defaultCheckFunc := func(w want, obj *T) error {
 	       if !reflect.DeepEqual(obj, w.obj) {
-<<<<<<< HEAD
-	           return errors.Errorf("got = %v, want %v", obj, w.obj)
-=======
-	           return errors.Errorf("got: \"%#v\",\n\t\t\t\twant: \"%#v\"", obj, w.c)
->>>>>>> 64e3c18c
+	           return errors.Errorf("got: \"%#v\",\n\t\t\t\twant: \"%#v\"", obj, w.obj)
 	       }
 	       return nil
 	   }
@@ -665,11 +645,7 @@
 	/*
 	   defaultCheckFunc := func(w want, obj *T) error {
 	       if !reflect.DeepEqual(obj, w.obj) {
-<<<<<<< HEAD
-	           return errors.Errorf("got = %v, want %v", obj, w.obj)
-=======
-	           return errors.Errorf("got: \"%#v\",\n\t\t\t\twant: \"%#v\"", obj, w.c)
->>>>>>> 64e3c18c
+	           return errors.Errorf("got: \"%#v\",\n\t\t\t\twant: \"%#v\"", obj, w.obj)
 	       }
 	       return nil
 	   }
@@ -785,11 +761,7 @@
 	/*
 	   defaultCheckFunc := func(w want, obj *T) error {
 	       if !reflect.DeepEqual(obj, w.obj) {
-<<<<<<< HEAD
-	           return errors.Errorf("got = %v, want %v", obj, w.obj)
-=======
-	           return errors.Errorf("got: \"%#v\",\n\t\t\t\twant: \"%#v\"", obj, w.c)
->>>>>>> 64e3c18c
+	           return errors.Errorf("got: \"%#v\",\n\t\t\t\twant: \"%#v\"", obj, w.obj)
 	       }
 	       return nil
 	   }
