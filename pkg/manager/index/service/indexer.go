//
// Copyright (C) 2019-2020 Vdaas.org Vald team ( kpango, rinx, kmrmt )
//
// Licensed under the Apache License, Version 2.0 (the "License");
// you may not use this file except in compliance with the License.
// You may obtain a copy of the License at
//
//    https://www.apache.org/licenses/LICENSE-2.0
//
// Unless required by applicable law or agreed to in writing, software
// distributed under the License is distributed on an "AS IS" BASIS,
// WITHOUT WARRANTIES OR CONDITIONS OF ANY KIND, either express or implied.
// See the License for the specific language governing permissions and
// limitations under the License.
//

// Package service
package service

import (
	"context"
	"reflect"
	"sync"
	"sync/atomic"
	"time"

	"github.com/vdaas/vald/apis/grpc/agent"
	"github.com/vdaas/vald/apis/grpc/payload"
	"github.com/vdaas/vald/internal/client/discoverer"
	"github.com/vdaas/vald/internal/errgroup"
	"github.com/vdaas/vald/internal/errors"
	"github.com/vdaas/vald/internal/log"
	"github.com/vdaas/vald/internal/net/grpc"
	"github.com/vdaas/vald/internal/net/grpc/metric"
	"github.com/vdaas/vald/internal/safety"
)

type Indexer interface {
	Start(ctx context.Context) (<-chan error, error)
	UUIDs(context.Context) []string
	UncommittedUUIDs() []string
	IsIndexing() bool
}

type index struct {
	client             discoverer.Client
	eg                 errgroup.Group
	indexDuration      time.Duration
	indexDurationLimit time.Duration
	concurrency        int
	indexInfos         infoMap
	indexing           atomic.Value // bool
	minUncommitted     int
	uncommittedUUIDs   atomic.Value // []string uncommitted uuid
	uuids              atomic.Value // []string uuid
}

func New(opts ...Option) (idx Indexer, err error) {
	i := new(index)
	for _, opt := range append(defaultOpts, opts...) {
		if err := opt(i); err != nil {
			return nil, errors.ErrOptionFailed(err, reflect.ValueOf(opt))
		}
	}
	i.uuids.Store(make([]string, 10))
	i.uncommittedUUIDs.Store(make([]string, 10))
	i.indexing.Store(false)
	return i, nil
}

func (idx *index) Start(ctx context.Context) (<-chan error, error) {
	dech, err := idx.client.Start(ctx)
	if err != nil {
		return nil, err
	}
	err = idx.loadInfos(ctx)
	if err != nil {
		return nil, err
	}
<<<<<<< HEAD
	idx.agents.Store(addrs)
	idx.acClient = grpc.New(
		append(
			idx.agentOpts,
			grpc.WithAddrs(addrs...),
			grpc.WithErrGroup(idx.eg),
			grpc.WithDialOptions(
				grpc.WithStatsHandler(metric.NewClientHandler()),
			),
		)...,
	)
=======
>>>>>>> 95f40aad
	ech := make(chan error, 100)
	idx.eg.Go(safety.RecoverFunc(func() (err error) {
		defer close(ech)
		it := time.NewTicker(idx.indexDuration)
		defer it.Stop()
		itl := time.NewTicker(idx.indexDurationLimit)
		defer itl.Stop()
		finalize := func() (err error) {
			err = ctx.Err()
			if err != nil && err != context.Canceled {
				return err
			}
			return nil
		}
		for {
			select {
			case <-ctx.Done():
				return finalize()
			case err = <-dech:
			case <-it.C:
				err = idx.execute(ctx, true)
				if err != nil {
					ech <- err
					log.Error(err)
					err = nil
				}
			case <-itl.C:
				err = idx.execute(ctx, false)
				if err != nil {
					ech <- err
					log.Error(err)
					err = nil
				}
			}
			if err != nil {
				log.Error(err)
				select {
				case <-ctx.Done():
					return finalize()
				case ech <- err:
				}
			}
		}
	}))
	return ech, nil
}

func (idx *index) execute(ctx context.Context, enableLowIndexSkip bool) (err error) {
	if idx.indexing.Load().(bool) {
		return nil
	}
	idx.indexing.Store(true)
	defer idx.indexing.Store(false)
	err = idx.client.GetClient().OrderedRangeConcurrent(ctx, idx.client.GetAddrs(),
		idx.concurrency,
		func(ctx context.Context,
			addr string, conn *grpc.ClientConn, copts ...grpc.CallOption) (err error) {
			select {
			case <-ctx.Done():
				return nil
			default:
				if enableLowIndexSkip {
					info, ok := idx.indexInfos.Load(addr)
					if ok && len(info.GetUncommittedUuids()) < idx.minUncommitted {
						return nil
					}
				}
				_, err := agent.NewAgentClient(conn).CreateIndex(ctx, &payload.Control_CreateIndexRequest{
					PoolSize: 10000,
				}, copts...)
				if err != nil {
					log.Debug(addr, err)
					return err
				}
			}
			return nil
		})
	if err != nil {
		return err
	}
	return idx.loadInfos(ctx)
}

func (idx *index) loadInfos(ctx context.Context) (err error) {
	var uuids sync.Map
	var ucuuids sync.Map
	err = idx.client.GetClient().RangeConcurrent(ctx, len(idx.client.GetAddrs()),
		func(ctx context.Context,
			addr string, conn *grpc.ClientConn, copts ...grpc.CallOption) (err error) {
			select {
			case <-ctx.Done():
				return nil
			default:
				info, err := agent.NewAgentClient(conn).IndexInfo(ctx, new(payload.Empty), copts...)
				if err != nil {
					log.Debug(addr, err)
					return err
				}
				idx.indexInfos.Store(addr, info)
				for _, uuid := range info.GetUuids() {
					uuids.Store(uuid, struct{}{})
				}
				for _, ucuuid := range info.GetUncommittedUuids() {
					ucuuids.Store(ucuuid, struct{}{})
				}
			}
			return nil
		})
	if err != nil {
		return err
	}
	us := make([]string, 0, len(idx.uuids.Load().([]string)))
	uuids.Range(func(uuid, _ interface{}) bool {
		us = append(us, uuid.(string))
		return true
	})
	ucus := make([]string, 0, len(idx.uncommittedUUIDs.Load().([]string)))
	ucuuids.Range(func(uuid, _ interface{}) bool {
		ucus = append(ucus, uuid.(string))
		return true
	})
	idx.uuids.Store(us)
	idx.uncommittedUUIDs.Store(ucus)
	return nil
}

func (idx *index) IsIndexing() bool {
	return idx.indexing.Load().(bool)
}

func (idx *index) UUIDs(context.Context) []string {
	return idx.uuids.Load().([]string)
}
func (idx *index) UncommittedUUIDs() []string {
	return idx.uncommittedUUIDs.Load().([]string)
}<|MERGE_RESOLUTION|>--- conflicted
+++ resolved
@@ -31,7 +31,6 @@
 	"github.com/vdaas/vald/internal/errors"
 	"github.com/vdaas/vald/internal/log"
 	"github.com/vdaas/vald/internal/net/grpc"
-	"github.com/vdaas/vald/internal/net/grpc/metric"
 	"github.com/vdaas/vald/internal/safety"
 )
 
@@ -77,20 +76,6 @@
 	if err != nil {
 		return nil, err
 	}
-<<<<<<< HEAD
-	idx.agents.Store(addrs)
-	idx.acClient = grpc.New(
-		append(
-			idx.agentOpts,
-			grpc.WithAddrs(addrs...),
-			grpc.WithErrGroup(idx.eg),
-			grpc.WithDialOptions(
-				grpc.WithStatsHandler(metric.NewClientHandler()),
-			),
-		)...,
-	)
-=======
->>>>>>> 95f40aad
 	ech := make(chan error, 100)
 	idx.eg.Go(safety.RecoverFunc(func() (err error) {
 		defer close(ech)
