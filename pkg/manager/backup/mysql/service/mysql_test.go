--- conflicted
+++ resolved
@@ -83,10 +83,7 @@
 
 	for _, test := range tests {
 		t.Run(test.name, func(tt *testing.T) {
-<<<<<<< HEAD
 			tt.Parallel()
-=======
->>>>>>> 642c149b
 			defer goleak.VerifyNone(tt)
 			if test.beforeFunc != nil {
 				test.beforeFunc(test.args)
@@ -169,10 +166,7 @@
 
 	for _, test := range tests {
 		t.Run(test.name, func(tt *testing.T) {
-<<<<<<< HEAD
 			tt.Parallel()
-=======
->>>>>>> 642c149b
 			defer goleak.VerifyNone(tt)
 			if test.beforeFunc != nil {
 				test.beforeFunc(test.args)
@@ -258,10 +252,7 @@
 
 	for _, test := range tests {
 		t.Run(test.name, func(tt *testing.T) {
-<<<<<<< HEAD
 			tt.Parallel()
-=======
->>>>>>> 642c149b
 			defer goleak.VerifyNone(tt)
 			if test.beforeFunc != nil {
 				test.beforeFunc(test.args)
@@ -354,10 +345,7 @@
 
 	for _, test := range tests {
 		t.Run(test.name, func(tt *testing.T) {
-<<<<<<< HEAD
 			tt.Parallel()
-=======
->>>>>>> 642c149b
 			defer goleak.VerifyNone(tt)
 			if test.beforeFunc != nil {
 				test.beforeFunc(test.args)
@@ -450,10 +438,7 @@
 
 	for _, test := range tests {
 		t.Run(test.name, func(tt *testing.T) {
-<<<<<<< HEAD
 			tt.Parallel()
-=======
->>>>>>> 642c149b
 			defer goleak.VerifyNone(tt)
 			if test.beforeFunc != nil {
 				test.beforeFunc(test.args)
@@ -542,10 +527,7 @@
 
 	for _, test := range tests {
 		t.Run(test.name, func(tt *testing.T) {
-<<<<<<< HEAD
 			tt.Parallel()
-=======
->>>>>>> 642c149b
 			defer goleak.VerifyNone(tt)
 			if test.beforeFunc != nil {
 				test.beforeFunc(test.args)
@@ -634,10 +616,7 @@
 
 	for _, test := range tests {
 		t.Run(test.name, func(tt *testing.T) {
-<<<<<<< HEAD
 			tt.Parallel()
-=======
->>>>>>> 642c149b
 			defer goleak.VerifyNone(tt)
 			if test.beforeFunc != nil {
 				test.beforeFunc(test.args)
@@ -726,10 +705,7 @@
 
 	for _, test := range tests {
 		t.Run(test.name, func(tt *testing.T) {
-<<<<<<< HEAD
 			tt.Parallel()
-=======
->>>>>>> 642c149b
 			defer goleak.VerifyNone(tt)
 			if test.beforeFunc != nil {
 				test.beforeFunc(test.args)
@@ -818,10 +794,7 @@
 
 	for _, test := range tests {
 		t.Run(test.name, func(tt *testing.T) {
-<<<<<<< HEAD
 			tt.Parallel()
-=======
->>>>>>> 642c149b
 			defer goleak.VerifyNone(tt)
 			if test.beforeFunc != nil {
 				test.beforeFunc(test.args)
@@ -913,10 +886,7 @@
 
 	for _, test := range tests {
 		t.Run(test.name, func(tt *testing.T) {
-<<<<<<< HEAD
 			tt.Parallel()
-=======
->>>>>>> 642c149b
 			defer goleak.VerifyNone(tt)
 			if test.beforeFunc != nil {
 				test.beforeFunc(test.args)
@@ -1005,10 +975,7 @@
 
 	for _, test := range tests {
 		t.Run(test.name, func(tt *testing.T) {
-<<<<<<< HEAD
 			tt.Parallel()
-=======
->>>>>>> 642c149b
 			defer goleak.VerifyNone(tt)
 			if test.beforeFunc != nil {
 				test.beforeFunc(test.args)
