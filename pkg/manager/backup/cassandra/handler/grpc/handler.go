//
// Copyright (C) 2019-2020 Vdaas.org Vald team ( kpango, rinx, kmrmt )
//
// Licensed under the Apache License, Version 2.0 (the "License");
// you may not use this file except in compliance with the License.
// You may obtain a copy of the License at
//
//    https://www.apache.org/licenses/LICENSE-2.0
//
// Unless required by applicable law or agreed to in writing, software
// distributed under the License is distributed on an "AS IS" BASIS,
// WITHOUT WARRANTIES OR CONDITIONS OF ANY KIND, either express or implied.
// See the License for the specific language governing permissions and
// limitations under the License.
//

// Package grpc provides grpc server logic
package grpc

import (
	"context"
	"fmt"

	"github.com/vdaas/vald/apis/grpc/manager/backup"
	"github.com/vdaas/vald/apis/grpc/payload"
	"github.com/vdaas/vald/internal/errors"
	"github.com/vdaas/vald/internal/info"
	"github.com/vdaas/vald/internal/log"
	"github.com/vdaas/vald/internal/net/grpc/status"
	"github.com/vdaas/vald/internal/observability/trace"
	"github.com/vdaas/vald/pkg/manager/backup/cassandra/model"
	"github.com/vdaas/vald/pkg/manager/backup/cassandra/service"
)

type Server backup.BackupServer

type server struct {
	cassandra service.Cassandra
}

func New(opts ...Option) Server {
	s := new(server)

	for _, opt := range append(defaultOpts, opts...) {
		opt(s)
	}
	return s
}

func (s *server) GetVector(ctx context.Context, req *payload.Backup_GetVector_Request) (res *payload.Backup_Compressed_MetaVector, err error) {
	ctx, span := trace.StartSpan(ctx, "vald/manager-backup-cassandra.GetVector")
	defer func() {
		if span != nil {
			span.End()
		}
	}()
	uuid := req.GetUuid()
	meta, err := s.cassandra.GetMeta(ctx, uuid)
	if err != nil {
		switch {
		case errors.IsErrCassandraNotFound(errors.UnWrapAll(err)):
			log.Warnf("[GetVector]\tnot found\t%v\t%+v", req.Uuid, err)
<<<<<<< HEAD
			return nil, status.WrapWithNotFound(fmt.Sprintf("GetVector API Cassandra uuid %s's object not found", uuid), err, info.Get())

		case errors.IsErrCassandraUnavailable(errors.UnWrapAll(err)):
			log.Warnf("[GetVector]\tunavailable\t%+v", err)
			return nil, status.WrapWithUnavailable(fmt.Sprintf("GetVector API Cassandra unavailable"), err, info.Get())

		default:
			log.Errorf("[GetVector]\tunknown error\t%+v", err)
			return nil, status.WrapWithUnknown(fmt.Sprintf("GetVector API Cassandra uuid %s's unknown error occurred", uuid), err, info.Get())

		}
=======
			if span != nil {
				span.SetStatus(trace.StatusCodeNotFound(err.Error()))
			}
			return nil, status.WrapWithNotFound(fmt.Sprintf("GetVector API cassandra uuid %s's object not found", uuid), err, info.Get())
		}
		log.Errorf("[GetVector]\tunknown error\t%+v", err)
		if span != nil {
			span.SetStatus(trace.StatusCodeUnknown(err.Error()))
		}
		return nil, status.WrapWithUnknown(fmt.Sprintf("GetVector API cassandra uuid %s's unknown error occurred", uuid), err, info.Get())
>>>>>>> 623c4eb9
	}

	return toBackupMetaVector(meta)
}

func (s *server) Locations(ctx context.Context, req *payload.Backup_Locations_Request) (res *payload.Info_IPs, err error) {
	ctx, span := trace.StartSpan(ctx, "vald/manager-backup-cassandra.Locations")
	defer func() {
		if span != nil {
			span.End()
		}
	}()
	uuid := req.GetUuid()
	ips, err := s.cassandra.GetIPs(ctx, uuid)
	if err != nil {
		log.Errorf("[Locations]\tunknown error\t%+v", err)
		if span != nil {
			span.SetStatus(trace.StatusCodeNotFound(err.Error()))
		}
		return nil, status.WrapWithNotFound(fmt.Sprintf("Locations API uuid %s's location not found", uuid), err, info.Get())
	}

	return &payload.Info_IPs{
		Ip: ips,
	}, nil
}

func (s *server) Register(ctx context.Context, meta *payload.Backup_Compressed_MetaVector) (res *payload.Empty, err error) {
	ctx, span := trace.StartSpan(ctx, "vald/manager-backup-cassandra.Register")
	defer func() {
		if span != nil {
			span.End()
		}
	}()
	uuid := meta.GetUuid()
	m, err := toModelMetaVector(meta)
	if err != nil {
		log.Errorf("[Register]\tunknown error\t%+v", err)
		if span != nil {
			span.SetStatus(trace.StatusCodeInternal(err.Error()))
		}
		return nil, status.WrapWithInternal(fmt.Sprintf("Register API uuid %s's could not convert vector to meta_vector", uuid), err, info.Get())
	}

	err = s.cassandra.SetMeta(ctx, m)
	if err != nil {
		log.Errorf("[Register]\tunknown error\t%+v", err)
		if span != nil {
			span.SetStatus(trace.StatusCodeInternal(err.Error()))
		}
		return nil, status.WrapWithInternal(fmt.Sprintf("Register API uuid %s's failed to backup metadata", uuid), err, info.Get())
	}

	return new(payload.Empty), nil
}

func (s *server) RegisterMulti(ctx context.Context, metas *payload.Backup_Compressed_MetaVectors) (res *payload.Empty, err error) {
	ctx, span := trace.StartSpan(ctx, "vald/manager-backup-cassandra.RegisterMulti")
	defer func() {
		if span != nil {
			span.End()
		}
	}()
	ms := make([]*model.MetaVector, 0, len(metas.GetVectors()))
	for _, meta := range metas.Vectors {
		var m *model.MetaVector
		m, err = toModelMetaVector(meta)
		if err != nil {
			log.Errorf("[RegisterMulti]\tunknown error\t%+v", err)
			if span != nil {
				span.SetStatus(trace.StatusCodeInternal(err.Error()))
			}
			return nil, status.WrapWithInternal(fmt.Sprintf("RegisterMulti API uuids %s's could not convert vector to meta_vector", meta.GetUuid()), err, info.Get())
		}
		ms = append(ms, m)
	}

	err = s.cassandra.SetMetas(ctx, ms...)
	if err != nil {
		log.Errorf("[RegisterMulti]\tunknown error\t%+v", err)
		if span != nil {
			span.SetStatus(trace.StatusCodeInternal(err.Error()))
		}
		return nil, status.WrapWithInternal(fmt.Sprintf("RegisterMulti API failed to backup metadatas %#v", ms), err, info.Get())
	}

	return new(payload.Empty), nil
}

func (s *server) Remove(ctx context.Context, req *payload.Backup_Remove_Request) (res *payload.Empty, err error) {
	ctx, span := trace.StartSpan(ctx, "vald/manager-backup-cassandra.Remove")
	defer func() {
		if span != nil {
			span.End()
		}
	}()
	uuid := req.GetUuid()
	err = s.cassandra.DeleteMeta(ctx, uuid)
	if err != nil {
		log.Errorf("[Remove]\tunknown error\t%+v", err)
		if span != nil {
			span.SetStatus(trace.StatusCodeInternal(err.Error()))
		}
		return nil, status.WrapWithInternal(fmt.Sprintf("Remove API uuid %s's could not DeleteMeta", uuid), err, info.Get())
	}

	return new(payload.Empty), nil
}

func (s *server) RemoveMulti(ctx context.Context, req *payload.Backup_Remove_RequestMulti) (res *payload.Empty, err error) {
	ctx, span := trace.StartSpan(ctx, "vald/manager-backup-cassandra.RemoveMulti")
	defer func() {
		if span != nil {
			span.End()
		}
	}()
	uuids := req.GetUuids()
	err = s.cassandra.DeleteMetas(ctx, uuids...)
	if err != nil {
		log.Errorf("[RemoveMulti]\tunknown error\t%+v", err)
		if span != nil {
			span.SetStatus(trace.StatusCodeInternal(err.Error()))
		}
		return nil, status.WrapWithInternal(fmt.Sprintf("RemoveMulti API uuids %#v could not DeleteMetas", uuids), err, info.Get())
	}

	return new(payload.Empty), nil
}

func (s *server) RegisterIPs(ctx context.Context, req *payload.Backup_IP_Register_Request) (res *payload.Empty, err error) {
	ctx, span := trace.StartSpan(ctx, "vald/manager-backup-cassandra.RegisterIPs")
	defer func() {
		if span != nil {
			span.End()
		}
	}()
	uuid := req.GetUuid()
	err = s.cassandra.SetIPs(ctx, uuid, req.Ips...)
	if err != nil {
		log.Errorf("[RegisterIPs]\tunknown error\t%+v", err)
		if span != nil {
			span.SetStatus(trace.StatusCodeInternal(err.Error()))
		}
		return nil, status.WrapWithInternal(fmt.Sprintf("RegisterIPs API uuid %s's could not SetIPs", uuid), err, info.Get())
	}

	return new(payload.Empty), nil
}

func (s *server) RemoveIPs(ctx context.Context, req *payload.Backup_IP_Remove_Request) (res *payload.Empty, err error) {
	ctx, span := trace.StartSpan(ctx, "vald/manager-backup-cassandra.RemoveIPs")
	defer func() {
		if span != nil {
			span.End()
		}
	}()
	ips := req.GetIps()
	err = s.cassandra.RemoveIPs(ctx, ips...)
	if err != nil {
		log.Errorf("[RemoveIPs]\tunknown error\t%+v", err)
		if span != nil {
			span.SetStatus(trace.StatusCodeInternal(err.Error()))
		}
		return nil, status.WrapWithInternal(fmt.Sprintf("RemoveIPs API uuid %s's could not RemoveIPs", ips), err, info.Get())
	}

	return new(payload.Empty), nil
}

func toBackupMetaVector(meta *model.MetaVector) (res *payload.Backup_Compressed_MetaVector, err error) {
	return &payload.Backup_Compressed_MetaVector{
		Uuid:   meta.UUID,
		Meta:   meta.Meta,
		Vector: meta.Vector,
		Ips:    meta.IPs,
	}, nil
}

func toModelMetaVector(obj *payload.Backup_Compressed_MetaVector) (res *model.MetaVector, err error) {
	return &model.MetaVector{
		UUID:   obj.Uuid,
		Vector: obj.Vector,
		Meta:   obj.Meta,
		IPs:    obj.Ips,
	}, nil
}<|MERGE_RESOLUTION|>--- conflicted
+++ resolved
@@ -60,30 +60,24 @@
 		switch {
 		case errors.IsErrCassandraNotFound(errors.UnWrapAll(err)):
 			log.Warnf("[GetVector]\tnot found\t%v\t%+v", req.Uuid, err)
-<<<<<<< HEAD
-			return nil, status.WrapWithNotFound(fmt.Sprintf("GetVector API Cassandra uuid %s's object not found", uuid), err, info.Get())
-
+			if span != nil {
+				span.SetStatus(trace.StatusCodeNotFound(err.Error()))
+			}
+			return nil, status.WrapWithNotFound(fmt.Sprintf("GetVector API cassandra uuid %s's object not found", uuid), err, info.Get())
 		case errors.IsErrCassandraUnavailable(errors.UnWrapAll(err)):
 			log.Warnf("[GetVector]\tunavailable\t%+v", err)
+			if span != nil {
+				span.SetStatus(trace.StatusCodeUnavailable(err.Error()))
+			}
 			return nil, status.WrapWithUnavailable(fmt.Sprintf("GetVector API Cassandra unavailable"), err, info.Get())
 
 		default:
 			log.Errorf("[GetVector]\tunknown error\t%+v", err)
-			return nil, status.WrapWithUnknown(fmt.Sprintf("GetVector API Cassandra uuid %s's unknown error occurred", uuid), err, info.Get())
-
-		}
-=======
-			if span != nil {
-				span.SetStatus(trace.StatusCodeNotFound(err.Error()))
-			}
-			return nil, status.WrapWithNotFound(fmt.Sprintf("GetVector API cassandra uuid %s's object not found", uuid), err, info.Get())
-		}
-		log.Errorf("[GetVector]\tunknown error\t%+v", err)
-		if span != nil {
-			span.SetStatus(trace.StatusCodeUnknown(err.Error()))
-		}
-		return nil, status.WrapWithUnknown(fmt.Sprintf("GetVector API cassandra uuid %s's unknown error occurred", uuid), err, info.Get())
->>>>>>> 623c4eb9
+			if span != nil {
+				span.SetStatus(trace.StatusCodeUnknown(err.Error()))
+			}
+			return nil, status.WrapWithUnknown(fmt.Sprintf("GetVector API cassandra uuid %s's unknown error occurred", uuid), err, info.Get())
+		}
 	}
 
 	return toBackupMetaVector(meta)
