//
// Copyright (C) 2019-2020 Vdaas.org Vald team ( kpango, rinx, kmrmt )
//
// Licensed under the Apache License, Version 2.0 (the "License");
// you may not use this file except in compliance with the License.
// You may obtain a copy of the License at
//
//    https://www.apache.org/licenses/LICENSE-2.0
//
// Unless required by applicable law or agreed to in writing, software
// distributed under the License is distributed on an "AS IS" BASIS,
// WITHOUT WARRANTIES OR CONDITIONS OF ANY KIND, either express or implied.
// See the License for the specific language governing permissions and
// limitations under the License.
//

// Package rest provides rest api logic
package rest

import (
	"testing"

	"github.com/vdaas/vald/apis/grpc/manager/replication/agent"
	"go.uber.org/goleak"
)

<<<<<<< HEAD
=======
func TestWithBackup(t *testing.T) {
	type T = interface{}
	type args struct {
		b backup.BackupServer
	}
	type want struct {
		obj *T
		// Uncomment this line if the option returns an error, otherwise delete it
		// err error
	}
	type test struct {
		name string
		args args
		want want
		// Use the first line if the option returns an error. otherwise use the second line
		// checkFunc  func(want, *T, error) error
		// checkFunc  func(want, *T) error
		beforeFunc func(args)
		afterFunc  func(args)
	}

	// Uncomment this block if the option returns an error, otherwise delete it
	/*
	   defaultCheckFunc := func(w want, obj *T, err error) error {
	       if !errors.Is(err, w.err) {
	           return errors.Errorf("got_error: \"%#v\",\n\t\t\t\twant: \"%#v\"", err, w.err)
	       }
	       if !reflect.DeepEqual(obj, w.obj) {
	           return errors.Errorf("got: \"%#v\",\n\t\t\t\twant: \"%#v\"", obj, w.obj)
	       }
	       return nil
	   }
	*/

	// Uncomment this block if the option do not returns an error, otherwise delete it
	/*
	   defaultCheckFunc := func(w want, obj *T) error {
	       if !reflect.DeepEqual(obj, w.obj) {
	           return errors.Errorf("got: \"%#v\",\n\t\t\t\twant: \"%#v\"", obj, w.c)
	       }
	       return nil
	   }
	*/

	tests := []test{
		// TODO test cases
		/*
		   {
		       name: "test_case_1",
		       args: args {
		           b: nil,
		       },
		       want: want {
		           obj: new(T),
		       },
		   },
		*/

		// TODO test cases
		/*
		   func() test {
		       return test {
		           name: "test_case_2",
		           args: args {
		           b: nil,
		           },
		           want: want {
		               obj: new(T),
		           },
		       }
		   }(),
		*/
	}

	for _, test := range tests {
		t.Run(test.name, func(tt *testing.T) {
			defer goleak.VerifyNone(t)
			if test.beforeFunc != nil {
				test.beforeFunc(test.args)
			}
			if test.afterFunc != nil {
				defer test.afterFunc(test.args)
			}

			// Uncomment this block if the option returns an error, otherwise delete it
			/*
			   if test.checkFunc == nil {
			       test.checkFunc = defaultCheckFunc
			   }

			   got := WithBackup(test.args.b)
			   obj := new(T)
			   if err := test.checkFunc(test.want, obj, got(obj)); err != nil {
			       tt.Errorf("error = %v", err)
			   }
			*/

			// Uncomment this block if the option returns an error, otherwise delete it
			/*
			   if test.checkFunc == nil {
			       test.checkFunc = defaultCheckFunc
			   }
			   got := WithBackup(test.args.b)
			   obj := new(T)
			   got(obj)
			   if err := test.checkFunc(tt.want, obj); err != nil {
			       tt.Errorf("error = %v", err)
			   }
			*/
		})
	}
}

>>>>>>> 64e3c18c
func TestWithReplicator(t *testing.T) {
	t.Parallel()
	// Change interface type to the type of object you are testing
	type T = interface{}
	type args struct {
		reps agent.ReplicationServer
	}
	type want struct {
		obj *T
		// Uncomment this line if the option returns an error, otherwise delete it
		// err error
	}
	type test struct {
		name string
		args args
		want want
		// Use the first line if the option returns an error. otherwise use the second line
		// checkFunc  func(want, *T, error) error
		// checkFunc  func(want, *T) error
		beforeFunc func(args)
		afterFunc  func(args)
	}

	// Uncomment this block if the option returns an error, otherwise delete it
	/*
	   defaultCheckFunc := func(w want, obj *T, err error) error {
	       if !errors.Is(err, w.err) {
	           return errors.Errorf("got_error: \"%#v\",\n\t\t\t\twant: \"%#v\"", err, w.err)
	       }
	       if !reflect.DeepEqual(obj, w.obj) {
	           return errors.Errorf("got: \"%#v\",\n\t\t\t\twant: \"%#v\"", obj, w.obj)
	       }
	       return nil
	   }
	*/

	// Uncomment this block if the option do not returns an error, otherwise delete it
	/*
	   defaultCheckFunc := func(w want, obj *T) error {
	       if !reflect.DeepEqual(obj, w.obj) {
<<<<<<< HEAD
	           return errors.Errorf("got = %v, want %v", obj, w.obj)
=======
	           return errors.Errorf("got: \"%#v\",\n\t\t\t\twant: \"%#v\"", obj, w.c)
>>>>>>> 64e3c18c
	       }
	       return nil
	   }
	*/

	tests := []test{
		// TODO test cases
		/*
		   {
		       name: "test_case_1",
		       args: args {
		           reps: nil,
		       },
		       want: want {
		           obj: new(T),
		       },
		   },
		*/

		// TODO test cases
		/*
		   func() test {
		       return test {
		           name: "test_case_2",
		           args: args {
		           reps: nil,
		           },
		           want: want {
		               obj: new(T),
		           },
		       }
		   }(),
		*/
	}

	for _, test := range tests {
		t.Run(test.name, func(tt *testing.T) {
			tt.Parallel()
			defer goleak.VerifyNone(tt)
			if test.beforeFunc != nil {
				test.beforeFunc(test.args)
			}
			if test.afterFunc != nil {
				defer test.afterFunc(test.args)
			}

			// Uncomment this block if the option returns an error, otherwise delete it
			/*
			   if test.checkFunc == nil {
			       test.checkFunc = defaultCheckFunc
			   }

			   got := WithReplicator(test.args.reps)
			   obj := new(T)
			   if err := test.checkFunc(test.want, obj, got(obj)); err != nil {
			       tt.Errorf("error = %v", err)
			   }
			*/

			// Uncomment this block if the option do not return an error, otherwise delete it
			/*
			   if test.checkFunc == nil {
			       test.checkFunc = defaultCheckFunc
			   }
			   got := WithReplicator(test.args.reps)
			   obj := new(T)
			   got(obj)
			   if err := test.checkFunc(test.want, obj); err != nil {
			       tt.Errorf("error = %v", err)
			   }
			*/
		})
	}
}<|MERGE_RESOLUTION|>--- conflicted
+++ resolved
@@ -24,122 +24,6 @@
 	"go.uber.org/goleak"
 )
 
-<<<<<<< HEAD
-=======
-func TestWithBackup(t *testing.T) {
-	type T = interface{}
-	type args struct {
-		b backup.BackupServer
-	}
-	type want struct {
-		obj *T
-		// Uncomment this line if the option returns an error, otherwise delete it
-		// err error
-	}
-	type test struct {
-		name string
-		args args
-		want want
-		// Use the first line if the option returns an error. otherwise use the second line
-		// checkFunc  func(want, *T, error) error
-		// checkFunc  func(want, *T) error
-		beforeFunc func(args)
-		afterFunc  func(args)
-	}
-
-	// Uncomment this block if the option returns an error, otherwise delete it
-	/*
-	   defaultCheckFunc := func(w want, obj *T, err error) error {
-	       if !errors.Is(err, w.err) {
-	           return errors.Errorf("got_error: \"%#v\",\n\t\t\t\twant: \"%#v\"", err, w.err)
-	       }
-	       if !reflect.DeepEqual(obj, w.obj) {
-	           return errors.Errorf("got: \"%#v\",\n\t\t\t\twant: \"%#v\"", obj, w.obj)
-	       }
-	       return nil
-	   }
-	*/
-
-	// Uncomment this block if the option do not returns an error, otherwise delete it
-	/*
-	   defaultCheckFunc := func(w want, obj *T) error {
-	       if !reflect.DeepEqual(obj, w.obj) {
-	           return errors.Errorf("got: \"%#v\",\n\t\t\t\twant: \"%#v\"", obj, w.c)
-	       }
-	       return nil
-	   }
-	*/
-
-	tests := []test{
-		// TODO test cases
-		/*
-		   {
-		       name: "test_case_1",
-		       args: args {
-		           b: nil,
-		       },
-		       want: want {
-		           obj: new(T),
-		       },
-		   },
-		*/
-
-		// TODO test cases
-		/*
-		   func() test {
-		       return test {
-		           name: "test_case_2",
-		           args: args {
-		           b: nil,
-		           },
-		           want: want {
-		               obj: new(T),
-		           },
-		       }
-		   }(),
-		*/
-	}
-
-	for _, test := range tests {
-		t.Run(test.name, func(tt *testing.T) {
-			defer goleak.VerifyNone(t)
-			if test.beforeFunc != nil {
-				test.beforeFunc(test.args)
-			}
-			if test.afterFunc != nil {
-				defer test.afterFunc(test.args)
-			}
-
-			// Uncomment this block if the option returns an error, otherwise delete it
-			/*
-			   if test.checkFunc == nil {
-			       test.checkFunc = defaultCheckFunc
-			   }
-
-			   got := WithBackup(test.args.b)
-			   obj := new(T)
-			   if err := test.checkFunc(test.want, obj, got(obj)); err != nil {
-			       tt.Errorf("error = %v", err)
-			   }
-			*/
-
-			// Uncomment this block if the option returns an error, otherwise delete it
-			/*
-			   if test.checkFunc == nil {
-			       test.checkFunc = defaultCheckFunc
-			   }
-			   got := WithBackup(test.args.b)
-			   obj := new(T)
-			   got(obj)
-			   if err := test.checkFunc(tt.want, obj); err != nil {
-			       tt.Errorf("error = %v", err)
-			   }
-			*/
-		})
-	}
-}
-
->>>>>>> 64e3c18c
 func TestWithReplicator(t *testing.T) {
 	t.Parallel()
 	// Change interface type to the type of object you are testing
@@ -180,11 +64,7 @@
 	/*
 	   defaultCheckFunc := func(w want, obj *T) error {
 	       if !reflect.DeepEqual(obj, w.obj) {
-<<<<<<< HEAD
-	           return errors.Errorf("got = %v, want %v", obj, w.obj)
-=======
-	           return errors.Errorf("got: \"%#v\",\n\t\t\t\twant: \"%#v\"", obj, w.c)
->>>>>>> 64e3c18c
+	           return errors.Errorf("got: \"%#v\",\n\t\t\t\twant: \"%#v\"", obj, w.obj)
 	       }
 	       return nil
 	   }
