--- conflicted
+++ resolved
@@ -23,12 +23,9 @@
 
 	"github.com/vdaas/vald/apis/grpc/discoverer"
 	"github.com/vdaas/vald/apis/grpc/payload"
-<<<<<<< HEAD
-	"github.com/vdaas/vald/internal/observability/trace"
-=======
 	"github.com/vdaas/vald/internal/info"
 	"github.com/vdaas/vald/internal/net/grpc/status"
->>>>>>> 3c788b47
+	"github.com/vdaas/vald/internal/observability/trace"
 	"github.com/vdaas/vald/pkg/discoverer/k8s/service"
 )
 
@@ -45,14 +42,9 @@
 	return s
 }
 
-<<<<<<< HEAD
-func (s *server) Discover(ctx context.Context, req *payload.Discoverer_Request) (
-	res *payload.Info_Servers, err error) {
-	ctx, span := trace.StartSpan(ctx, "vald/discoverer-k8s.Discover")
+func (s *server) Pods(ctx context.Context, req *payload.Discoverer_Request) (*payload.Info_Pods, error) {
+	ctx, span := trace.StartSpan(ctx, "vald/discoverer-k8s.Pods")
 	defer span.End()
-	return s.dsc.GetServers(req.GetName(), req.GetNode()), nil
-=======
-func (s *server) Pods(ctx context.Context, req *payload.Discoverer_Request) (*payload.Info_Pods, error) {
 	pods, err := s.dsc.GetPods(req)
 	if err != nil {
 		return nil, status.WrapWithNotFound(fmt.Sprintf("Pods API request %#v pods not found", req), err, info.Get())
@@ -61,10 +53,11 @@
 }
 
 func (s *server) Nodes(ctx context.Context, req *payload.Discoverer_Request) (*payload.Info_Nodes, error) {
+	ctx, span := trace.StartSpan(ctx, "vald/discoverer-k8s.Nodes")
+	defer span.End()
 	nodes, err := s.dsc.GetNodes(req)
 	if err != nil {
 		return nil, status.WrapWithNotFound(fmt.Sprintf("Nodes API request %#v nodes not found", req), err, info.Get())
 	}
 	return nodes, nil
->>>>>>> 3c788b47
 }