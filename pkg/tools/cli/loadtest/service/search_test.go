--- conflicted
+++ resolved
@@ -28,15 +28,11 @@
 	"go.uber.org/goleak"
 )
 
-<<<<<<< HEAD
-func Test_newSearch(t *testing.T) {
-	t.Parallel()
-=======
 func Test_searchRequestProvider(t *testing.T) {
+  t.Parallel()
 	type args struct {
 		dataset assets.Dataset
 	}
->>>>>>> a09c1fe7
 	type want struct {
 		want  func() interface{}
 		want1 int
@@ -200,10 +196,7 @@
 
 	for _, test := range tests {
 		t.Run(test.name, func(tt *testing.T) {
-<<<<<<< HEAD
 			tt.Parallel()
-=======
->>>>>>> a09c1fe7
 			defer goleak.VerifyNone(tt)
 			if test.beforeFunc != nil {
 				test.beforeFunc()
