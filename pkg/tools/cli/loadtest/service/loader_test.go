//
// Copyright (C) 2019-2020 Vdaas.org Vald team ( kpango, rinx, kmrmt )
//
// Licensed under the Apache License, Version 2.0 (the "License");
// you may not use this file except in compliance with the License.
// You may obtain a copy of the License at
//
//    https://www.apache.org/licenses/LICENSE-2.0
//
// Unless required by applicable law or agreed to in writing, software
// distributed under the License is distributed on an "AS IS" BASIS,
// WITHOUT WARRANTIES OR CONDITIONS OF ANY KIND, either express or implied.
// See the License for the specific language governing permissions and
// limitations under the License.
//
package service

import (
	"context"
	"reflect"
	"testing"
	"time"

	"github.com/vdaas/vald/internal/errgroup"
	"github.com/vdaas/vald/internal/errors"
	igrpc "github.com/vdaas/vald/internal/net/grpc"
	"github.com/vdaas/vald/pkg/tools/cli/loadtest/config"
	"go.uber.org/goleak"
)

func TestNewLoader(t *testing.T) {
	t.Parallel()
	type args struct {
		opts []Option
	}
	type want struct {
		want Loader
		err  error
	}
	type test struct {
		name       string
		args       args
		want       want
		checkFunc  func(want, Loader, error) error
		beforeFunc func(args)
		afterFunc  func(args)
	}
	defaultCheckFunc := func(w want, got Loader, err error) error {
		if !errors.Is(err, w.err) {
			return errors.Errorf("got error = %v, want %v", err, w.err)
		}
		if !reflect.DeepEqual(got, w.want) {
			return errors.Errorf("got = %v, want %v", got, w.want)
		}
		return nil
	}
	tests := []test{
		// TODO test cases
		/*
		   {
		       name: "test_case_1",
		       args: args {
		           opts: nil,
		       },
		       want: want{},
		       checkFunc: defaultCheckFunc,
		   },
		*/

		// TODO test cases
		/*
		   func() test {
		       return test {
		           name: "test_case_2",
		           args: args {
		           opts: nil,
		           },
		           want: want{},
		           checkFunc: defaultCheckFunc,
		       }
		   }(),
		*/
	}

	for _, test := range tests {
		t.Run(test.name, func(tt *testing.T) {
<<<<<<< HEAD
			tt.Parallel()
=======
>>>>>>> a09c1fe7
			defer goleak.VerifyNone(tt)
			if test.beforeFunc != nil {
				test.beforeFunc(test.args)
			}
			if test.afterFunc != nil {
				defer test.afterFunc(test.args)
			}
			if test.checkFunc == nil {
				test.checkFunc = defaultCheckFunc
			}

			got, err := NewLoader(test.args.opts...)
			if err := test.checkFunc(test.want, got, err); err != nil {
				tt.Errorf("error = %v", err)
			}

		})
	}
}

func Test_loader_Prepare(t *testing.T) {
	t.Parallel()
	type args struct {
		in0 context.Context
	}
	type fields struct {
		eg               errgroup.Group
		client           igrpc.Client
		addr             string
		concurrency      int
		batchSize        int
		dataset          string
		progressDuration time.Duration
		loaderFunc       loadFunc
		dataProvider     func() interface{}
		dataSize         int
		service          config.Service
		operation        config.Operation
	}
	type want struct {
		err error
	}
	type test struct {
		name       string
		args       args
		fields     fields
		want       want
		checkFunc  func(want, error) error
		beforeFunc func(args)
		afterFunc  func(args)
	}
	defaultCheckFunc := func(w want, err error) error {
		if !errors.Is(err, w.err) {
			return errors.Errorf("got error = %v, want %v", err, w.err)
		}
		return nil
	}
	tests := []test{
		// TODO test cases
		/*
		   {
		       name: "test_case_1",
		       args: args {
		           in0: nil,
		       },
		       fields: fields {
		           eg: nil,
		           client: nil,
		           addr: "",
		           concurrency: 0,
		           batchSize: 0,
		           dataset: "",
		           progressDuration: nil,
		           loaderFunc: nil,
		           dataProvider: nil,
		           dataSize: 0,
		           service: nil,
		           operation: nil,
		       },
		       want: want{},
		       checkFunc: defaultCheckFunc,
		   },
		*/

		// TODO test cases
		/*
		   func() test {
		       return test {
		           name: "test_case_2",
		           args: args {
		           in0: nil,
		           },
		           fields: fields {
		           eg: nil,
		           client: nil,
		           addr: "",
		           concurrency: 0,
		           batchSize: 0,
		           dataset: "",
		           progressDuration: nil,
		           loaderFunc: nil,
		           dataProvider: nil,
		           dataSize: 0,
		           service: nil,
		           operation: nil,
		           },
		           want: want{},
		           checkFunc: defaultCheckFunc,
		       }
		   }(),
		*/
	}

	for _, test := range tests {
		t.Run(test.name, func(tt *testing.T) {
<<<<<<< HEAD
			tt.Parallel()
=======
>>>>>>> a09c1fe7
			defer goleak.VerifyNone(tt)
			if test.beforeFunc != nil {
				test.beforeFunc(test.args)
			}
			if test.afterFunc != nil {
				defer test.afterFunc(test.args)
			}
			if test.checkFunc == nil {
				test.checkFunc = defaultCheckFunc
			}
			l := &loader{
				eg:               test.fields.eg,
				client:           test.fields.client,
				addr:             test.fields.addr,
				concurrency:      test.fields.concurrency,
				batchSize:        test.fields.batchSize,
				dataset:          test.fields.dataset,
				progressDuration: test.fields.progressDuration,
				loaderFunc:       test.fields.loaderFunc,
				dataProvider:     test.fields.dataProvider,
				dataSize:         test.fields.dataSize,
				service:          test.fields.service,
				operation:        test.fields.operation,
			}

			err := l.Prepare(test.args.in0)
			if err := test.checkFunc(test.want, err); err != nil {
				tt.Errorf("error = %v", err)
			}

		})
	}
}

func Test_loader_Do(t *testing.T) {
	t.Parallel()
	type args struct {
		ctx context.Context
	}
	type fields struct {
		eg               errgroup.Group
		client           igrpc.Client
		addr             string
		concurrency      int
		batchSize        int
		dataset          string
		progressDuration time.Duration
		loaderFunc       loadFunc
		dataProvider     func() interface{}
		dataSize         int
		service          config.Service
		operation        config.Operation
	}
	type want struct {
		want <-chan error
	}
	type test struct {
		name       string
		args       args
		fields     fields
		want       want
		checkFunc  func(want, <-chan error) error
		beforeFunc func(args)
		afterFunc  func(args)
	}
	defaultCheckFunc := func(w want, got <-chan error) error {
		if !reflect.DeepEqual(got, w.want) {
			return errors.Errorf("got = %v, want %v", got, w.want)
		}
		return nil
	}
	tests := []test{
		// TODO test cases
		/*
		   {
		       name: "test_case_1",
		       args: args {
		           ctx: nil,
		       },
		       fields: fields {
		           eg: nil,
		           client: nil,
		           addr: "",
		           concurrency: 0,
		           batchSize: 0,
		           dataset: "",
		           progressDuration: nil,
		           loaderFunc: nil,
		           dataProvider: nil,
		           dataSize: 0,
		           service: nil,
		           operation: nil,
		       },
		       want: want{},
		       checkFunc: defaultCheckFunc,
		   },
		*/

		// TODO test cases
		/*
		   func() test {
		       return test {
		           name: "test_case_2",
		           args: args {
		           ctx: nil,
		           },
		           fields: fields {
		           eg: nil,
		           client: nil,
		           addr: "",
		           concurrency: 0,
		           batchSize: 0,
		           dataset: "",
		           progressDuration: nil,
		           loaderFunc: nil,
		           dataProvider: nil,
		           dataSize: 0,
		           service: nil,
		           operation: nil,
		           },
		           want: want{},
		           checkFunc: defaultCheckFunc,
		       }
		   }(),
		*/
	}

	for _, test := range tests {
		t.Run(test.name, func(tt *testing.T) {
<<<<<<< HEAD
			tt.Parallel()
=======
>>>>>>> a09c1fe7
			defer goleak.VerifyNone(tt)
			if test.beforeFunc != nil {
				test.beforeFunc(test.args)
			}
			if test.afterFunc != nil {
				defer test.afterFunc(test.args)
			}
			if test.checkFunc == nil {
				test.checkFunc = defaultCheckFunc
			}
			l := &loader{
				eg:               test.fields.eg,
				client:           test.fields.client,
				addr:             test.fields.addr,
				concurrency:      test.fields.concurrency,
				batchSize:        test.fields.batchSize,
				dataset:          test.fields.dataset,
				progressDuration: test.fields.progressDuration,
				loaderFunc:       test.fields.loaderFunc,
				dataProvider:     test.fields.dataProvider,
				dataSize:         test.fields.dataSize,
				service:          test.fields.service,
				operation:        test.fields.operation,
			}

			got := l.Do(test.args.ctx)
			if err := test.checkFunc(test.want, got); err != nil {
				tt.Errorf("error = %v", err)
			}

		})
	}
}

func Test_loader_do(t *testing.T) {
	type args struct {
		ctx    context.Context
		f      func(interface{}, error)
		notify func(context.Context, error)
	}
	type fields struct {
		eg               errgroup.Group
		client           igrpc.Client
		addr             string
		concurrency      int
		batchSize        int
		dataset          string
		progressDuration time.Duration
		loaderFunc       loadFunc
		dataProvider     func() interface{}
		dataSize         int
		service          config.Service
		operation        config.Operation
	}
	type want struct {
		err error
	}
	type test struct {
		name       string
		args       args
		fields     fields
		want       want
		checkFunc  func(want, error) error
		beforeFunc func(args)
		afterFunc  func(args)
	}
	defaultCheckFunc := func(w want, err error) error {
		if !errors.Is(err, w.err) {
			return errors.Errorf("got error = %v, want %v", err, w.err)
		}
		return nil
	}
	tests := []test{
		// TODO test cases
		/*
		   {
		       name: "test_case_1",
		       args: args {
		           ctx: nil,
		           f: nil,
		           notify: nil,
		       },
		       fields: fields {
		           eg: nil,
		           client: nil,
		           addr: "",
		           concurrency: 0,
		           batchSize: 0,
		           dataset: "",
		           progressDuration: nil,
		           loaderFunc: nil,
		           dataProvider: nil,
		           dataSize: 0,
		           service: nil,
		           operation: nil,
		       },
		       want: want{},
		       checkFunc: defaultCheckFunc,
		   },
		*/

		// TODO test cases
		/*
		   func() test {
		       return test {
		           name: "test_case_2",
		           args: args {
		           ctx: nil,
		           f: nil,
		           notify: nil,
		           },
		           fields: fields {
		           eg: nil,
		           client: nil,
		           addr: "",
		           concurrency: 0,
		           batchSize: 0,
		           dataset: "",
		           progressDuration: nil,
		           loaderFunc: nil,
		           dataProvider: nil,
		           dataSize: 0,
		           service: nil,
		           operation: nil,
		           },
		           want: want{},
		           checkFunc: defaultCheckFunc,
		       }
		   }(),
		*/
	}

	for _, test := range tests {
		t.Run(test.name, func(tt *testing.T) {
			defer goleak.VerifyNone(tt)
			if test.beforeFunc != nil {
				test.beforeFunc(test.args)
			}
			if test.afterFunc != nil {
				defer test.afterFunc(test.args)
			}
			if test.checkFunc == nil {
				test.checkFunc = defaultCheckFunc
			}
			l := &loader{
				eg:               test.fields.eg,
				client:           test.fields.client,
				addr:             test.fields.addr,
				concurrency:      test.fields.concurrency,
				batchSize:        test.fields.batchSize,
				dataset:          test.fields.dataset,
				progressDuration: test.fields.progressDuration,
				loaderFunc:       test.fields.loaderFunc,
				dataProvider:     test.fields.dataProvider,
				dataSize:         test.fields.dataSize,
				service:          test.fields.service,
				operation:        test.fields.operation,
			}

			err := l.do(test.args.ctx, test.args.f, test.args.notify)
			if err := test.checkFunc(test.want, err); err != nil {
				tt.Errorf("error = %v", err)
			}

		})
	}
}<|MERGE_RESOLUTION|>--- conflicted
+++ resolved
@@ -84,10 +84,7 @@
 
 	for _, test := range tests {
 		t.Run(test.name, func(tt *testing.T) {
-<<<<<<< HEAD
 			tt.Parallel()
-=======
->>>>>>> a09c1fe7
 			defer goleak.VerifyNone(tt)
 			if test.beforeFunc != nil {
 				test.beforeFunc(test.args)
@@ -203,10 +200,7 @@
 
 	for _, test := range tests {
 		t.Run(test.name, func(tt *testing.T) {
-<<<<<<< HEAD
 			tt.Parallel()
-=======
->>>>>>> a09c1fe7
 			defer goleak.VerifyNone(tt)
 			if test.beforeFunc != nil {
 				test.beforeFunc(test.args)
@@ -336,10 +330,7 @@
 
 	for _, test := range tests {
 		t.Run(test.name, func(tt *testing.T) {
-<<<<<<< HEAD
 			tt.Parallel()
-=======
->>>>>>> a09c1fe7
 			defer goleak.VerifyNone(tt)
 			if test.beforeFunc != nil {
 				test.beforeFunc(test.args)
