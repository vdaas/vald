//
// Copyright (C) 2019-2020 Vdaas.org Vald team ( kpango, rinx, kmrmt )
//
// Licensed under the Apache License, Version 2.0 (the "License");
// you may not use this file except in compliance with the License.
// You may obtain a copy of the License at
//
//    https://www.apache.org/licenses/LICENSE-2.0
//
// Unless required by applicable law or agreed to in writing, software
// distributed under the License is distributed on an "AS IS" BASIS,
// WITHOUT WARRANTIES OR CONDITIONS OF ANY KIND, either express or implied.
// See the License for the specific language governing permissions and
// limitations under the License.
//
package service

import (
	"context"
	"sync/atomic"

<<<<<<< HEAD
	"github.com/vdaas/vald/apis/grpc/gateway/vald"
	"github.com/vdaas/vald/apis/grpc/payload"
	"github.com/vdaas/vald/internal/errors"
=======
	"github.com/vdaas/vald/apis/grpc/v1/payload"
	"github.com/vdaas/vald/apis/grpc/v1/vald"
>>>>>>> c2109267
	"github.com/vdaas/vald/internal/net/grpc"
	"github.com/vdaas/vald/pkg/tools/cli/loadtest/assets"
)

func searchRequestProvider(dataset assets.Dataset) (func() interface{}, int, error) {
	size := dataset.QuerySize()
	idx := int32(-1)
	return func() (ret interface{}) {
		if i := int(atomic.AddInt32(&idx, 1)); i < size {
			v, err := dataset.Query(i)
			if err != nil {
				return nil
			}
			ret = &payload.Search_Request{
				Vector: v.([]float32),
			}
		}
		return ret
	}, size, nil
}

func (l *loader) newSearch() (loadFunc, error) {
<<<<<<< HEAD
	switch l.service {
	case config.Agent:
		return func(ctx context.Context, conn *grpc.ClientConn, i interface{}, copts ...grpc.CallOption) (interface{}, error) {
			return vald.NewValdClient(conn).Search(ctx, i.(*payload.Search_Request), copts...)
		}, nil
	case config.Gateway:
		return func(ctx context.Context, conn *grpc.ClientConn, i interface{}, copts ...grpc.CallOption) (interface{}, error) {
			return vald.NewValdClient(conn).Search(ctx, i.(*payload.Search_Request), copts...)
		}, nil
	default:
		return nil, errors.Errorf("undefined service: %s", l.service.String())
	}
}

func (l *loader) newStreamSearch() (loadFunc, error) {
	switch l.service {
	case config.Agent:
		return func(ctx context.Context, conn *grpc.ClientConn, i interface{}, copts ...grpc.CallOption) (interface{}, error) {
			return vald.NewValdClient(conn).StreamSearch(ctx, copts...)
		}, nil
	case config.Gateway:
		return func(ctx context.Context, conn *grpc.ClientConn, i interface{}, copts ...grpc.CallOption) (interface{}, error) {
			return vald.NewValdClient(conn).StreamSearch(ctx, copts...)
		}, nil
	default:
		return nil, errors.Errorf("undefined service: %s", l.service.String())
	}
=======
	return func(ctx context.Context, conn *grpc.ClientConn, i interface{}, copts ...grpc.CallOption) (interface{}, error) {
		return vald.NewSearchClient(conn).Search(ctx, i.(*payload.Search_Request), copts...)
	}, nil
}

func (l *loader) newStreamSearch() (loadFunc, error) {
	return func(ctx context.Context, conn *grpc.ClientConn, i interface{}, copts ...grpc.CallOption) (interface{}, error) {
		return vald.NewSearchClient(conn).StreamSearch(ctx, copts...)
	}, nil
>>>>>>> c2109267
}<|MERGE_RESOLUTION|>--- conflicted
+++ resolved
@@ -19,14 +19,8 @@
 	"context"
 	"sync/atomic"
 
-<<<<<<< HEAD
-	"github.com/vdaas/vald/apis/grpc/gateway/vald"
-	"github.com/vdaas/vald/apis/grpc/payload"
-	"github.com/vdaas/vald/internal/errors"
-=======
 	"github.com/vdaas/vald/apis/grpc/v1/payload"
 	"github.com/vdaas/vald/apis/grpc/v1/vald"
->>>>>>> c2109267
 	"github.com/vdaas/vald/internal/net/grpc"
 	"github.com/vdaas/vald/pkg/tools/cli/loadtest/assets"
 )
@@ -49,35 +43,6 @@
 }
 
 func (l *loader) newSearch() (loadFunc, error) {
-<<<<<<< HEAD
-	switch l.service {
-	case config.Agent:
-		return func(ctx context.Context, conn *grpc.ClientConn, i interface{}, copts ...grpc.CallOption) (interface{}, error) {
-			return vald.NewValdClient(conn).Search(ctx, i.(*payload.Search_Request), copts...)
-		}, nil
-	case config.Gateway:
-		return func(ctx context.Context, conn *grpc.ClientConn, i interface{}, copts ...grpc.CallOption) (interface{}, error) {
-			return vald.NewValdClient(conn).Search(ctx, i.(*payload.Search_Request), copts...)
-		}, nil
-	default:
-		return nil, errors.Errorf("undefined service: %s", l.service.String())
-	}
-}
-
-func (l *loader) newStreamSearch() (loadFunc, error) {
-	switch l.service {
-	case config.Agent:
-		return func(ctx context.Context, conn *grpc.ClientConn, i interface{}, copts ...grpc.CallOption) (interface{}, error) {
-			return vald.NewValdClient(conn).StreamSearch(ctx, copts...)
-		}, nil
-	case config.Gateway:
-		return func(ctx context.Context, conn *grpc.ClientConn, i interface{}, copts ...grpc.CallOption) (interface{}, error) {
-			return vald.NewValdClient(conn).StreamSearch(ctx, copts...)
-		}, nil
-	default:
-		return nil, errors.Errorf("undefined service: %s", l.service.String())
-	}
-=======
 	return func(ctx context.Context, conn *grpc.ClientConn, i interface{}, copts ...grpc.CallOption) (interface{}, error) {
 		return vald.NewSearchClient(conn).Search(ctx, i.(*payload.Search_Request), copts...)
 	}, nil
@@ -87,5 +52,4 @@
 	return func(ctx context.Context, conn *grpc.ClientConn, i interface{}, copts ...grpc.CallOption) (interface{}, error) {
 		return vald.NewSearchClient(conn).StreamSearch(ctx, copts...)
 	}, nil
->>>>>>> c2109267
 }