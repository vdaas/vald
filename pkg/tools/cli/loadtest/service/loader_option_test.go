--- conflicted
+++ resolved
@@ -16,11 +16,9 @@
 package service
 
 import (
-	"reflect"
 	"testing"
 
 	"github.com/vdaas/vald/internal/errgroup"
-	"github.com/vdaas/vald/internal/errors"
 	"github.com/vdaas/vald/internal/net/grpc"
 	"go.uber.org/goleak"
 )
@@ -65,11 +63,7 @@
 	/*
 	   defaultCheckFunc := func(w want, obj *T) error {
 	       if !reflect.DeepEqual(obj, w.obj) {
-<<<<<<< HEAD
-	           return errors.Errorf("got = %v, want %v", obj, w.obj)
-=======
-	           return errors.Errorf("got: \"%#v\",\n\t\t\t\twant: \"%#v\"", obj, w.c)
->>>>>>> 64e3c18c
+	           return errors.Errorf("got: \"%#v\",\n\t\t\t\twant: \"%#v\"", obj, w.obj)
 	       }
 	       return nil
 	   }
@@ -185,11 +179,7 @@
 	/*
 	   defaultCheckFunc := func(w want, obj *T) error {
 	       if !reflect.DeepEqual(obj, w.obj) {
-<<<<<<< HEAD
-	           return errors.Errorf("got = %v, want %v", obj, w.obj)
-=======
-	           return errors.Errorf("got: \"%#v\",\n\t\t\t\twant: \"%#v\"", obj, w.c)
->>>>>>> 64e3c18c
+	           return errors.Errorf("got: \"%#v\",\n\t\t\t\twant: \"%#v\"", obj, w.obj)
 	       }
 	       return nil
 	   }
@@ -305,11 +295,7 @@
 	/*
 	   defaultCheckFunc := func(w want, obj *T) error {
 	       if !reflect.DeepEqual(obj, w.obj) {
-<<<<<<< HEAD
-	           return errors.Errorf("got = %v, want %v", obj, w.obj)
-=======
-	           return errors.Errorf("got: \"%#v\",\n\t\t\t\twant: \"%#v\"", obj, w.c)
->>>>>>> 64e3c18c
+	           return errors.Errorf("got: \"%#v\",\n\t\t\t\twant: \"%#v\"", obj, w.obj)
 	       }
 	       return nil
 	   }
@@ -385,12 +371,12 @@
 	}
 }
 
-func TestWithDataset(t *testing.T) {
+func TestWithBatchSize(t *testing.T) {
 	t.Parallel()
 	// Change interface type to the type of object you are testing
 	type T = interface{}
 	type args struct {
-		n string
+		b int
 	}
 	type want struct {
 		obj *T
@@ -425,11 +411,7 @@
 	/*
 	   defaultCheckFunc := func(w want, obj *T) error {
 	       if !reflect.DeepEqual(obj, w.obj) {
-<<<<<<< HEAD
-	           return errors.Errorf("got = %v, want %v", obj, w.obj)
-=======
-	           return errors.Errorf("got: \"%#v\",\n\t\t\t\twant: \"%#v\"", obj, w.c)
->>>>>>> 64e3c18c
+	           return errors.Errorf("got: \"%#v\",\n\t\t\t\twant: \"%#v\"", obj, w.obj)
 	       }
 	       return nil
 	   }
@@ -441,7 +423,7 @@
 		   {
 		       name: "test_case_1",
 		       args: args {
-		           n: "",
+		           b: 0,
 		       },
 		       want: want {
 		           obj: new(T),
@@ -455,7 +437,7 @@
 		       return test {
 		           name: "test_case_2",
 		           args: args {
-		           n: "",
+		           b: 0,
 		           },
 		           want: want {
 		               obj: new(T),
@@ -482,7 +464,7 @@
 			       test.checkFunc = defaultCheckFunc
 			   }
 
-			   got := WithDataset(test.args.n)
+			   got := WithBatchSize(test.args.b)
 			   obj := new(T)
 			   if err := test.checkFunc(test.want, obj, got(obj)); err != nil {
 			       tt.Errorf("error = %v", err)
@@ -494,7 +476,7 @@
 			   if test.checkFunc == nil {
 			       test.checkFunc = defaultCheckFunc
 			   }
-			   got := WithDataset(test.args.n)
+			   got := WithBatchSize(test.args.b)
 			   obj := new(T)
 			   got(obj)
 			   if err := test.checkFunc(test.want, obj); err != nil {
@@ -505,12 +487,12 @@
 	}
 }
 
-func TestWithErrGroup(t *testing.T) {
+func TestWithDataset(t *testing.T) {
 	t.Parallel()
 	// Change interface type to the type of object you are testing
 	type T = interface{}
 	type args struct {
-		eg errgroup.Group
+		n string
 	}
 	type want struct {
 		obj *T
@@ -545,11 +527,7 @@
 	/*
 	   defaultCheckFunc := func(w want, obj *T) error {
 	       if !reflect.DeepEqual(obj, w.obj) {
-<<<<<<< HEAD
-	           return errors.Errorf("got = %v, want %v", obj, w.obj)
-=======
-	           return errors.Errorf("got: \"%#v\",\n\t\t\t\twant: \"%#v\"", obj, w.c)
->>>>>>> 64e3c18c
+	           return errors.Errorf("got: \"%#v\",\n\t\t\t\twant: \"%#v\"", obj, w.obj)
 	       }
 	       return nil
 	   }
@@ -561,7 +539,7 @@
 		   {
 		       name: "test_case_1",
 		       args: args {
-		           eg: nil,
+		           n: "",
 		       },
 		       want: want {
 		           obj: new(T),
@@ -575,7 +553,7 @@
 		       return test {
 		           name: "test_case_2",
 		           args: args {
-		           eg: nil,
+		           n: "",
 		           },
 		           want: want {
 		               obj: new(T),
@@ -602,7 +580,7 @@
 			       test.checkFunc = defaultCheckFunc
 			   }
 
-			   got := WithErrGroup(test.args.eg)
+			   got := WithDataset(test.args.n)
 			   obj := new(T)
 			   if err := test.checkFunc(test.want, obj, got(obj)); err != nil {
 			       tt.Errorf("error = %v", err)
@@ -614,7 +592,7 @@
 			   if test.checkFunc == nil {
 			       test.checkFunc = defaultCheckFunc
 			   }
-			   got := WithErrGroup(test.args.eg)
+			   got := WithDataset(test.args.n)
 			   obj := new(T)
 			   got(obj)
 			   if err := test.checkFunc(test.want, obj); err != nil {
@@ -625,12 +603,12 @@
 	}
 }
 
-func TestWithProgressDuration(t *testing.T) {
+func TestWithErrGroup(t *testing.T) {
 	t.Parallel()
 	// Change interface type to the type of object you are testing
 	type T = interface{}
 	type args struct {
-		pd string
+		eg errgroup.Group
 	}
 	type want struct {
 		obj *T
@@ -665,11 +643,7 @@
 	/*
 	   defaultCheckFunc := func(w want, obj *T) error {
 	       if !reflect.DeepEqual(obj, w.obj) {
-<<<<<<< HEAD
-	           return errors.Errorf("got = %v, want %v", obj, w.obj)
-=======
-	           return errors.Errorf("got: \"%#v\",\n\t\t\t\twant: \"%#v\"", obj, w.c)
->>>>>>> 64e3c18c
+	           return errors.Errorf("got: \"%#v\",\n\t\t\t\twant: \"%#v\"", obj, w.obj)
 	       }
 	       return nil
 	   }
@@ -681,7 +655,7 @@
 		   {
 		       name: "test_case_1",
 		       args: args {
-		           pd: "",
+		           eg: nil,
 		       },
 		       want: want {
 		           obj: new(T),
@@ -695,7 +669,7 @@
 		       return test {
 		           name: "test_case_2",
 		           args: args {
-		           pd: "",
+		           eg: nil,
 		           },
 		           want: want {
 		               obj: new(T),
@@ -722,7 +696,7 @@
 			       test.checkFunc = defaultCheckFunc
 			   }
 
-			   got := WithProgressDuration(test.args.pd)
+			   got := WithErrGroup(test.args.eg)
 			   obj := new(T)
 			   if err := test.checkFunc(test.want, obj, got(obj)); err != nil {
 			       tt.Errorf("error = %v", err)
@@ -734,7 +708,7 @@
 			   if test.checkFunc == nil {
 			       test.checkFunc = defaultCheckFunc
 			   }
-			   got := WithProgressDuration(test.args.pd)
+			   got := WithErrGroup(test.args.eg)
 			   obj := new(T)
 			   got(obj)
 			   if err := test.checkFunc(test.want, obj); err != nil {
@@ -745,12 +719,12 @@
 	}
 }
 
-func TestWithOperation(t *testing.T) {
+func TestWithProgressDuration(t *testing.T) {
 	t.Parallel()
 	// Change interface type to the type of object you are testing
 	type T = interface{}
 	type args struct {
-		op string
+		pd string
 	}
 	type want struct {
 		obj *T
@@ -785,11 +759,7 @@
 	/*
 	   defaultCheckFunc := func(w want, obj *T) error {
 	       if !reflect.DeepEqual(obj, w.obj) {
-<<<<<<< HEAD
-	           return errors.Errorf("got = %v, want %v", obj, w.obj)
-=======
-	           return errors.Errorf("got: \"%#v\",\n\t\t\t\twant: \"%#v\"", obj, w.c)
->>>>>>> 64e3c18c
+	           return errors.Errorf("got: \"%#v\",\n\t\t\t\twant: \"%#v\"", obj, w.obj)
 	       }
 	       return nil
 	   }
@@ -801,7 +771,7 @@
 		   {
 		       name: "test_case_1",
 		       args: args {
-		           op: "",
+		           pd: "",
 		       },
 		       want: want {
 		           obj: new(T),
@@ -815,7 +785,7 @@
 		       return test {
 		           name: "test_case_2",
 		           args: args {
-		           op: "",
+		           pd: "",
 		           },
 		           want: want {
 		               obj: new(T),
@@ -842,7 +812,7 @@
 			       test.checkFunc = defaultCheckFunc
 			   }
 
-			   got := WithOperation(test.args.op)
+			   got := WithProgressDuration(test.args.pd)
 			   obj := new(T)
 			   if err := test.checkFunc(test.want, obj, got(obj)); err != nil {
 			       tt.Errorf("error = %v", err)
@@ -854,7 +824,7 @@
 			   if test.checkFunc == nil {
 			       test.checkFunc = defaultCheckFunc
 			   }
-			   got := WithOperation(test.args.op)
+			   got := WithProgressDuration(test.args.pd)
 			   obj := new(T)
 			   got(obj)
 			   if err := test.checkFunc(test.want, obj); err != nil {
@@ -865,37 +835,63 @@
 	}
 }
 
-func TestWithBatchSize(t *testing.T) {
+func TestWithOperation(t *testing.T) {
+	t.Parallel()
+	// Change interface type to the type of object you are testing
+	type T = interface{}
 	type args struct {
-		b int
+		op string
 	}
 	type want struct {
-		want Option
+		obj *T
+		// Uncomment this line if the option returns an error, otherwise delete it
+		// err error
 	}
 	type test struct {
-		name       string
-		args       args
-		want       want
-		checkFunc  func(want, Option) error
+		name string
+		args args
+		want want
+		// Use the first line if the option returns an error. otherwise use the second line
+		// checkFunc  func(want, *T, error) error
+		// checkFunc  func(want, *T) error
 		beforeFunc func(args)
 		afterFunc  func(args)
 	}
-	defaultCheckFunc := func(w want, got Option) error {
-		if !reflect.DeepEqual(got, w.want) {
-			return errors.Errorf("got: \"%#v\",\n\t\t\t\twant: \"%#v\"", got, w.want)
-		}
-		return nil
-	}
+
+	// Uncomment this block if the option returns an error, otherwise delete it
+	/*
+	   defaultCheckFunc := func(w want, obj *T, err error) error {
+	       if !errors.Is(err, w.err) {
+	           return errors.Errorf("got_error: \"%#v\",\n\t\t\t\twant: \"%#v\"", err, w.err)
+	       }
+	       if !reflect.DeepEqual(obj, w.obj) {
+	           return errors.Errorf("got: \"%#v\",\n\t\t\t\twant: \"%#v\"", obj, w.obj)
+	       }
+	       return nil
+	   }
+	*/
+
+	// Uncomment this block if the option do not returns an error, otherwise delete it
+	/*
+	   defaultCheckFunc := func(w want, obj *T) error {
+	       if !reflect.DeepEqual(obj, w.obj) {
+	           return errors.Errorf("got: \"%#v\",\n\t\t\t\twant: \"%#v\"", obj, w.obj)
+	       }
+	       return nil
+	   }
+	*/
+
 	tests := []test{
 		// TODO test cases
 		/*
 		   {
 		       name: "test_case_1",
 		       args: args {
-		           b: 0,
-		       },
-		       want: want{},
-		       checkFunc: defaultCheckFunc,
+		           op: "",
+		       },
+		       want: want {
+		           obj: new(T),
+		       },
 		   },
 		*/
 
@@ -905,10 +901,11 @@
 		       return test {
 		           name: "test_case_2",
 		           args: args {
-		           b: 0,
-		           },
-		           want: want{},
-		           checkFunc: defaultCheckFunc,
+		           op: "",
+		           },
+		           want: want {
+		               obj: new(T),
+		           },
 		       }
 		   }(),
 		*/
@@ -916,6 +913,7 @@
 
 	for _, test := range tests {
 		t.Run(test.name, func(tt *testing.T) {
+			tt.Parallel()
 			defer goleak.VerifyNone(tt)
 			if test.beforeFunc != nil {
 				test.beforeFunc(test.args)
@@ -923,40 +921,82 @@
 			if test.afterFunc != nil {
 				defer test.afterFunc(test.args)
 			}
-			if test.checkFunc == nil {
-				test.checkFunc = defaultCheckFunc
-			}
-
-			got := WithBatchSize(test.args.b)
-			if err := test.checkFunc(test.want, got); err != nil {
-				tt.Errorf("error = %v", err)
-			}
-
+
+			// Uncomment this block if the option returns an error, otherwise delete it
+			/*
+			   if test.checkFunc == nil {
+			       test.checkFunc = defaultCheckFunc
+			   }
+
+			   got := WithOperation(test.args.op)
+			   obj := new(T)
+			   if err := test.checkFunc(test.want, obj, got(obj)); err != nil {
+			       tt.Errorf("error = %v", err)
+			   }
+			*/
+
+			// Uncomment this block if the option do not return an error, otherwise delete it
+			/*
+			   if test.checkFunc == nil {
+			       test.checkFunc = defaultCheckFunc
+			   }
+			   got := WithOperation(test.args.op)
+			   obj := new(T)
+			   got(obj)
+			   if err := test.checkFunc(test.want, obj); err != nil {
+			       tt.Errorf("error = %v", err)
+			   }
+			*/
 		})
 	}
 }
 
 func TestWithService(t *testing.T) {
+	t.Parallel()
+	// Change interface type to the type of object you are testing
+	type T = interface{}
 	type args struct {
 		s string
 	}
 	type want struct {
-		want Option
+		obj *T
+		// Uncomment this line if the option returns an error, otherwise delete it
+		// err error
 	}
 	type test struct {
-		name       string
-		args       args
-		want       want
-		checkFunc  func(want, Option) error
+		name string
+		args args
+		want want
+		// Use the first line if the option returns an error. otherwise use the second line
+		// checkFunc  func(want, *T, error) error
+		// checkFunc  func(want, *T) error
 		beforeFunc func(args)
 		afterFunc  func(args)
 	}
-	defaultCheckFunc := func(w want, got Option) error {
-		if !reflect.DeepEqual(got, w.want) {
-			return errors.Errorf("got: \"%#v\",\n\t\t\t\twant: \"%#v\"", got, w.want)
-		}
-		return nil
-	}
+
+	// Uncomment this block if the option returns an error, otherwise delete it
+	/*
+	   defaultCheckFunc := func(w want, obj *T, err error) error {
+	       if !errors.Is(err, w.err) {
+	           return errors.Errorf("got_error: \"%#v\",\n\t\t\t\twant: \"%#v\"", err, w.err)
+	       }
+	       if !reflect.DeepEqual(obj, w.obj) {
+	           return errors.Errorf("got: \"%#v\",\n\t\t\t\twant: \"%#v\"", obj, w.obj)
+	       }
+	       return nil
+	   }
+	*/
+
+	// Uncomment this block if the option do not returns an error, otherwise delete it
+	/*
+	   defaultCheckFunc := func(w want, obj *T) error {
+	       if !reflect.DeepEqual(obj, w.obj) {
+	           return errors.Errorf("got: \"%#v\",\n\t\t\t\twant: \"%#v\"", obj, w.obj)
+	       }
+	       return nil
+	   }
+	*/
+
 	tests := []test{
 		// TODO test cases
 		/*
@@ -965,8 +1005,9 @@
 		       args: args {
 		           s: "",
 		       },
-		       want: want{},
-		       checkFunc: defaultCheckFunc,
+		       want: want {
+		           obj: new(T),
+		       },
 		   },
 		*/
 
@@ -978,8 +1019,9 @@
 		           args: args {
 		           s: "",
 		           },
-		           want: want{},
-		           checkFunc: defaultCheckFunc,
+		           want: want {
+		               obj: new(T),
+		           },
 		       }
 		   }(),
 		*/
@@ -987,6 +1029,7 @@
 
 	for _, test := range tests {
 		t.Run(test.name, func(tt *testing.T) {
+			tt.Parallel()
 			defer goleak.VerifyNone(tt)
 			if test.beforeFunc != nil {
 				test.beforeFunc(test.args)
@@ -994,15 +1037,32 @@
 			if test.afterFunc != nil {
 				defer test.afterFunc(test.args)
 			}
-			if test.checkFunc == nil {
-				test.checkFunc = defaultCheckFunc
-			}
-
-			got := WithService(test.args.s)
-			if err := test.checkFunc(test.want, got); err != nil {
-				tt.Errorf("error = %v", err)
-			}
-
+
+			// Uncomment this block if the option returns an error, otherwise delete it
+			/*
+			   if test.checkFunc == nil {
+			       test.checkFunc = defaultCheckFunc
+			   }
+
+			   got := WithService(test.args.s)
+			   obj := new(T)
+			   if err := test.checkFunc(test.want, obj, got(obj)); err != nil {
+			       tt.Errorf("error = %v", err)
+			   }
+			*/
+
+			// Uncomment this block if the option do not return an error, otherwise delete it
+			/*
+			   if test.checkFunc == nil {
+			       test.checkFunc = defaultCheckFunc
+			   }
+			   got := WithService(test.args.s)
+			   obj := new(T)
+			   got(obj)
+			   if err := test.checkFunc(test.want, obj); err != nil {
+			       tt.Errorf("error = %v", err)
+			   }
+			*/
 		})
 	}
 }