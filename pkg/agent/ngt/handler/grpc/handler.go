//
// Copyright (C) 2019-2020 Vdaas.org Vald team ( kpango, rinx, kmrmt )
//
// Licensed under the Apache License, Version 2.0 (the "License");
// you may not use this file except in compliance with the License.
// You may obtain a copy of the License at
//
//    https://www.apache.org/licenses/LICENSE-2.0
//
// Unless required by applicable law or agreed to in writing, software
// distributed under the License is distributed on an "AS IS" BASIS,
// WITHOUT WARRANTIES OR CONDITIONS OF ANY KIND, either express or implied.
// See the License for the specific language governing permissions and
// limitations under the License.
//

// Package grpc provides grpc server logic
package grpc

import (
	"context"
	"fmt"
	"strconv"

	"github.com/vdaas/vald/apis/grpc/agent"
	"github.com/vdaas/vald/apis/grpc/payload"
	"github.com/vdaas/vald/internal/errors"
	"github.com/vdaas/vald/internal/info"
	"github.com/vdaas/vald/internal/log"
	"github.com/vdaas/vald/internal/net/grpc"
	"github.com/vdaas/vald/internal/net/grpc/status"
	"github.com/vdaas/vald/internal/observability/trace"
	"github.com/vdaas/vald/pkg/agent/ngt/model"
	"github.com/vdaas/vald/pkg/agent/ngt/service"
)

type Server agent.AgentServer

type server struct {
	ngt               service.NGT
	streamConcurrency int
}

func New(opts ...Option) Server {
	s := new(server)

	for _, opt := range append(defaultOpts, opts...) {
		opt(s)
	}
	return s
}

func (s *server) Exists(ctx context.Context, uid *payload.Object_ID) (res *payload.Object_ID, err error) {
	ctx, span := trace.StartSpan(ctx, "vald/agent-ngt.Exists")
	defer span.End()
	uuid := uid.GetId()
	oid, ok := s.ngt.Exists(uuid)
	if !ok {
		err = errors.ErrObjectIDNotFound(uuid)
		log.Warn(err)
		return nil, status.WrapWithNotFound(fmt.Sprintf("Exists API uuid %s's oid not found", uuid), err, info.Get())
	}
	res = new(payload.Object_ID)
	res.Id = strconv.Itoa(int(oid))
	return res, nil
}

func (s *server) Search(ctx context.Context, req *payload.Search_Request) (*payload.Search_Response, error) {
	ctx, span := trace.StartSpan(ctx, "vald/agent-ngt.Search")
	defer span.End()
	return toSearchResponse(
		s.ngt.Search(
			req.GetVector(),
			req.GetConfig().GetNum(),
			req.GetConfig().GetEpsilon(),
			req.GetConfig().GetRadius()))
}

func (s *server) SearchByID(ctx context.Context, req *payload.Search_IDRequest) (*payload.Search_Response, error) {
	ctx, span := trace.StartSpan(ctx, "vald/agent-ngt.SearchByID")
	defer span.End()
	return toSearchResponse(
		s.ngt.SearchByID(
			req.GetId(),
			req.GetConfig().GetNum(),
			req.GetConfig().GetEpsilon(),
			req.GetConfig().GetRadius()))
}

func toSearchResponse(dists []model.Distance, err error) (res *payload.Search_Response, rerr error) {
	res = new(payload.Search_Response)
	if err != nil {
		log.Errorf("[toSearchResponse]\tUnknown error\t%+v", err)
		err = status.WrapWithInternal("Search API error occurred", err, info.Get())
	}
	res.Results = make([]*payload.Object_Distance, 0, len(dists))
	for _, dist := range dists {
		res.Results = append(res.Results, &payload.Object_Distance{
			Id:       dist.ID,
			Distance: dist.Distance,
		})
	}
	return res, err
}

func (s *server) StreamSearch(stream agent.Agent_StreamSearchServer) error {
	return grpc.BidirectionalStream(stream, s.streamConcurrency,
		func() interface{} { return new(payload.Search_Request) },
		func(ctx context.Context, data interface{}) (interface{}, error) {
			ctx, span := trace.StartSpan(ctx, "vald/agent-ngt.StreamSearch")
			defer span.End()
			return s.Search(ctx, data.(*payload.Search_Request))
		})
}

func (s *server) StreamSearchByID(stream agent.Agent_StreamSearchByIDServer) error {
	return grpc.BidirectionalStream(stream, s.streamConcurrency,
		func() interface{} { return new(payload.Search_IDRequest) },
		func(ctx context.Context, data interface{}) (interface{}, error) {
			ctx, span := trace.StartSpan(ctx, "vald/agent-ngt.StreamSearchByID")
			defer span.End()
			return s.SearchByID(ctx, data.(*payload.Search_IDRequest))
		})
}

func (s *server) Insert(ctx context.Context, vec *payload.Object_Vector) (res *payload.Empty, err error) {
	ctx, span := trace.StartSpan(ctx, "vald/agent-ngt.Insert")
	defer span.End()
	err = s.ngt.Insert(vec.GetId(), vec.GetVector())
	if err != nil {
		log.Errorf("[Insert]\tUnknown error\t%+v", err)
		return nil, status.WrapWithInternal(fmt.Sprintf("Insert API failed to insert %#v", vec), err, info.Get())
	}
	return new(payload.Empty), nil
}

func (s *server) StreamInsert(stream agent.Agent_StreamInsertServer) error {
	return grpc.BidirectionalStream(stream, s.streamConcurrency,
		func() interface{} { return new(payload.Object_Vector) },
		func(ctx context.Context, data interface{}) (interface{}, error) {
			ctx, span := trace.StartSpan(ctx, "vald/agent-ngt.StreamInsert")
			defer span.End()
			return s.Insert(ctx, data.(*payload.Object_Vector))
		})
}

func (s *server) MultiInsert(ctx context.Context, vecs *payload.Object_Vectors) (res *payload.Empty, err error) {
	ctx, span := trace.StartSpan(ctx, "vald/agent-ngt.MultiInsert")
	defer span.End()
	vmap := make(map[string][]float32, len(vecs.GetVectors()))
	for _, vec := range vecs.GetVectors() {
		vmap[vec.GetId()] = vec.GetVector()
	}
	err = s.ngt.InsertMultiple(vmap)
	if err != nil {
		log.Errorf("[MultiInsert]\tUnknown error\t%+v", err)
		return nil, status.WrapWithInternal(fmt.Sprintf("MultiInsert API failed insert %#v", vmap), err, info.Get())
	}
	return new(payload.Empty), nil
}

func (s *server) Update(ctx context.Context, vec *payload.Object_Vector) (res *payload.Empty, err error) {
	ctx, span := trace.StartSpan(ctx, "vald/agent-ngt.Update")
	defer span.End()
	res = new(payload.Empty)
	err = s.ngt.Update(vec.GetId(), vec.GetVector())
	if err != nil {
		log.Errorf("[Update]\tUnknown error\t%+v", err)
		return nil, status.WrapWithInternal(fmt.Sprintf("Update API failed to update %#v", vec), err, info.Get())
	}
	return res, nil
}

func (s *server) StreamUpdate(stream agent.Agent_StreamUpdateServer) error {
	return grpc.BidirectionalStream(stream, s.streamConcurrency,
		func() interface{} { return new(payload.Object_Vector) },
		func(ctx context.Context, data interface{}) (interface{}, error) {
			ctx, span := trace.StartSpan(ctx, "vald/agent-ngt.StreamUpdate")
			defer span.End()
			return s.Update(ctx, data.(*payload.Object_Vector))
		})
}

func (s *server) MultiUpdate(ctx context.Context, vecs *payload.Object_Vectors) (res *payload.Empty, err error) {
	ctx, span := trace.StartSpan(ctx, "vald/agent-ngt.MultiUpdate")
	defer span.End()
	res = new(payload.Empty)

	vmap := make(map[string][]float32, len(vecs.GetVectors()))
	for _, vec := range vecs.GetVectors() {
		vmap[vec.GetId()] = vec.GetVector()
	}

	err = s.ngt.UpdateMultiple(vmap)
	if err != nil {
		log.Errorf("[MultiUpdate]\tUnknown error\t%+v", err)
		return nil, status.WrapWithInternal(fmt.Sprintf("MultiUpdate API failed to update %#v", vmap), err, info.Get())
	}
	return res, err
}

func (s *server) Remove(ctx context.Context, id *payload.Object_ID) (res *payload.Empty, err error) {
	ctx, span := trace.StartSpan(ctx, "vald/agent-ngt.Remove")
	defer span.End()
	res = new(payload.Empty)
	uuid := id.GetId()
	err = s.ngt.Delete(uuid)
	if err != nil {
		log.Errorf("[Remove]\tUnknown error\t%+v", err)
		return nil, status.WrapWithInternal(fmt.Sprintf("Remove API failed to delete uuid %s", uuid), err, info.Get())
	}
	return res, nil
}

func (s *server) StreamRemove(stream agent.Agent_StreamRemoveServer) error {
	return grpc.BidirectionalStream(stream, s.streamConcurrency,
		func() interface{} { return new(payload.Object_ID) },
		func(ctx context.Context, data interface{}) (interface{}, error) {
			ctx, span := trace.StartSpan(ctx, "vald/agent-ngt.StreamRemove")
			defer span.End()
			return s.Remove(ctx, data.(*payload.Object_ID))
		})
}

func (s *server) MultiRemove(ctx context.Context, ids *payload.Object_IDs) (res *payload.Empty, err error) {
	ctx, span := trace.StartSpan(ctx, "vald/agent-ngt.MultiRemove")
	defer span.End()
	res = new(payload.Empty)
	uuids := ids.GetIds()
	err = s.ngt.DeleteMultiple(uuids...)
	if err != nil {
		log.Errorf("[MultiRemove]\tUnknown error\t%+v", err)
		return nil, status.WrapWithInternal(fmt.Sprintf("MultiUpdate API failed to delete %#v", uuids), err, info.Get())
	}
	return res, nil
}

func (s *server) GetObject(ctx context.Context, id *payload.Object_ID) (res *payload.Object_Vector, err error) {
	ctx, span := trace.StartSpan(ctx, "vald/agent-ngt.GetObject")
	defer span.End()
	uuid := id.GetId()
	vec, err := s.ngt.GetObject(uuid)
	if err != nil {
		log.Warnf("[GetObject]\tUUID not found\t%v", uuid)
		return nil, status.WrapWithNotFound(fmt.Sprintf("GetObject API uuid %s Object not found", uuid), err, info.Get())
	}
	return &payload.Object_Vector{
		Id:     uuid,
		Vector: vec,
	}, nil
}

func (s *server) StreamGetObject(stream agent.Agent_StreamGetObjectServer) error {
	return grpc.BidirectionalStream(stream, s.streamConcurrency,
		func() interface{} { return new(payload.Object_ID) },
		func(ctx context.Context, data interface{}) (interface{}, error) {
			ctx, span := trace.StartSpan(ctx, "vald/agent-ngt.StreamGetObject")
			defer span.End()
			return s.GetObject(ctx, data.(*payload.Object_ID))
		})
}

<<<<<<< HEAD
func (s *server) CreateIndex(ctx context.Context, c *payload.Controll_CreateIndexRequest) (res *payload.Empty, err error) {
	ctx, span := trace.StartSpan(ctx, "vald/agent-ngt.CreateIndex")
	defer span.End()
=======
func (s *server) CreateIndex(ctx context.Context, c *payload.Control_CreateIndexRequest) (res *payload.Empty, err error) {
>>>>>>> 3c788b47
	res = new(payload.Empty)
	err = s.ngt.CreateIndex(c.GetPoolSize())
	if err != nil {
		log.Errorf("[CreateIndex]\tUnknown error\t%+v", err)
		return nil, status.WrapWithInternal(fmt.Sprintf("CreateIndex API failed to create indexes pool_size = %d", c.GetPoolSize()), err, info.Get())
	}
	return res, nil
}

func (s *server) SaveIndex(context.Context, *payload.Empty) (res *payload.Empty, err error) {
	res = new(payload.Empty)
	err = s.ngt.SaveIndex()
	if err != nil {
		log.Errorf("[SaveIndex]\tUnknown error\t%+v", err)
		return nil, status.WrapWithInternal("SaveIndex API failed to save indexes ", err, info.Get())
	}
	return res, nil
}

<<<<<<< HEAD
func (s *server) CreateAndSaveIndex(ctx context.Context, c *payload.Controll_CreateIndexRequest) (res *payload.Empty, err error) {
	ctx, span := trace.StartSpan(ctx, "vald/agent-ngt.CreateAndSaveIndex")
	defer span.End()
=======
func (s *server) CreateAndSaveIndex(ctx context.Context, c *payload.Control_CreateIndexRequest) (res *payload.Empty, err error) {
>>>>>>> 3c788b47
	res = new(payload.Empty)
	err = s.ngt.CreateAndSaveIndex(c.GetPoolSize())
	if err != nil {
		log.Errorf("[CreateAndSaveIndex]\tUnknown error\t%+v", err)
		return nil, status.WrapWithInternal(fmt.Sprintf("CreateAndSaveIndex API failed to create and save indexes pool_size = %d", c.GetPoolSize()), err, info.Get())
	}
	return res, nil
}

func (s *server) IndexInfo(ctx context.Context, _ *payload.Empty) (res *payload.Info_Index, err error) {
<<<<<<< HEAD
	ctx, span := trace.StartSpan(ctx, "vald/agent-ngt.IndexInfo")
	defer span.End()
	return nil, nil
=======
	uuids := s.ngt.UUIDs(ctx)
	ucuuids := s.ngt.UncommittedUUIDs()
	return &payload.Info_Index{
		Stored:           uint32(len(uuids)),
		Uncommitted:      uint32(len(ucuuids)),
		Uuids:            uuids,
		UncommittedUuids: ucuuids,
		Indexing:         s.ngt.IsIndexing(),
	}, nil
>>>>>>> 3c788b47
}<|MERGE_RESOLUTION|>--- conflicted
+++ resolved
@@ -260,13 +260,9 @@
 		})
 }
 
-<<<<<<< HEAD
-func (s *server) CreateIndex(ctx context.Context, c *payload.Controll_CreateIndexRequest) (res *payload.Empty, err error) {
+func (s *server) CreateIndex(ctx context.Context, c *payload.Control_CreateIndexRequest) (res *payload.Empty, err error) {
 	ctx, span := trace.StartSpan(ctx, "vald/agent-ngt.CreateIndex")
 	defer span.End()
-=======
-func (s *server) CreateIndex(ctx context.Context, c *payload.Control_CreateIndexRequest) (res *payload.Empty, err error) {
->>>>>>> 3c788b47
 	res = new(payload.Empty)
 	err = s.ngt.CreateIndex(c.GetPoolSize())
 	if err != nil {
@@ -286,13 +282,9 @@
 	return res, nil
 }
 
-<<<<<<< HEAD
-func (s *server) CreateAndSaveIndex(ctx context.Context, c *payload.Controll_CreateIndexRequest) (res *payload.Empty, err error) {
+func (s *server) CreateAndSaveIndex(ctx context.Context, c *payload.Control_CreateIndexRequest) (res *payload.Empty, err error) {
 	ctx, span := trace.StartSpan(ctx, "vald/agent-ngt.CreateAndSaveIndex")
 	defer span.End()
-=======
-func (s *server) CreateAndSaveIndex(ctx context.Context, c *payload.Control_CreateIndexRequest) (res *payload.Empty, err error) {
->>>>>>> 3c788b47
 	res = new(payload.Empty)
 	err = s.ngt.CreateAndSaveIndex(c.GetPoolSize())
 	if err != nil {
@@ -303,11 +295,8 @@
 }
 
 func (s *server) IndexInfo(ctx context.Context, _ *payload.Empty) (res *payload.Info_Index, err error) {
-<<<<<<< HEAD
 	ctx, span := trace.StartSpan(ctx, "vald/agent-ngt.IndexInfo")
 	defer span.End()
-	return nil, nil
-=======
 	uuids := s.ngt.UUIDs(ctx)
 	ucuuids := s.ngt.UncommittedUUIDs()
 	return &payload.Info_Index{
@@ -317,5 +306,4 @@
 		UncommittedUuids: ucuuids,
 		Indexing:         s.ngt.IsIndexing(),
 	}, nil
->>>>>>> 3c788b47
 }