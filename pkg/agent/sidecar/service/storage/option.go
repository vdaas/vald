//
// Copyright (C) 2019-2024 vdaas.org vald team <vald@vdaas.org>
//
// Licensed under the Apache License, Version 2.0 (the "License");
// You may not use this file except in compliance with the License.
// You may obtain a copy of the License at
//
//    https://www.apache.org/licenses/LICENSE-2.0
//
// Unless required by applicable law or agreed to in writing, software
// distributed under the License is distributed on an "AS IS" BASIS,
// WITHOUT WARRANTIES OR CONDITIONS OF ANY KIND, either express or implied.
// See the License for the specific language governing permissions and
// limitations under the License.
//

// Package storage provides blob storage service
package storage

import (
	"github.com/vdaas/vald/internal/db/storage/blob/cloudstorage"
	"github.com/vdaas/vald/internal/db/storage/blob/cloudstorage/urlopener"
<<<<<<< HEAD
	"github.com/vdaas/vald/internal/db/storage/blob/v3/s3"
	"github.com/vdaas/vald/internal/errgroup"
=======
	"github.com/vdaas/vald/internal/db/storage/blob/s3"
	"github.com/vdaas/vald/internal/db/storage/blob/s3/session"
	"github.com/vdaas/vald/internal/sync/errgroup"
>>>>>>> 6d4b5054
)

type Option func(b *bs) error

var defaultOptions = []Option{
	WithErrGroup(errgroup.Get()),
	WithCompressAlgorithm("gzip"),
	WithCompressionLevel(-1),
	WithFilenameSuffix(".tar.gz"),
}

func WithErrGroup(eg errgroup.Group) Option {
	return func(b *bs) error {
		b.eg = eg
		return nil
	}
}

func WithType(bst string) Option {
	return func(b *bs) error {
		b.storageType = bst
		return nil
	}
}

func WithBucketName(bn string) Option {
	return func(b *bs) error {
		b.bucketName = bn
		return nil
	}
}

func WithFilename(fn string) Option {
	return func(b *bs) error {
		b.filename = fn
		return nil
	}
}

func WithFilenameSuffix(sf string) Option {
	return func(b *bs) error {
		b.suffix = sf
		return nil
	}
}

func WithS3Opts(opts ...s3.Option) Option {
	return func(b *bs) error {
		if b.s3Opts == nil {
			b.s3Opts = opts
			return nil
		}

		b.s3Opts = append(b.s3Opts, opts...)

		return nil
	}
}

func WithCloudStorageOpts(opts ...cloudstorage.Option) Option {
	return func(b *bs) error {
		if b.cloudStorageOpts == nil {
			b.cloudStorageOpts = opts
		}

		b.cloudStorageOpts = append(b.cloudStorageOpts, opts...)

		return nil
	}
}

func WithCloudStorageURLOpenerOpts(opts ...urlopener.Option) Option {
	return func(b *bs) error {
		if b.cloudStorageURLOpenerOpts == nil {
			b.cloudStorageURLOpenerOpts = opts
		}

		b.cloudStorageURLOpenerOpts = append(b.cloudStorageURLOpenerOpts, opts...)

		return nil
	}
}

func WithCompressAlgorithm(al string) Option {
	return func(b *bs) error {
		b.compressAlgorithm = al
		return nil
	}
}

func WithCompressionLevel(level int) Option {
	return func(b *bs) error {
		b.compressionLevel = level
		return nil
	}
}<|MERGE_RESOLUTION|>--- conflicted
+++ resolved
@@ -20,14 +20,9 @@
 import (
 	"github.com/vdaas/vald/internal/db/storage/blob/cloudstorage"
 	"github.com/vdaas/vald/internal/db/storage/blob/cloudstorage/urlopener"
-<<<<<<< HEAD
-	"github.com/vdaas/vald/internal/db/storage/blob/v3/s3"
-	"github.com/vdaas/vald/internal/errgroup"
-=======
 	"github.com/vdaas/vald/internal/db/storage/blob/s3"
 	"github.com/vdaas/vald/internal/db/storage/blob/s3/session"
 	"github.com/vdaas/vald/internal/sync/errgroup"
->>>>>>> 6d4b5054
 )
 
 type Option func(b *bs) error
@@ -87,6 +82,19 @@
 	}
 }
 
+func WithS3SessionOpts(opts ...session.Option) Option {
+	return func(b *bs) error {
+		if b.s3SessionOpts == nil {
+			b.s3SessionOpts = opts
+			return nil
+		}
+
+		b.s3SessionOpts = append(b.s3SessionOpts, opts...)
+
+		return nil
+	}
+}
+
 func WithCloudStorageOpts(opts ...cloudstorage.Option) Option {
 	return func(b *bs) error {
 		if b.cloudStorageOpts == nil {
