--- conflicted
+++ resolved
@@ -17,969 +17,6 @@
 // Package storage provides blob storage service
 package storage
 
-<<<<<<< HEAD
-import (
-	"context"
-	"reflect"
-	"testing"
-
-	"github.com/vdaas/vald/internal/compress"
-	"github.com/vdaas/vald/internal/db/storage/blob"
-	"github.com/vdaas/vald/internal/db/storage/blob/cloudstorage"
-	"github.com/vdaas/vald/internal/db/storage/blob/cloudstorage/urlopener"
-	"github.com/vdaas/vald/internal/db/storage/blob/v3/s3"
-	"github.com/vdaas/vald/internal/errgroup"
-	"github.com/vdaas/vald/internal/errors"
-	"github.com/vdaas/vald/internal/io"
-	"github.com/vdaas/vald/internal/test/goleak"
-)
-
-func TestNew(t *testing.T) {
-	t.Parallel()
-	type args struct {
-		opts []Option
-	}
-	type want struct {
-		want Storage
-		err  error
-	}
-	type test struct {
-		name       string
-		args       args
-		want       want
-		checkFunc  func(want, Storage, error) error
-		beforeFunc func(args)
-		afterFunc  func(args)
-	}
-	defaultCheckFunc := func(w want, got Storage, err error) error {
-		if !errors.Is(err, w.err) {
-			return errors.Errorf("got_error: \"%#v\",\n\t\t\t\twant: \"%#v\"", err, w.err)
-		}
-		if !reflect.DeepEqual(got, w.want) {
-			return errors.Errorf("got: \"%#v\",\n\t\t\t\twant: \"%#v\"", got, w.want)
-		}
-		return nil
-	}
-	tests := []test{
-		// TODO test cases
-		/*
-		   {
-		       name: "test_case_1",
-		       args: args {
-		           opts: nil,
-		       },
-		       want: want{},
-		       checkFunc: defaultCheckFunc,
-		   },
-		*/
-
-		// TODO test cases
-		/*
-		   func() test {
-		       return test {
-		           name: "test_case_2",
-		           args: args {
-		           opts: nil,
-		           },
-		           want: want{},
-		           checkFunc: defaultCheckFunc,
-		       }
-		   }(),
-		*/
-	}
-
-	for _, tc := range tests {
-		test := tc
-		t.Run(test.name, func(tt *testing.T) {
-			tt.Parallel()
-			defer goleak.VerifyNone(tt, goleak.IgnoreCurrent())
-			if test.beforeFunc != nil {
-				test.beforeFunc(test.args)
-			}
-			if test.afterFunc != nil {
-				defer test.afterFunc(test.args)
-			}
-			checkFunc := test.checkFunc
-			if test.checkFunc == nil {
-				checkFunc = defaultCheckFunc
-			}
-
-			got, err := New(test.args.opts...)
-			if err := checkFunc(test.want, got, err); err != nil {
-				tt.Errorf("error = %v", err)
-			}
-		})
-	}
-}
-
-func Test_bs_initCompressor(t *testing.T) {
-	t.Parallel()
-	type fields struct {
-		eg                errgroup.Group
-		storageType       string
-		bucketName        string
-		filename          string
-		suffix            string
-		s3Opts            []s3.Option
-		compressAlgorithm string
-		compressionLevel  int
-		bucket            blob.Bucket
-		compressor        compress.Compressor
-	}
-	type want struct {
-		err error
-	}
-	type test struct {
-		name       string
-		fields     fields
-		want       want
-		checkFunc  func(want, error) error
-		beforeFunc func()
-		afterFunc  func()
-	}
-	defaultCheckFunc := func(w want, err error) error {
-		if !errors.Is(err, w.err) {
-			return errors.Errorf("got_error: \"%#v\",\n\t\t\t\twant: \"%#v\"", err, w.err)
-		}
-		return nil
-	}
-	tests := []test{
-		// TODO test cases
-		/*
-		   {
-		       name: "test_case_1",
-		       fields: fields {
-		           eg: nil,
-		           storageType: "",
-		           bucketName: "",
-		           filename: "",
-		           suffix: "",
-		           s3Opts: nil,
-		           s3SessionOpts: nil,
-		           compressAlgorithm: "",
-		           compressionLevel: 0,
-		           bucket: nil,
-		           compressor: nil,
-		       },
-		       want: want{},
-		       checkFunc: defaultCheckFunc,
-		   },
-		*/
-
-		// TODO test cases
-		/*
-		   func() test {
-		       return test {
-		           name: "test_case_2",
-		           fields: fields {
-		           eg: nil,
-		           storageType: "",
-		           bucketName: "",
-		           filename: "",
-		           suffix: "",
-		           s3Opts: nil,
-		           s3SessionOpts: nil,
-		           compressAlgorithm: "",
-		           compressionLevel: 0,
-		           bucket: nil,
-		           compressor: nil,
-		           },
-		           want: want{},
-		           checkFunc: defaultCheckFunc,
-		       }
-		   }(),
-		*/
-	}
-
-	for _, tc := range tests {
-		test := tc
-		t.Run(test.name, func(tt *testing.T) {
-			tt.Parallel()
-			defer goleak.VerifyNone(tt, goleak.IgnoreCurrent())
-			if test.beforeFunc != nil {
-				test.beforeFunc()
-			}
-			if test.afterFunc != nil {
-				defer test.afterFunc()
-			}
-			checkFunc := test.checkFunc
-			if test.checkFunc == nil {
-				checkFunc = defaultCheckFunc
-			}
-			b := &bs{
-				eg:                test.fields.eg,
-				storageType:       test.fields.storageType,
-				bucketName:        test.fields.bucketName,
-				filename:          test.fields.filename,
-				suffix:            test.fields.suffix,
-				s3Opts:            test.fields.s3Opts,
-				compressAlgorithm: test.fields.compressAlgorithm,
-				compressionLevel:  test.fields.compressionLevel,
-				bucket:            test.fields.bucket,
-				compressor:        test.fields.compressor,
-			}
-
-			err := b.initCompressor()
-			if err := checkFunc(test.want, err); err != nil {
-				tt.Errorf("error = %v", err)
-			}
-		})
-	}
-}
-
-func Test_bs_initBucket(t *testing.T) {
-	t.Parallel()
-	type args struct {
-		ctx context.Context
-	}
-	type fields struct {
-		eg                errgroup.Group
-		storageType       string
-		bucketName        string
-		filename          string
-		suffix            string
-		s3Opts            []s3.Option
-		compressAlgorithm string
-		compressionLevel  int
-		bucket            blob.Bucket
-		compressor        compress.Compressor
-	}
-	type want struct {
-		err error
-	}
-	type test struct {
-		name       string
-		args       args
-		fields     fields
-		want       want
-		checkFunc  func(want, error) error
-		beforeFunc func()
-		afterFunc  func()
-	}
-	defaultCheckFunc := func(w want, err error) error {
-		if !errors.Is(err, w.err) {
-			return errors.Errorf("got_error: \"%#v\",\n\t\t\t\twant: \"%#v\"", err, w.err)
-		}
-		return nil
-	}
-	tests := []test{
-		// TODO test cases
-		/*
-		   {
-		       name: "test_case_1",
-		       fields: fields {
-		           eg: nil,
-		           storageType: "",
-		           bucketName: "",
-		           filename: "",
-		           suffix: "",
-		           s3Opts: nil,
-		           s3SessionOpts: nil,
-		           compressAlgorithm: "",
-		           compressionLevel: 0,
-		           bucket: nil,
-		           compressor: nil,
-		       },
-		       want: want{},
-		       checkFunc: defaultCheckFunc,
-		   },
-		*/
-
-		// TODO test cases
-		/*
-		   func() test {
-		       return test {
-		           name: "test_case_2",
-		           fields: fields {
-		           eg: nil,
-		           storageType: "",
-		           bucketName: "",
-		           filename: "",
-		           suffix: "",
-		           s3Opts: nil,
-		           s3SessionOpts: nil,
-		           compressAlgorithm: "",
-		           compressionLevel: 0,
-		           bucket: nil,
-		           compressor: nil,
-		           },
-		           want: want{},
-		           checkFunc: defaultCheckFunc,
-		       }
-		   }(),
-		*/
-	}
-
-	for _, tc := range tests {
-		test := tc
-		t.Run(test.name, func(tt *testing.T) {
-			tt.Parallel()
-			defer goleak.VerifyNone(tt, goleak.IgnoreCurrent())
-			if test.beforeFunc != nil {
-				test.beforeFunc()
-			}
-			if test.afterFunc != nil {
-				defer test.afterFunc()
-			}
-			checkFunc := test.checkFunc
-			if test.checkFunc == nil {
-				checkFunc = defaultCheckFunc
-			}
-			b := &bs{
-				eg:                test.fields.eg,
-				storageType:       test.fields.storageType,
-				bucketName:        test.fields.bucketName,
-				filename:          test.fields.filename,
-				suffix:            test.fields.suffix,
-				s3Opts:            test.fields.s3Opts,
-				compressAlgorithm: test.fields.compressAlgorithm,
-				compressionLevel:  test.fields.compressionLevel,
-				bucket:            test.fields.bucket,
-				compressor:        test.fields.compressor,
-			}
-
-			err := b.initBucket(test.args.ctx)
-			if err := checkFunc(test.want, err); err != nil {
-				tt.Errorf("error = %v", err)
-			}
-		})
-	}
-}
-
-func Test_bs_Start(t *testing.T) {
-	t.Parallel()
-	type args struct {
-		ctx context.Context
-	}
-	type fields struct {
-		eg                errgroup.Group
-		storageType       string
-		bucketName        string
-		filename          string
-		suffix            string
-		s3Opts            []s3.Option
-		compressAlgorithm string
-		compressionLevel  int
-		bucket            blob.Bucket
-		compressor        compress.Compressor
-	}
-	type want struct {
-		want <-chan error
-		err  error
-	}
-	type test struct {
-		name       string
-		args       args
-		fields     fields
-		want       want
-		checkFunc  func(want, <-chan error, error) error
-		beforeFunc func(args)
-		afterFunc  func(args)
-	}
-	defaultCheckFunc := func(w want, got <-chan error, err error) error {
-		if !errors.Is(err, w.err) {
-			return errors.Errorf("got_error: \"%#v\",\n\t\t\t\twant: \"%#v\"", err, w.err)
-		}
-		if !reflect.DeepEqual(got, w.want) {
-			return errors.Errorf("got: \"%#v\",\n\t\t\t\twant: \"%#v\"", got, w.want)
-		}
-		return nil
-	}
-	tests := []test{
-		// TODO test cases
-		/*
-		   {
-		       name: "test_case_1",
-		       args: args {
-		           ctx: nil,
-		       },
-		       fields: fields {
-		           eg: nil,
-		           storageType: "",
-		           bucketName: "",
-		           filename: "",
-		           suffix: "",
-		           s3Opts: nil,
-		           s3SessionOpts: nil,
-		           compressAlgorithm: "",
-		           compressionLevel: 0,
-		           bucket: nil,
-		           compressor: nil,
-		       },
-		       want: want{},
-		       checkFunc: defaultCheckFunc,
-		   },
-		*/
-
-		// TODO test cases
-		/*
-		   func() test {
-		       return test {
-		           name: "test_case_2",
-		           args: args {
-		           ctx: nil,
-		           },
-		           fields: fields {
-		           eg: nil,
-		           storageType: "",
-		           bucketName: "",
-		           filename: "",
-		           suffix: "",
-		           s3Opts: nil,
-		           s3SessionOpts: nil,
-		           compressAlgorithm: "",
-		           compressionLevel: 0,
-		           bucket: nil,
-		           compressor: nil,
-		           },
-		           want: want{},
-		           checkFunc: defaultCheckFunc,
-		       }
-		   }(),
-		*/
-	}
-
-	for _, tc := range tests {
-		test := tc
-		t.Run(test.name, func(tt *testing.T) {
-			tt.Parallel()
-			defer goleak.VerifyNone(tt, goleak.IgnoreCurrent())
-			if test.beforeFunc != nil {
-				test.beforeFunc(test.args)
-			}
-			if test.afterFunc != nil {
-				defer test.afterFunc(test.args)
-			}
-			checkFunc := test.checkFunc
-			if test.checkFunc == nil {
-				checkFunc = defaultCheckFunc
-			}
-			b := &bs{
-				eg:                test.fields.eg,
-				storageType:       test.fields.storageType,
-				bucketName:        test.fields.bucketName,
-				filename:          test.fields.filename,
-				suffix:            test.fields.suffix,
-				s3Opts:            test.fields.s3Opts,
-				compressAlgorithm: test.fields.compressAlgorithm,
-				compressionLevel:  test.fields.compressionLevel,
-				bucket:            test.fields.bucket,
-				compressor:        test.fields.compressor,
-			}
-
-			got, err := b.Start(test.args.ctx)
-			if err := checkFunc(test.want, got, err); err != nil {
-				tt.Errorf("error = %v", err)
-			}
-		})
-	}
-}
-
-func Test_bs_Reader(t *testing.T) {
-	t.Parallel()
-	type args struct {
-		ctx context.Context
-	}
-	type fields struct {
-		eg                errgroup.Group
-		storageType       string
-		bucketName        string
-		filename          string
-		suffix            string
-		s3Opts            []s3.Option
-		compressAlgorithm string
-		compressionLevel  int
-		bucket            blob.Bucket
-		compressor        compress.Compressor
-	}
-	type want struct {
-		wantR io.ReadCloser
-		err   error
-	}
-	type test struct {
-		name       string
-		args       args
-		fields     fields
-		want       want
-		checkFunc  func(want, io.ReadCloser, error) error
-		beforeFunc func(args)
-		afterFunc  func(args)
-	}
-	defaultCheckFunc := func(w want, gotR io.ReadCloser, err error) error {
-		if !errors.Is(err, w.err) {
-			return errors.Errorf("got_error: \"%#v\",\n\t\t\t\twant: \"%#v\"", err, w.err)
-		}
-		if !reflect.DeepEqual(gotR, w.wantR) {
-			return errors.Errorf("got: \"%#v\",\n\t\t\t\twant: \"%#v\"", gotR, w.wantR)
-		}
-		return nil
-	}
-	tests := []test{
-		// TODO test cases
-		/*
-		   {
-		       name: "test_case_1",
-		       args: args {
-		           ctx: nil,
-		       },
-		       fields: fields {
-		           eg: nil,
-		           storageType: "",
-		           bucketName: "",
-		           filename: "",
-		           suffix: "",
-		           s3Opts: nil,
-		           s3SessionOpts: nil,
-		           compressAlgorithm: "",
-		           compressionLevel: 0,
-		           bucket: nil,
-		           compressor: nil,
-		       },
-		       want: want{},
-		       checkFunc: defaultCheckFunc,
-		   },
-		*/
-
-		// TODO test cases
-		/*
-		   func() test {
-		       return test {
-		           name: "test_case_2",
-		           args: args {
-		           ctx: nil,
-		           },
-		           fields: fields {
-		           eg: nil,
-		           storageType: "",
-		           bucketName: "",
-		           filename: "",
-		           suffix: "",
-		           s3Opts: nil,
-		           s3SessionOpts: nil,
-		           compressAlgorithm: "",
-		           compressionLevel: 0,
-		           bucket: nil,
-		           compressor: nil,
-		           },
-		           want: want{},
-		           checkFunc: defaultCheckFunc,
-		       }
-		   }(),
-		*/
-	}
-
-	for _, tc := range tests {
-		test := tc
-		t.Run(test.name, func(tt *testing.T) {
-			tt.Parallel()
-			defer goleak.VerifyNone(tt, goleak.IgnoreCurrent())
-			if test.beforeFunc != nil {
-				test.beforeFunc(test.args)
-			}
-			if test.afterFunc != nil {
-				defer test.afterFunc(test.args)
-			}
-			checkFunc := test.checkFunc
-			if test.checkFunc == nil {
-				checkFunc = defaultCheckFunc
-			}
-			b := &bs{
-				eg:                test.fields.eg,
-				storageType:       test.fields.storageType,
-				bucketName:        test.fields.bucketName,
-				filename:          test.fields.filename,
-				suffix:            test.fields.suffix,
-				s3Opts:            test.fields.s3Opts,
-				compressAlgorithm: test.fields.compressAlgorithm,
-				compressionLevel:  test.fields.compressionLevel,
-				bucket:            test.fields.bucket,
-				compressor:        test.fields.compressor,
-			}
-
-			gotR, err := b.Reader(test.args.ctx)
-			if err := checkFunc(test.want, gotR, err); err != nil {
-				tt.Errorf("error = %v", err)
-			}
-		})
-	}
-}
-
-func Test_bs_Writer(t *testing.T) {
-	t.Parallel()
-	type args struct {
-		ctx context.Context
-	}
-	type fields struct {
-		eg                errgroup.Group
-		storageType       string
-		bucketName        string
-		filename          string
-		suffix            string
-		s3Opts            []s3.Option
-		compressAlgorithm string
-		compressionLevel  int
-		bucket            blob.Bucket
-		compressor        compress.Compressor
-	}
-	type want struct {
-		wantW io.WriteCloser
-		err   error
-	}
-	type test struct {
-		name       string
-		args       args
-		fields     fields
-		want       want
-		checkFunc  func(want, io.WriteCloser, error) error
-		beforeFunc func(args)
-		afterFunc  func(args)
-	}
-	defaultCheckFunc := func(w want, gotW io.WriteCloser, err error) error {
-		if !errors.Is(err, w.err) {
-			return errors.Errorf("got_error: \"%#v\",\n\t\t\t\twant: \"%#v\"", err, w.err)
-		}
-		if !reflect.DeepEqual(gotW, w.wantW) {
-			return errors.Errorf("got: \"%#v\",\n\t\t\t\twant: \"%#v\"", gotW, w.wantW)
-		}
-		return nil
-	}
-	tests := []test{
-		// TODO test cases
-		/*
-		   {
-		       name: "test_case_1",
-		       args: args {
-		           ctx: nil,
-		       },
-		       fields: fields {
-		           eg: nil,
-		           storageType: "",
-		           bucketName: "",
-		           filename: "",
-		           suffix: "",
-		           s3Opts: nil,
-		           s3SessionOpts: nil,
-		           compressAlgorithm: "",
-		           compressionLevel: 0,
-		           bucket: nil,
-		           compressor: nil,
-		       },
-		       want: want{},
-		       checkFunc: defaultCheckFunc,
-		   },
-		*/
-
-		// TODO test cases
-		/*
-		   func() test {
-		       return test {
-		           name: "test_case_2",
-		           args: args {
-		           ctx: nil,
-		           },
-		           fields: fields {
-		           eg: nil,
-		           storageType: "",
-		           bucketName: "",
-		           filename: "",
-		           suffix: "",
-		           s3Opts: nil,
-		           s3SessionOpts: nil,
-		           compressAlgorithm: "",
-		           compressionLevel: 0,
-		           bucket: nil,
-		           compressor: nil,
-		           },
-		           want: want{},
-		           checkFunc: defaultCheckFunc,
-		       }
-		   }(),
-		*/
-	}
-
-	for _, tc := range tests {
-		test := tc
-		t.Run(test.name, func(tt *testing.T) {
-			tt.Parallel()
-			defer goleak.VerifyNone(tt, goleak.IgnoreCurrent())
-			if test.beforeFunc != nil {
-				test.beforeFunc(test.args)
-			}
-			if test.afterFunc != nil {
-				defer test.afterFunc(test.args)
-			}
-			checkFunc := test.checkFunc
-			if test.checkFunc == nil {
-				checkFunc = defaultCheckFunc
-			}
-			b := &bs{
-				eg:                test.fields.eg,
-				storageType:       test.fields.storageType,
-				bucketName:        test.fields.bucketName,
-				filename:          test.fields.filename,
-				suffix:            test.fields.suffix,
-				s3Opts:            test.fields.s3Opts,
-				compressAlgorithm: test.fields.compressAlgorithm,
-				compressionLevel:  test.fields.compressionLevel,
-				bucket:            test.fields.bucket,
-				compressor:        test.fields.compressor,
-			}
-
-			gotW, err := b.Writer(test.args.ctx)
-			if err := checkFunc(test.want, gotW, err); err != nil {
-				tt.Errorf("error = %v", err)
-			}
-		})
-	}
-}
-
-func Test_bs_StorageInfo(t *testing.T) {
-	t.Parallel()
-	type fields struct {
-		eg                errgroup.Group
-		storageType       string
-		bucketName        string
-		filename          string
-		suffix            string
-		s3Opts            []s3.Option
-		compressAlgorithm string
-		compressionLevel  int
-		bucket            blob.Bucket
-		compressor        compress.Compressor
-	}
-	type want struct {
-		want *StorageInfo
-	}
-	type test struct {
-		name       string
-		fields     fields
-		want       want
-		checkFunc  func(want, *StorageInfo) error
-		beforeFunc func()
-		afterFunc  func()
-	}
-	defaultCheckFunc := func(w want, got *StorageInfo) error {
-		if !reflect.DeepEqual(got, w.want) {
-			return errors.Errorf("got: \"%#v\",\n\t\t\t\twant: \"%#v\"", got, w.want)
-		}
-		return nil
-	}
-	tests := []test{
-		// TODO test cases
-		/*
-		   {
-		       name: "test_case_1",
-		       fields: fields {
-		           eg: nil,
-		           storageType: "",
-		           bucketName: "",
-		           filename: "",
-		           suffix: "",
-		           s3Opts: nil,
-		           s3SessionOpts: nil,
-		           compressAlgorithm: "",
-		           compressionLevel: 0,
-		           bucket: nil,
-		           compressor: nil,
-		       },
-		       want: want{},
-		       checkFunc: defaultCheckFunc,
-		   },
-		*/
-
-		// TODO test cases
-		/*
-		   func() test {
-		       return test {
-		           name: "test_case_2",
-		           fields: fields {
-		           eg: nil,
-		           storageType: "",
-		           bucketName: "",
-		           filename: "",
-		           suffix: "",
-		           s3Opts: nil,
-		           s3SessionOpts: nil,
-		           compressAlgorithm: "",
-		           compressionLevel: 0,
-		           bucket: nil,
-		           compressor: nil,
-		           },
-		           want: want{},
-		           checkFunc: defaultCheckFunc,
-		       }
-		   }(),
-		*/
-	}
-
-	for _, tc := range tests {
-		test := tc
-		t.Run(test.name, func(tt *testing.T) {
-			tt.Parallel()
-			defer goleak.VerifyNone(tt, goleak.IgnoreCurrent())
-			if test.beforeFunc != nil {
-				test.beforeFunc()
-			}
-			if test.afterFunc != nil {
-				defer test.afterFunc()
-			}
-			checkFunc := test.checkFunc
-			if test.checkFunc == nil {
-				checkFunc = defaultCheckFunc
-			}
-			b := &bs{
-				eg:                test.fields.eg,
-				storageType:       test.fields.storageType,
-				bucketName:        test.fields.bucketName,
-				filename:          test.fields.filename,
-				suffix:            test.fields.suffix,
-				s3Opts:            test.fields.s3Opts,
-				compressAlgorithm: test.fields.compressAlgorithm,
-				compressionLevel:  test.fields.compressionLevel,
-				bucket:            test.fields.bucket,
-				compressor:        test.fields.compressor,
-			}
-
-			got := b.StorageInfo()
-			if err := checkFunc(test.want, got); err != nil {
-				tt.Errorf("error = %v", err)
-			}
-		})
-	}
-}
-
-func Test_bs_Stop(t *testing.T) {
-	type args struct {
-		ctx context.Context
-	}
-	type fields struct {
-		eg                        errgroup.Group
-		storageType               string
-		bucketName                string
-		filename                  string
-		suffix                    string
-		s3Opts                    []s3.Option
-		cloudStorageOpts          []cloudstorage.Option
-		cloudStorageURLOpenerOpts []urlopener.Option
-		compressAlgorithm         string
-		compressionLevel          int
-		bucket                    blob.Bucket
-		compressor                compress.Compressor
-	}
-	type want struct {
-		err error
-	}
-	type test struct {
-		name       string
-		args       args
-		fields     fields
-		want       want
-		checkFunc  func(want, error) error
-		beforeFunc func(args)
-		afterFunc  func(args)
-	}
-	defaultCheckFunc := func(w want, err error) error {
-		if !errors.Is(err, w.err) {
-			return errors.Errorf("got_error: \"%#v\",\n\t\t\t\twant: \"%#v\"", err, w.err)
-		}
-		return nil
-	}
-	tests := []test{
-		// TODO test cases
-		/*
-		   {
-		       name: "test_case_1",
-		       args: args {
-		           ctx: nil,
-		       },
-		       fields: fields {
-		           eg: nil,
-		           storageType: "",
-		           bucketName: "",
-		           filename: "",
-		           suffix: "",
-		           s3Opts: nil,
-		           s3SessionOpts: nil,
-		           cloudStorageOpts: nil,
-		           cloudStorageURLOpenerOpts: nil,
-		           compressAlgorithm: "",
-		           compressionLevel: 0,
-		           bucket: nil,
-		           compressor: nil,
-		       },
-		       want: want{},
-		       checkFunc: defaultCheckFunc,
-		   },
-		*/
-
-		// TODO test cases
-		/*
-		   func() test {
-		       return test {
-		           name: "test_case_2",
-		           args: args {
-		           ctx: nil,
-		           },
-		           fields: fields {
-		           eg: nil,
-		           storageType: "",
-		           bucketName: "",
-		           filename: "",
-		           suffix: "",
-		           s3Opts: nil,
-		           s3SessionOpts: nil,
-		           cloudStorageOpts: nil,
-		           cloudStorageURLOpenerOpts: nil,
-		           compressAlgorithm: "",
-		           compressionLevel: 0,
-		           bucket: nil,
-		           compressor: nil,
-		           },
-		           want: want{},
-		           checkFunc: defaultCheckFunc,
-		       }
-		   }(),
-		*/
-	}
-
-	for _, tc := range tests {
-		test := tc
-		t.Run(test.name, func(tt *testing.T) {
-			tt.Parallel()
-			defer goleak.VerifyNone(tt, goleak.IgnoreCurrent())
-			if test.beforeFunc != nil {
-				test.beforeFunc(test.args)
-			}
-			if test.afterFunc != nil {
-				defer test.afterFunc(test.args)
-			}
-			checkFunc := test.checkFunc
-			if test.checkFunc == nil {
-				checkFunc = defaultCheckFunc
-			}
-			b := &bs{
-				eg:                        test.fields.eg,
-				storageType:               test.fields.storageType,
-				bucketName:                test.fields.bucketName,
-				filename:                  test.fields.filename,
-				suffix:                    test.fields.suffix,
-				s3Opts:                    test.fields.s3Opts,
-				cloudStorageOpts:          test.fields.cloudStorageOpts,
-				cloudStorageURLOpenerOpts: test.fields.cloudStorageURLOpenerOpts,
-				compressAlgorithm:         test.fields.compressAlgorithm,
-				compressionLevel:          test.fields.compressionLevel,
-				bucket:                    test.fields.bucket,
-				compressor:                test.fields.compressor,
-			}
-
-			err := b.Stop(test.args.ctx)
-			if err := checkFunc(test.want, err); err != nil {
-				tt.Errorf("error = %v", err)
-			}
-		})
-	}
-}
-=======
 // NOT IMPLEMENTED BELOW
 //
 // func TestNew(t *testing.T) {
@@ -1807,5 +844,4 @@
 //
 // 		})
 // 	}
-// }
->>>>>>> 6d4b5054
+// }