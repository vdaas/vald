--- conflicted
+++ resolved
@@ -17,1302 +17,6 @@
 // Package storage provides blob storage service
 package storage
 
-<<<<<<< HEAD
-import (
-	"testing"
-
-	"github.com/vdaas/vald/internal/db/storage/blob/cloudstorage"
-	"github.com/vdaas/vald/internal/db/storage/blob/cloudstorage/urlopener"
-	"github.com/vdaas/vald/internal/db/storage/blob/v3/s3"
-	"github.com/vdaas/vald/internal/errgroup"
-	"github.com/vdaas/vald/internal/test/goleak"
-)
-
-func TestWithErrGroup(t *testing.T) {
-	t.Parallel()
-	// Change interface type to the type of object you are testing
-	type T = interface{}
-	type args struct {
-		eg errgroup.Group
-	}
-	type want struct {
-		obj *T
-		// Uncomment this line if the option returns an error, otherwise delete it
-		// err error
-	}
-	type test struct {
-		name string
-		args args
-		want want
-		// Use the first line if the option returns an error. otherwise use the second line
-		// checkFunc  func(want, *T, error) error
-		// checkFunc  func(want, *T) error
-		beforeFunc func(args)
-		afterFunc  func(args)
-	}
-
-	// Uncomment this block if the option returns an error, otherwise delete it
-	/*
-	   defaultCheckFunc := func(w want, obj *T, err error) error {
-	       if !errors.Is(err, w.err) {
-	           return errors.Errorf("got_error: \"%#v\",\n\t\t\t\twant: \"%#v\"", err, w.err)
-	       }
-	       if !reflect.DeepEqual(obj, w.obj) {
-	           return errors.Errorf("got: \"%#v\",\n\t\t\t\twant: \"%#v\"", obj, w.obj)
-	       }
-	       return nil
-	   }
-	*/
-
-	// Uncomment this block if the option do not returns an error, otherwise delete it
-	/*
-	   defaultCheckFunc := func(w want, obj *T) error {
-	       if !reflect.DeepEqual(obj, w.obj) {
-	           return errors.Errorf("got: \"%#v\",\n\t\t\t\twant: \"%#v\"", obj, w.obj)
-	       }
-	       return nil
-	   }
-	*/
-
-	tests := []test{
-		// TODO test cases
-		/*
-		   {
-		       name: "test_case_1",
-		       args: args {
-		           eg: nil,
-		       },
-		       want: want {
-		           obj: new(T),
-		       },
-		   },
-		*/
-
-		// TODO test cases
-		/*
-		   func() test {
-		       return test {
-		           name: "test_case_2",
-		           args: args {
-		           eg: nil,
-		           },
-		           want: want {
-		               obj: new(T),
-		           },
-		       }
-		   }(),
-		*/
-	}
-
-	for _, tc := range tests {
-		test := tc
-		t.Run(test.name, func(tt *testing.T) {
-			tt.Parallel()
-			defer goleak.VerifyNone(tt, goleak.IgnoreCurrent())
-			if test.beforeFunc != nil {
-				test.beforeFunc(test.args)
-			}
-			if test.afterFunc != nil {
-				defer test.afterFunc(test.args)
-			}
-
-			// Uncomment this block if the option returns an error, otherwise delete it
-			/*
-			   if test.checkFunc == nil {
-			       test.checkFunc = defaultCheckFunc
-			   }
-
-			   got := WithErrGroup(test.args.eg)
-			   obj := new(T)
-			   if err := checkFunc(test.want, obj, got(obj)); err != nil {
-			       tt.Errorf("error = %v", err)
-			   }
-			*/
-
-			// Uncomment this block if the option do not return an error, otherwise delete it
-			/*
-			   if test.checkFunc == nil {
-			       test.checkFunc = defaultCheckFunc
-			   }
-			   got := WithErrGroup(test.args.eg)
-			   obj := new(T)
-			   got(obj)
-			   if err := checkFunc(test.want, obj); err != nil {
-			       tt.Errorf("error = %v", err)
-			   }
-			*/
-		})
-	}
-}
-
-func TestWithType(t *testing.T) {
-	t.Parallel()
-	// Change interface type to the type of object you are testing
-	type T = interface{}
-	type args struct {
-		bst string
-	}
-	type want struct {
-		obj *T
-		// Uncomment this line if the option returns an error, otherwise delete it
-		// err error
-	}
-	type test struct {
-		name string
-		args args
-		want want
-		// Use the first line if the option returns an error. otherwise use the second line
-		// checkFunc  func(want, *T, error) error
-		// checkFunc  func(want, *T) error
-		beforeFunc func(args)
-		afterFunc  func(args)
-	}
-
-	// Uncomment this block if the option returns an error, otherwise delete it
-	/*
-	   defaultCheckFunc := func(w want, obj *T, err error) error {
-	       if !errors.Is(err, w.err) {
-	           return errors.Errorf("got_error: \"%#v\",\n\t\t\t\twant: \"%#v\"", err, w.err)
-	       }
-	       if !reflect.DeepEqual(obj, w.obj) {
-	           return errors.Errorf("got: \"%#v\",\n\t\t\t\twant: \"%#v\"", obj, w.obj)
-	       }
-	       return nil
-	   }
-	*/
-
-	// Uncomment this block if the option do not returns an error, otherwise delete it
-	/*
-	   defaultCheckFunc := func(w want, obj *T) error {
-	       if !reflect.DeepEqual(obj, w.obj) {
-	           return errors.Errorf("got: \"%#v\",\n\t\t\t\twant: \"%#v\"", obj, w.obj)
-	       }
-	       return nil
-	   }
-	*/
-
-	tests := []test{
-		// TODO test cases
-		/*
-		   {
-		       name: "test_case_1",
-		       args: args {
-		           bst: "",
-		       },
-		       want: want {
-		           obj: new(T),
-		       },
-		   },
-		*/
-
-		// TODO test cases
-		/*
-		   func() test {
-		       return test {
-		           name: "test_case_2",
-		           args: args {
-		           bst: "",
-		           },
-		           want: want {
-		               obj: new(T),
-		           },
-		       }
-		   }(),
-		*/
-	}
-
-	for _, tc := range tests {
-		test := tc
-		t.Run(test.name, func(tt *testing.T) {
-			tt.Parallel()
-			defer goleak.VerifyNone(tt, goleak.IgnoreCurrent())
-			if test.beforeFunc != nil {
-				test.beforeFunc(test.args)
-			}
-			if test.afterFunc != nil {
-				defer test.afterFunc(test.args)
-			}
-
-			// Uncomment this block if the option returns an error, otherwise delete it
-			/*
-			   if test.checkFunc == nil {
-			       test.checkFunc = defaultCheckFunc
-			   }
-
-			   got := WithType(test.args.bst)
-			   obj := new(T)
-			   if err := checkFunc(test.want, obj, got(obj)); err != nil {
-			       tt.Errorf("error = %v", err)
-			   }
-			*/
-
-			// Uncomment this block if the option do not return an error, otherwise delete it
-			/*
-			   if test.checkFunc == nil {
-			       test.checkFunc = defaultCheckFunc
-			   }
-			   got := WithType(test.args.bst)
-			   obj := new(T)
-			   got(obj)
-			   if err := checkFunc(test.want, obj); err != nil {
-			       tt.Errorf("error = %v", err)
-			   }
-			*/
-		})
-	}
-}
-
-func TestWithBucketName(t *testing.T) {
-	t.Parallel()
-	// Change interface type to the type of object you are testing
-	type T = interface{}
-	type args struct {
-		bn string
-	}
-	type want struct {
-		obj *T
-		// Uncomment this line if the option returns an error, otherwise delete it
-		// err error
-	}
-	type test struct {
-		name string
-		args args
-		want want
-		// Use the first line if the option returns an error. otherwise use the second line
-		// checkFunc  func(want, *T, error) error
-		// checkFunc  func(want, *T) error
-		beforeFunc func(args)
-		afterFunc  func(args)
-	}
-
-	// Uncomment this block if the option returns an error, otherwise delete it
-	/*
-	   defaultCheckFunc := func(w want, obj *T, err error) error {
-	       if !errors.Is(err, w.err) {
-	           return errors.Errorf("got_error: \"%#v\",\n\t\t\t\twant: \"%#v\"", err, w.err)
-	       }
-	       if !reflect.DeepEqual(obj, w.obj) {
-	           return errors.Errorf("got: \"%#v\",\n\t\t\t\twant: \"%#v\"", obj, w.obj)
-	       }
-	       return nil
-	   }
-	*/
-
-	// Uncomment this block if the option do not returns an error, otherwise delete it
-	/*
-	   defaultCheckFunc := func(w want, obj *T) error {
-	       if !reflect.DeepEqual(obj, w.obj) {
-	           return errors.Errorf("got: \"%#v\",\n\t\t\t\twant: \"%#v\"", obj, w.obj)
-	       }
-	       return nil
-	   }
-	*/
-
-	tests := []test{
-		// TODO test cases
-		/*
-		   {
-		       name: "test_case_1",
-		       args: args {
-		           bn: "",
-		       },
-		       want: want {
-		           obj: new(T),
-		       },
-		   },
-		*/
-
-		// TODO test cases
-		/*
-		   func() test {
-		       return test {
-		           name: "test_case_2",
-		           args: args {
-		           bn: "",
-		           },
-		           want: want {
-		               obj: new(T),
-		           },
-		       }
-		   }(),
-		*/
-	}
-
-	for _, tc := range tests {
-		test := tc
-		t.Run(test.name, func(tt *testing.T) {
-			tt.Parallel()
-			defer goleak.VerifyNone(tt, goleak.IgnoreCurrent())
-			if test.beforeFunc != nil {
-				test.beforeFunc(test.args)
-			}
-			if test.afterFunc != nil {
-				defer test.afterFunc(test.args)
-			}
-
-			// Uncomment this block if the option returns an error, otherwise delete it
-			/*
-			   if test.checkFunc == nil {
-			       test.checkFunc = defaultCheckFunc
-			   }
-
-			   got := WithBucketName(test.args.bn)
-			   obj := new(T)
-			   if err := checkFunc(test.want, obj, got(obj)); err != nil {
-			       tt.Errorf("error = %v", err)
-			   }
-			*/
-
-			// Uncomment this block if the option do not return an error, otherwise delete it
-			/*
-			   if test.checkFunc == nil {
-			       test.checkFunc = defaultCheckFunc
-			   }
-			   got := WithBucketName(test.args.bn)
-			   obj := new(T)
-			   got(obj)
-			   if err := checkFunc(test.want, obj); err != nil {
-			       tt.Errorf("error = %v", err)
-			   }
-			*/
-		})
-	}
-}
-
-func TestWithFilename(t *testing.T) {
-	t.Parallel()
-	// Change interface type to the type of object you are testing
-	type T = interface{}
-	type args struct {
-		fn string
-	}
-	type want struct {
-		obj *T
-		// Uncomment this line if the option returns an error, otherwise delete it
-		// err error
-	}
-	type test struct {
-		name string
-		args args
-		want want
-		// Use the first line if the option returns an error. otherwise use the second line
-		// checkFunc  func(want, *T, error) error
-		// checkFunc  func(want, *T) error
-		beforeFunc func(args)
-		afterFunc  func(args)
-	}
-
-	// Uncomment this block if the option returns an error, otherwise delete it
-	/*
-	   defaultCheckFunc := func(w want, obj *T, err error) error {
-	       if !errors.Is(err, w.err) {
-	           return errors.Errorf("got_error: \"%#v\",\n\t\t\t\twant: \"%#v\"", err, w.err)
-	       }
-	       if !reflect.DeepEqual(obj, w.obj) {
-	           return errors.Errorf("got: \"%#v\",\n\t\t\t\twant: \"%#v\"", obj, w.obj)
-	       }
-	       return nil
-	   }
-	*/
-
-	// Uncomment this block if the option do not returns an error, otherwise delete it
-	/*
-	   defaultCheckFunc := func(w want, obj *T) error {
-	       if !reflect.DeepEqual(obj, w.obj) {
-	           return errors.Errorf("got: \"%#v\",\n\t\t\t\twant: \"%#v\"", obj, w.obj)
-	       }
-	       return nil
-	   }
-	*/
-
-	tests := []test{
-		// TODO test cases
-		/*
-		   {
-		       name: "test_case_1",
-		       args: args {
-		           fn: "",
-		       },
-		       want: want {
-		           obj: new(T),
-		       },
-		   },
-		*/
-
-		// TODO test cases
-		/*
-		   func() test {
-		       return test {
-		           name: "test_case_2",
-		           args: args {
-		           fn: "",
-		           },
-		           want: want {
-		               obj: new(T),
-		           },
-		       }
-		   }(),
-		*/
-	}
-
-	for _, tc := range tests {
-		test := tc
-		t.Run(test.name, func(tt *testing.T) {
-			tt.Parallel()
-			defer goleak.VerifyNone(tt, goleak.IgnoreCurrent())
-			if test.beforeFunc != nil {
-				test.beforeFunc(test.args)
-			}
-			if test.afterFunc != nil {
-				defer test.afterFunc(test.args)
-			}
-
-			// Uncomment this block if the option returns an error, otherwise delete it
-			/*
-			   if test.checkFunc == nil {
-			       test.checkFunc = defaultCheckFunc
-			   }
-
-			   got := WithFilename(test.args.fn)
-			   obj := new(T)
-			   if err := checkFunc(test.want, obj, got(obj)); err != nil {
-			       tt.Errorf("error = %v", err)
-			   }
-			*/
-
-			// Uncomment this block if the option do not return an error, otherwise delete it
-			/*
-			   if test.checkFunc == nil {
-			       test.checkFunc = defaultCheckFunc
-			   }
-			   got := WithFilename(test.args.fn)
-			   obj := new(T)
-			   got(obj)
-			   if err := checkFunc(test.want, obj); err != nil {
-			       tt.Errorf("error = %v", err)
-			   }
-			*/
-		})
-	}
-}
-
-func TestWithFilenameSuffix(t *testing.T) {
-	t.Parallel()
-	// Change interface type to the type of object you are testing
-	type T = interface{}
-	type args struct {
-		sf string
-	}
-	type want struct {
-		obj *T
-		// Uncomment this line if the option returns an error, otherwise delete it
-		// err error
-	}
-	type test struct {
-		name string
-		args args
-		want want
-		// Use the first line if the option returns an error. otherwise use the second line
-		// checkFunc  func(want, *T, error) error
-		// checkFunc  func(want, *T) error
-		beforeFunc func(args)
-		afterFunc  func(args)
-	}
-
-	// Uncomment this block if the option returns an error, otherwise delete it
-	/*
-	   defaultCheckFunc := func(w want, obj *T, err error) error {
-	       if !errors.Is(err, w.err) {
-	           return errors.Errorf("got_error: \"%#v\",\n\t\t\t\twant: \"%#v\"", err, w.err)
-	       }
-	       if !reflect.DeepEqual(obj, w.obj) {
-	           return errors.Errorf("got: \"%#v\",\n\t\t\t\twant: \"%#v\"", obj, w.obj)
-	       }
-	       return nil
-	   }
-	*/
-
-	// Uncomment this block if the option do not returns an error, otherwise delete it
-	/*
-	   defaultCheckFunc := func(w want, obj *T) error {
-	       if !reflect.DeepEqual(obj, w.obj) {
-	           return errors.Errorf("got: \"%#v\",\n\t\t\t\twant: \"%#v\"", obj, w.obj)
-	       }
-	       return nil
-	   }
-	*/
-
-	tests := []test{
-		// TODO test cases
-		/*
-		   {
-		       name: "test_case_1",
-		       args: args {
-		           sf: "",
-		       },
-		       want: want {
-		           obj: new(T),
-		       },
-		   },
-		*/
-
-		// TODO test cases
-		/*
-		   func() test {
-		       return test {
-		           name: "test_case_2",
-		           args: args {
-		           sf: "",
-		           },
-		           want: want {
-		               obj: new(T),
-		           },
-		       }
-		   }(),
-		*/
-	}
-
-	for _, tc := range tests {
-		test := tc
-		t.Run(test.name, func(tt *testing.T) {
-			tt.Parallel()
-			defer goleak.VerifyNone(tt, goleak.IgnoreCurrent())
-			if test.beforeFunc != nil {
-				test.beforeFunc(test.args)
-			}
-			if test.afterFunc != nil {
-				defer test.afterFunc(test.args)
-			}
-
-			// Uncomment this block if the option returns an error, otherwise delete it
-			/*
-			   if test.checkFunc == nil {
-			       test.checkFunc = defaultCheckFunc
-			   }
-
-			   got := WithFilenameSuffix(test.args.sf)
-			   obj := new(T)
-			   if err := checkFunc(test.want, obj, got(obj)); err != nil {
-			       tt.Errorf("error = %v", err)
-			   }
-			*/
-
-			// Uncomment this block if the option do not return an error, otherwise delete it
-			/*
-			   if test.checkFunc == nil {
-			       test.checkFunc = defaultCheckFunc
-			   }
-			   got := WithFilenameSuffix(test.args.sf)
-			   obj := new(T)
-			   got(obj)
-			   if err := checkFunc(test.want, obj); err != nil {
-			       tt.Errorf("error = %v", err)
-			   }
-			*/
-		})
-	}
-}
-
-func TestWithS3Opts(t *testing.T) {
-	t.Parallel()
-	// Change interface type to the type of object you are testing
-	type T = interface{}
-	type args struct {
-		opts []s3.Option
-	}
-	type want struct {
-		obj *T
-		// Uncomment this line if the option returns an error, otherwise delete it
-		// err error
-	}
-	type test struct {
-		name string
-		args args
-		want want
-		// Use the first line if the option returns an error. otherwise use the second line
-		// checkFunc  func(want, *T, error) error
-		// checkFunc  func(want, *T) error
-		beforeFunc func(args)
-		afterFunc  func(args)
-	}
-
-	// Uncomment this block if the option returns an error, otherwise delete it
-	/*
-	   defaultCheckFunc := func(w want, obj *T, err error) error {
-	       if !errors.Is(err, w.err) {
-	           return errors.Errorf("got_error: \"%#v\",\n\t\t\t\twant: \"%#v\"", err, w.err)
-	       }
-	       if !reflect.DeepEqual(obj, w.obj) {
-	           return errors.Errorf("got: \"%#v\",\n\t\t\t\twant: \"%#v\"", obj, w.obj)
-	       }
-	       return nil
-	   }
-	*/
-
-	// Uncomment this block if the option do not returns an error, otherwise delete it
-	/*
-	   defaultCheckFunc := func(w want, obj *T) error {
-	       if !reflect.DeepEqual(obj, w.obj) {
-	           return errors.Errorf("got: \"%#v\",\n\t\t\t\twant: \"%#v\"", obj, w.obj)
-	       }
-	       return nil
-	   }
-	*/
-
-	tests := []test{
-		// TODO test cases
-		/*
-		   {
-		       name: "test_case_1",
-		       args: args {
-		           opts: nil,
-		       },
-		       want: want {
-		           obj: new(T),
-		       },
-		   },
-		*/
-
-		// TODO test cases
-		/*
-		   func() test {
-		       return test {
-		           name: "test_case_2",
-		           args: args {
-		           opts: nil,
-		           },
-		           want: want {
-		               obj: new(T),
-		           },
-		       }
-		   }(),
-		*/
-	}
-
-	for _, tc := range tests {
-		test := tc
-		t.Run(test.name, func(tt *testing.T) {
-			tt.Parallel()
-			defer goleak.VerifyNone(tt, goleak.IgnoreCurrent())
-			if test.beforeFunc != nil {
-				test.beforeFunc(test.args)
-			}
-			if test.afterFunc != nil {
-				defer test.afterFunc(test.args)
-			}
-
-			// Uncomment this block if the option returns an error, otherwise delete it
-			/*
-			   if test.checkFunc == nil {
-			       test.checkFunc = defaultCheckFunc
-			   }
-
-			   got := WithS3Opts(test.args.opts...)
-			   obj := new(T)
-			   if err := checkFunc(test.want, obj, got(obj)); err != nil {
-			       tt.Errorf("error = %v", err)
-			   }
-			*/
-
-			// Uncomment this block if the option do not return an error, otherwise delete it
-			/*
-			   if test.checkFunc == nil {
-			       test.checkFunc = defaultCheckFunc
-			   }
-			   got := WithS3Opts(test.args.opts...)
-			   obj := new(T)
-			   got(obj)
-			   if err := checkFunc(test.want, obj); err != nil {
-			       tt.Errorf("error = %v", err)
-			   }
-			*/
-		})
-	}
-}
-
-func TestWithS3SessionOpts(t *testing.T) {
-	t.Parallel()
-	// Change interface type to the type of object you are testing
-	type T = interface{}
-	type args struct {
-		opts []session.Option
-	}
-	type want struct {
-		obj *T
-		// Uncomment this line if the option returns an error, otherwise delete it
-		// err error
-	}
-	type test struct {
-		name string
-		args args
-		want want
-		// Use the first line if the option returns an error. otherwise use the second line
-		// checkFunc  func(want, *T, error) error
-		// checkFunc  func(want, *T) error
-		beforeFunc func(args)
-		afterFunc  func(args)
-	}
-
-	// Uncomment this block if the option returns an error, otherwise delete it
-	/*
-	   defaultCheckFunc := func(w want, obj *T, err error) error {
-	       if !errors.Is(err, w.err) {
-	           return errors.Errorf("got_error: \"%#v\",\n\t\t\t\twant: \"%#v\"", err, w.err)
-	       }
-	       if !reflect.DeepEqual(obj, w.obj) {
-	           return errors.Errorf("got: \"%#v\",\n\t\t\t\twant: \"%#v\"", obj, w.obj)
-	       }
-	       return nil
-	   }
-	*/
-
-	// Uncomment this block if the option do not returns an error, otherwise delete it
-	/*
-	   defaultCheckFunc := func(w want, obj *T) error {
-	       if !reflect.DeepEqual(obj, w.obj) {
-	           return errors.Errorf("got: \"%#v\",\n\t\t\t\twant: \"%#v\"", obj, w.obj)
-	       }
-	       return nil
-	   }
-	*/
-
-	tests := []test{
-		// TODO test cases
-		/*
-		   {
-		       name: "test_case_1",
-		       args: args {
-		           opts: nil,
-		       },
-		       want: want {
-		           obj: new(T),
-		       },
-		   },
-		*/
-
-		// TODO test cases
-		/*
-		   func() test {
-		       return test {
-		           name: "test_case_2",
-		           args: args {
-		           opts: nil,
-		           },
-		           want: want {
-		               obj: new(T),
-		           },
-		       }
-		   }(),
-		*/
-	}
-
-	for _, tc := range tests {
-		test := tc
-		t.Run(test.name, func(tt *testing.T) {
-			tt.Parallel()
-			defer goleak.VerifyNone(tt, goleak.IgnoreCurrent())
-			if test.beforeFunc != nil {
-				test.beforeFunc(test.args)
-			}
-			if test.afterFunc != nil {
-				defer test.afterFunc(test.args)
-			}
-
-			// Uncomment this block if the option returns an error, otherwise delete it
-			/*
-			   if test.checkFunc == nil {
-			       test.checkFunc = defaultCheckFunc
-			   }
-
-			   got := WithS3SessionOpts(test.args.opts...)
-			   obj := new(T)
-			   if err := checkFunc(test.want, obj, got(obj)); err != nil {
-			       tt.Errorf("error = %v", err)
-			   }
-			*/
-
-			// Uncomment this block if the option do not return an error, otherwise delete it
-			/*
-			   if test.checkFunc == nil {
-			       test.checkFunc = defaultCheckFunc
-			   }
-			   got := WithS3SessionOpts(test.args.opts...)
-			   obj := new(T)
-			   got(obj)
-			   if err := checkFunc(test.want, obj); err != nil {
-			       tt.Errorf("error = %v", err)
-			   }
-			*/
-		})
-	}
-}
-
-func TestWithCompressAlgorithm(t *testing.T) {
-	t.Parallel()
-	// Change interface type to the type of object you are testing
-	type T = interface{}
-	type args struct {
-		al string
-	}
-	type want struct {
-		obj *T
-		// Uncomment this line if the option returns an error, otherwise delete it
-		// err error
-	}
-	type test struct {
-		name string
-		args args
-		want want
-		// Use the first line if the option returns an error. otherwise use the second line
-		// checkFunc  func(want, *T, error) error
-		// checkFunc  func(want, *T) error
-		beforeFunc func(args)
-		afterFunc  func(args)
-	}
-
-	// Uncomment this block if the option returns an error, otherwise delete it
-	/*
-	   defaultCheckFunc := func(w want, obj *T, err error) error {
-	       if !errors.Is(err, w.err) {
-	           return errors.Errorf("got_error: \"%#v\",\n\t\t\t\twant: \"%#v\"", err, w.err)
-	       }
-	       if !reflect.DeepEqual(obj, w.obj) {
-	           return errors.Errorf("got: \"%#v\",\n\t\t\t\twant: \"%#v\"", obj, w.obj)
-	       }
-	       return nil
-	   }
-	*/
-
-	// Uncomment this block if the option do not returns an error, otherwise delete it
-	/*
-	   defaultCheckFunc := func(w want, obj *T) error {
-	       if !reflect.DeepEqual(obj, w.obj) {
-	           return errors.Errorf("got: \"%#v\",\n\t\t\t\twant: \"%#v\"", obj, w.obj)
-	       }
-	       return nil
-	   }
-	*/
-
-	tests := []test{
-		// TODO test cases
-		/*
-		   {
-		       name: "test_case_1",
-		       args: args {
-		           al: "",
-		       },
-		       want: want {
-		           obj: new(T),
-		       },
-		   },
-		*/
-
-		// TODO test cases
-		/*
-		   func() test {
-		       return test {
-		           name: "test_case_2",
-		           args: args {
-		           al: "",
-		           },
-		           want: want {
-		               obj: new(T),
-		           },
-		       }
-		   }(),
-		*/
-	}
-
-	for _, tc := range tests {
-		test := tc
-		t.Run(test.name, func(tt *testing.T) {
-			tt.Parallel()
-			defer goleak.VerifyNone(tt, goleak.IgnoreCurrent())
-			if test.beforeFunc != nil {
-				test.beforeFunc(test.args)
-			}
-			if test.afterFunc != nil {
-				defer test.afterFunc(test.args)
-			}
-
-			// Uncomment this block if the option returns an error, otherwise delete it
-			/*
-			   if test.checkFunc == nil {
-			       test.checkFunc = defaultCheckFunc
-			   }
-
-			   got := WithCompressAlgorithm(test.args.al)
-			   obj := new(T)
-			   if err := checkFunc(test.want, obj, got(obj)); err != nil {
-			       tt.Errorf("error = %v", err)
-			   }
-			*/
-
-			// Uncomment this block if the option do not return an error, otherwise delete it
-			/*
-			   if test.checkFunc == nil {
-			       test.checkFunc = defaultCheckFunc
-			   }
-			   got := WithCompressAlgorithm(test.args.al)
-			   obj := new(T)
-			   got(obj)
-			   if err := checkFunc(test.want, obj); err != nil {
-			       tt.Errorf("error = %v", err)
-			   }
-			*/
-		})
-	}
-}
-
-func TestWithCompressionLevel(t *testing.T) {
-	t.Parallel()
-	// Change interface type to the type of object you are testing
-	type T = interface{}
-	type args struct {
-		level int
-	}
-	type want struct {
-		obj *T
-		// Uncomment this line if the option returns an error, otherwise delete it
-		// err error
-	}
-	type test struct {
-		name string
-		args args
-		want want
-		// Use the first line if the option returns an error. otherwise use the second line
-		// checkFunc  func(want, *T, error) error
-		// checkFunc  func(want, *T) error
-		beforeFunc func(args)
-		afterFunc  func(args)
-	}
-
-	// Uncomment this block if the option returns an error, otherwise delete it
-	/*
-	   defaultCheckFunc := func(w want, obj *T, err error) error {
-	       if !errors.Is(err, w.err) {
-	           return errors.Errorf("got_error: \"%#v\",\n\t\t\t\twant: \"%#v\"", err, w.err)
-	       }
-	       if !reflect.DeepEqual(obj, w.obj) {
-	           return errors.Errorf("got: \"%#v\",\n\t\t\t\twant: \"%#v\"", obj, w.obj)
-	       }
-	       return nil
-	   }
-	*/
-
-	// Uncomment this block if the option do not returns an error, otherwise delete it
-	/*
-	   defaultCheckFunc := func(w want, obj *T) error {
-	       if !reflect.DeepEqual(obj, w.obj) {
-	           return errors.Errorf("got: \"%#v\",\n\t\t\t\twant: \"%#v\"", obj, w.obj)
-	       }
-	       return nil
-	   }
-	*/
-
-	tests := []test{
-		// TODO test cases
-		/*
-		   {
-		       name: "test_case_1",
-		       args: args {
-		           level: 0,
-		       },
-		       want: want {
-		           obj: new(T),
-		       },
-		   },
-		*/
-
-		// TODO test cases
-		/*
-		   func() test {
-		       return test {
-		           name: "test_case_2",
-		           args: args {
-		           level: 0,
-		           },
-		           want: want {
-		               obj: new(T),
-		           },
-		       }
-		   }(),
-		*/
-	}
-
-	for _, tc := range tests {
-		test := tc
-		t.Run(test.name, func(tt *testing.T) {
-			tt.Parallel()
-			defer goleak.VerifyNone(tt, goleak.IgnoreCurrent())
-			if test.beforeFunc != nil {
-				test.beforeFunc(test.args)
-			}
-			if test.afterFunc != nil {
-				defer test.afterFunc(test.args)
-			}
-
-			// Uncomment this block if the option returns an error, otherwise delete it
-			/*
-			   if test.checkFunc == nil {
-			       test.checkFunc = defaultCheckFunc
-			   }
-
-			   got := WithCompressionLevel(test.args.level)
-			   obj := new(T)
-			   if err := checkFunc(test.want, obj, got(obj)); err != nil {
-			       tt.Errorf("error = %v", err)
-			   }
-			*/
-
-			// Uncomment this block if the option do not return an error, otherwise delete it
-			/*
-			   if test.checkFunc == nil {
-			       test.checkFunc = defaultCheckFunc
-			   }
-			   got := WithCompressionLevel(test.args.level)
-			   obj := new(T)
-			   got(obj)
-			   if err := checkFunc(test.want, obj); err != nil {
-			       tt.Errorf("error = %v", err)
-			   }
-			*/
-		})
-	}
-}
-
-func TestWithCloudStorageOpts(t *testing.T) {
-	// Change interface type to the type of object you are testing
-	type T = interface{}
-	type args struct {
-		opts []cloudstorage.Option
-	}
-	type want struct {
-		obj *T
-		// Uncomment this line if the option returns an error, otherwise delete it
-		// err error
-	}
-	type test struct {
-		name string
-		args args
-		want want
-		// Use the first line if the option returns an error. otherwise use the second line
-		// checkFunc  func(want, *T, error) error
-		// checkFunc  func(want, *T) error
-		beforeFunc func(args)
-		afterFunc  func(args)
-	}
-
-	// Uncomment this block if the option returns an error, otherwise delete it
-	/*
-	   defaultCheckFunc := func(w want, obj *T, err error) error {
-	       if !errors.Is(err, w.err) {
-	           return errors.Errorf("got_error: \"%#v\",\n\t\t\t\twant: \"%#v\"", err, w.err)
-	       }
-	       if !reflect.DeepEqual(obj, w.obj) {
-	           return errors.Errorf("got: \"%#v\",\n\t\t\t\twant: \"%#v\"", obj, w.obj)
-	       }
-	       return nil
-	   }
-	*/
-
-	// Uncomment this block if the option do not returns an error, otherwise delete it
-	/*
-	   defaultCheckFunc := func(w want, obj *T) error {
-	       if !reflect.DeepEqual(obj, w.obj) {
-	           return errors.Errorf("got: \"%#v\",\n\t\t\t\twant: \"%#v\"", obj, w.obj)
-	       }
-	       return nil
-	   }
-	*/
-
-	tests := []test{
-		// TODO test cases
-		/*
-		   {
-		       name: "test_case_1",
-		       args: args {
-		           opts: nil,
-		       },
-		       want: want {
-		           obj: new(T),
-		       },
-		   },
-		*/
-
-		// TODO test cases
-		/*
-		   func() test {
-		       return test {
-		           name: "test_case_2",
-		           args: args {
-		           opts: nil,
-		           },
-		           want: want {
-		               obj: new(T),
-		           },
-		       }
-		   }(),
-		*/
-	}
-
-	for _, tc := range tests {
-		test := tc
-		t.Run(test.name, func(tt *testing.T) {
-			tt.Parallel()
-			defer goleak.VerifyNone(tt, goleak.IgnoreCurrent())
-			if test.beforeFunc != nil {
-				test.beforeFunc(test.args)
-			}
-			if test.afterFunc != nil {
-				defer test.afterFunc(test.args)
-			}
-
-			// Uncomment this block if the option returns an error, otherwise delete it
-			/*
-			   if test.checkFunc == nil {
-			       test.checkFunc = defaultCheckFunc
-			   }
-
-			   got := WithCloudStorageOpts(test.args.opts...)
-			   obj := new(T)
-			   if err := checkFunc(test.want, obj, got(obj)); err != nil {
-			       tt.Errorf("error = %v", err)
-			   }
-			*/
-
-			// Uncomment this block if the option do not return an error, otherwise delete it
-			/*
-			   if test.checkFunc == nil {
-			       test.checkFunc = defaultCheckFunc
-			   }
-			   got := WithCloudStorageOpts(test.args.opts...)
-			   obj := new(T)
-			   got(obj)
-			   if err := checkFunc(test.want, obj); err != nil {
-			       tt.Errorf("error = %v", err)
-			   }
-			*/
-		})
-	}
-}
-
-func TestWithCloudStorageURLOpenerOpts(t *testing.T) {
-	// Change interface type to the type of object you are testing
-	type T = interface{}
-	type args struct {
-		opts []urlopener.Option
-	}
-	type want struct {
-		obj *T
-		// Uncomment this line if the option returns an error, otherwise delete it
-		// err error
-	}
-	type test struct {
-		name string
-		args args
-		want want
-		// Use the first line if the option returns an error. otherwise use the second line
-		// checkFunc  func(want, *T, error) error
-		// checkFunc  func(want, *T) error
-		beforeFunc func(args)
-		afterFunc  func(args)
-	}
-
-	// Uncomment this block if the option returns an error, otherwise delete it
-	/*
-	   defaultCheckFunc := func(w want, obj *T, err error) error {
-	       if !errors.Is(err, w.err) {
-	           return errors.Errorf("got_error: \"%#v\",\n\t\t\t\twant: \"%#v\"", err, w.err)
-	       }
-	       if !reflect.DeepEqual(obj, w.obj) {
-	           return errors.Errorf("got: \"%#v\",\n\t\t\t\twant: \"%#v\"", obj, w.obj)
-	       }
-	       return nil
-	   }
-	*/
-
-	// Uncomment this block if the option do not returns an error, otherwise delete it
-	/*
-	   defaultCheckFunc := func(w want, obj *T) error {
-	       if !reflect.DeepEqual(obj, w.obj) {
-	           return errors.Errorf("got: \"%#v\",\n\t\t\t\twant: \"%#v\"", obj, w.obj)
-	       }
-	       return nil
-	   }
-	*/
-
-	tests := []test{
-		// TODO test cases
-		/*
-		   {
-		       name: "test_case_1",
-		       args: args {
-		           opts: nil,
-		       },
-		       want: want {
-		           obj: new(T),
-		       },
-		   },
-		*/
-
-		// TODO test cases
-		/*
-		   func() test {
-		       return test {
-		           name: "test_case_2",
-		           args: args {
-		           opts: nil,
-		           },
-		           want: want {
-		               obj: new(T),
-		           },
-		       }
-		   }(),
-		*/
-	}
-
-	for _, tc := range tests {
-		test := tc
-		t.Run(test.name, func(tt *testing.T) {
-			tt.Parallel()
-			defer goleak.VerifyNone(tt, goleak.IgnoreCurrent())
-			if test.beforeFunc != nil {
-				test.beforeFunc(test.args)
-			}
-			if test.afterFunc != nil {
-				defer test.afterFunc(test.args)
-			}
-
-			// Uncomment this block if the option returns an error, otherwise delete it
-			/*
-			   if test.checkFunc == nil {
-			       test.checkFunc = defaultCheckFunc
-			   }
-
-			   got := WithCloudStorageURLOpenerOpts(test.args.opts...)
-			   obj := new(T)
-			   if err := checkFunc(test.want, obj, got(obj)); err != nil {
-			       tt.Errorf("error = %v", err)
-			   }
-			*/
-
-			// Uncomment this block if the option do not return an error, otherwise delete it
-			/*
-			   if test.checkFunc == nil {
-			       test.checkFunc = defaultCheckFunc
-			   }
-			   got := WithCloudStorageURLOpenerOpts(test.args.opts...)
-			   obj := new(T)
-			   got(obj)
-			   if err := checkFunc(test.want, obj); err != nil {
-			       tt.Errorf("error = %v", err)
-			   }
-			*/
-		})
-	}
-}
-=======
 // NOT IMPLEMENTED BELOW
 //
 // func TestWithErrGroup(t *testing.T) {
@@ -2259,5 +963,4 @@
 //
 // 		})
 // 	}
-// }
->>>>>>> 6d4b5054
+// }