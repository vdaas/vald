--- conflicted
+++ resolved
@@ -729,8 +729,6 @@
 	}
 }
 
-<<<<<<< HEAD
-=======
 func TestWithS3SessionOpts(t *testing.T) {
 	t.Parallel()
 	// Change interface type to the type of object you are testing
@@ -848,7 +846,6 @@
 	}
 }
 
->>>>>>> 80d54bb1
 func TestWithCompressAlgorithm(t *testing.T) {
 	t.Parallel()
 	// Change interface type to the type of object you are testing
