//
// Copyright (C) 2019-2022 vdaas.org vald team <vald@vdaas.org>
//
// Licensed under the Apache License, Version 2.0 (the "License");
// you may not use this file except in compliance with the License.
// You may obtain a copy of the License at
//
//    https://www.apache.org/licenses/LICENSE-2.0
//
// Unless required by applicable law or agreed to in writing, software
// distributed under the License is distributed on an "AS IS" BASIS,
// WITHOUT WARRANTIES OR CONDITIONS OF ANY KIND, either express or implied.
// See the License for the specific language governing permissions and
// limitations under the License.
//

// Package grpc provides grpc server logic
package grpc

import (
	"context"
	"fmt"
	"io/ioutil"
	"math"
	"reflect"
	"strconv"
	"strings"
	"testing"

	agent "github.com/vdaas/vald/apis/grpc/v1/agent/core"
	"github.com/vdaas/vald/apis/grpc/v1/payload"
	"github.com/vdaas/vald/apis/grpc/v1/vald"
	"github.com/vdaas/vald/internal/config"
	"github.com/vdaas/vald/internal/core/algorithm/ngt"
	"github.com/vdaas/vald/internal/errgroup"
	"github.com/vdaas/vald/internal/errors"
	"github.com/vdaas/vald/internal/net"
	"github.com/vdaas/vald/internal/net/grpc/codes"
	"github.com/vdaas/vald/internal/net/grpc/errdetails"
	"github.com/vdaas/vald/internal/net/grpc/status"
	"github.com/vdaas/vald/internal/test/data/vector"
	"github.com/vdaas/vald/internal/test/goleak"
	"github.com/vdaas/vald/pkg/agent/core/ngt/model"
	"github.com/vdaas/vald/pkg/agent/core/ngt/service"
	"golang.org/x/text/encoding/japanese"
	"golang.org/x/text/transform"
)

func TestNew(t *testing.T) {
	t.Parallel()
	type args struct {
		opts []Option
	}
	type want struct {
		want Server
		err  error
	}
	type test struct {
		name       string
		args       args
		want       want
		checkFunc  func(want, Server, error) error
		beforeFunc func(args)
		afterFunc  func(args)
	}
	defaultCheckFunc := func(w want, got Server, err error) error {
		if !errors.Is(err, w.err) {
			return errors.Errorf("got_error: \"%#v\",\n\t\t\t\twant_error: \"%#v\"", err, w.err)
		}
		if !reflect.DeepEqual(got, w.want) {
			return errors.Errorf("got: \"%#v\",\n\t\t\t\twant: \"%#v\"", got, w.want)
		}
		return nil
	}
	tests := []test{
		// TODO test cases
		/*
		   {
		       name: "test_case_1",
		       args: args {
		           opts: nil,
		       },
		       want: want{},
		       checkFunc: defaultCheckFunc,
		   },
		*/

		// TODO test cases
		/*
		   func() test {
		       return test {
		           name: "test_case_2",
		           args: args {
		           opts: nil,
		           },
		           want: want{},
		           checkFunc: defaultCheckFunc,
		       }
		   }(),
		*/
	}

	for _, tc := range tests {
		test := tc
		t.Run(test.name, func(tt *testing.T) {
			tt.Parallel()
			defer goleak.VerifyNone(tt, goleak.IgnoreCurrent())
			if test.beforeFunc != nil {
				test.beforeFunc(test.args)
			}
			if test.afterFunc != nil {
				defer test.afterFunc(test.args)
			}
			checkFunc := test.checkFunc
			if test.checkFunc == nil {
				checkFunc = defaultCheckFunc
			}

			got, err := New(test.args.opts...)
			if err := checkFunc(test.want, got, err); err != nil {
				tt.Errorf("error = %v", err)
			}
		})
	}
}

func Test_server_newLocations(t *testing.T) {
	t.Parallel()
	type args struct {
		uuids []string
	}
	type fields struct {
		name              string
		ip                string
		ngt               service.NGT
		eg                errgroup.Group
		streamConcurrency int
	}
	type want struct {
		wantLocs *payload.Object_Locations
	}
	type test struct {
		name       string
		args       args
		fields     fields
		want       want
		checkFunc  func(want, *payload.Object_Locations) error
		beforeFunc func(args)
		afterFunc  func(args)
	}
	defaultCheckFunc := func(w want, gotLocs *payload.Object_Locations) error {
		if !reflect.DeepEqual(gotLocs, w.wantLocs) {
			return errors.Errorf("got: \"%#v\",\n\t\t\t\twant: \"%#v\"", gotLocs, w.wantLocs)
		}
		return nil
	}
	tests := []test{
		// TODO test cases
		/*
		   {
		       name: "test_case_1",
		       args: args {
		           uuids: nil,
		       },
		       fields: fields {
		           name: "",
		           ip: "",
		           ngt: nil,
		           eg: nil,
		           streamConcurrency: 0,
		       },
		       want: want{},
		       checkFunc: defaultCheckFunc,
		   },
		*/

		// TODO test cases
		/*
		   func() test {
		       return test {
		           name: "test_case_2",
		           args: args {
		           uuids: nil,
		           },
		           fields: fields {
		           name: "",
		           ip: "",
		           ngt: nil,
		           eg: nil,
		           streamConcurrency: 0,
		           },
		           want: want{},
		           checkFunc: defaultCheckFunc,
		       }
		   }(),
		*/
	}

	for _, tc := range tests {
		test := tc
		t.Run(test.name, func(tt *testing.T) {
			tt.Parallel()
			defer goleak.VerifyNone(tt, goleak.IgnoreCurrent())
			if test.beforeFunc != nil {
				test.beforeFunc(test.args)
			}
			if test.afterFunc != nil {
				defer test.afterFunc(test.args)
			}
			checkFunc := test.checkFunc
			if test.checkFunc == nil {
				checkFunc = defaultCheckFunc
			}
			s := &server{
				name:              test.fields.name,
				ip:                test.fields.ip,
				ngt:               test.fields.ngt,
				eg:                test.fields.eg,
				streamConcurrency: test.fields.streamConcurrency,
			}

			gotLocs := s.newLocations(test.args.uuids...)
			if err := checkFunc(test.want, gotLocs); err != nil {
				tt.Errorf("error = %v", err)
			}
		})
	}
}

func Test_server_newLocation(t *testing.T) {
	t.Parallel()
	type args struct {
		uuid string
	}
	type fields struct {
		name              string
		ip                string
		ngt               service.NGT
		eg                errgroup.Group
		streamConcurrency int
	}
	type want struct {
		want *payload.Object_Location
	}
	type test struct {
		name       string
		args       args
		fields     fields
		want       want
		checkFunc  func(want, *payload.Object_Location) error
		beforeFunc func(args)
		afterFunc  func(args)
	}
	defaultCheckFunc := func(w want, got *payload.Object_Location) error {
		if !reflect.DeepEqual(got, w.want) {
			return errors.Errorf("got: \"%#v\",\n\t\t\t\twant: \"%#v\"", got, w.want)
		}
		return nil
	}
	tests := []test{
		// TODO test cases
		/*
		   {
		       name: "test_case_1",
		       args: args {
		           uuid: "",
		       },
		       fields: fields {
		           name: "",
		           ip: "",
		           ngt: nil,
		           eg: nil,
		           streamConcurrency: 0,
		       },
		       want: want{},
		       checkFunc: defaultCheckFunc,
		   },
		*/

		// TODO test cases
		/*
		   func() test {
		       return test {
		           name: "test_case_2",
		           args: args {
		           uuid: "",
		           },
		           fields: fields {
		           name: "",
		           ip: "",
		           ngt: nil,
		           eg: nil,
		           streamConcurrency: 0,
		           },
		           want: want{},
		           checkFunc: defaultCheckFunc,
		       }
		   }(),
		*/
	}

	for _, tc := range tests {
		test := tc
		t.Run(test.name, func(tt *testing.T) {
			tt.Parallel()
			defer goleak.VerifyNone(tt, goleak.IgnoreCurrent())
			if test.beforeFunc != nil {
				test.beforeFunc(test.args)
			}
			if test.afterFunc != nil {
				defer test.afterFunc(test.args)
			}
			checkFunc := test.checkFunc
			if test.checkFunc == nil {
				checkFunc = defaultCheckFunc
			}
			s := &server{
				name:              test.fields.name,
				ip:                test.fields.ip,
				ngt:               test.fields.ngt,
				eg:                test.fields.eg,
				streamConcurrency: test.fields.streamConcurrency,
			}

			got := s.newLocation(test.args.uuid)
			if err := checkFunc(test.want, got); err != nil {
				tt.Errorf("error = %v", err)
			}
		})
	}
}

func Test_server_Exists(t *testing.T) {
	t.Parallel()

	ctx, cancel := context.WithCancel(context.Background())
	defer cancel()

	type args struct {
		ctx      context.Context
		indexId  string
		searchId string
	}
	type want struct {
		code codes.Code
	}
	type test struct {
		name       string
		args       args
		want       want
		checkFunc  func(want, *payload.Object_ID, error) error
		beforeFunc func(args) (Server, error)
		afterFunc  func(args)
	}
	defaultCheckFunc := func(w want, gotRes *payload.Object_ID, err error) error {
		if err != nil {
			st, ok := status.FromError(err)
			if !ok {
				errors.Errorf("got error cannot convert to Status: \"%#v\"", err)
			}
			if st.Code() != w.code {
				return errors.Errorf("got code: \"%#v\",\n\t\t\t\twant code: \"%#v\"", st.Code(), w.code)
			}
		}
		return nil
	}

	const (
		insertNum = 1000
	)

	defaultNgtConfig := &config.NGT{
		Dimension:        128,
		DistanceType:     ngt.L2.String(),
		ObjectType:       ngt.Float.String(),
		CreationEdgeSize: 60,
		SearchEdgeSize:   20,
		KVSDB: &config.KVSDB{
			Concurrency: 10,
		},
		VQueue: &config.VQueue{
			InsertBufferPoolSize: 1000,
			DeleteBufferPoolSize: 1000,
		},
	}
	defaultBeforeFunc := func(a args) (Server, error) {
		eg, ctx := errgroup.New(a.ctx)
		ngt, err := service.New(defaultNgtConfig, service.WithErrGroup(eg), service.WithEnableInMemoryMode(true))
		if err != nil {
			return nil, err
		}

		s, err := New(WithErrGroup(eg), WithNGT(ngt))
		if err != nil {
			return nil, err
		}

		reqs := make([]*payload.Insert_Request, insertNum)
		for i, v := range vector.GaussianDistributedFloat32VectorGenerator(insertNum, defaultNgtConfig.Dimension) {
			reqs[i] = &payload.Insert_Request{
				Vector: &payload.Object_Vector{
					Id:     strconv.Itoa(i),
					Vector: v,
				},
				Config: &payload.Insert_Config{
					SkipStrictExistCheck: true,
				},
			}
		}
		reqs[0].Vector.Id = a.indexId
		if _, err := s.MultiInsert(ctx, &payload.Insert_MultiRequest{Requests: reqs}); err != nil {
			return nil, err
		}
		if _, err := s.CreateIndex(ctx, &payload.Control_CreateIndexRequest{PoolSize: 100}); err != nil {
			return nil, err
		}
		return s, nil
	}

	utf8ToSjis := func(s string) string {
		b, _ := ioutil.ReadAll(transform.NewReader(strings.NewReader(s), japanese.ShiftJIS.NewEncoder()))
		return string(b)
	}

	utf8ToEucjp := func(s string) string {
		b, _ := ioutil.ReadAll(transform.NewReader(strings.NewReader(s), japanese.EUCJP.NewEncoder()))
		return string(b)
	}
	/*
		Exists test cases (focus on ID(string), only test float32):
		- Equivalence Class Testing ( 1000 vectors inserted before a search )
			- case 1.1: success exists vector
			- case 2.1: fail exists with non-existent ID
		- Boundary Value Testing ( 1000 vectors inserted before a search )
			- case 1.1: fail exists with ""
			- case 2.1: success exists with ^@
			- case 2.2: success exists with ^I
			- case 2.3: success exists with ^J
			- case 2.4: success exists with ^M
			- case 2.5: success exists with ^[
			- case 2.6: success exists with ^?
			- case 3.1: success exists with utf-8 ID from utf-8 index
			- case 3.2: fail exists with utf-8 ID from s-jis index
			- case 3.3: fail exists with utf-8 ID from euc-jp index
			- case 3.4: fail exists with s-jis ID from utf-8 index
			- case 3.5: success exists with s-jis ID from s-jis index
			- case 3.6: fail exists with s-jis ID from euc-jp index
			- case 3.4: fail exists with euc-jp ID from utf-8 index
			- case 3.5: fail exists with euc-jp ID from s-jis index
			- case 3.6: success exists with euc-jp ID from euc-jp index
			- case 4.1: success exists with 😀
		- Decision Table Testing
		    - NONE
	*/
	tests := []test{
		{
			name: "Equivalence Class Testing case 1.1: success exists vector",
			args: args{
				ctx:      ctx,
				indexId:  "test",
				searchId: "test",
			},
			want: want{},
		},
		{
			name: "Equivalence Class Testing case 2.1: fail exists with non-existent ID",
			args: args{
				ctx:      ctx,
				indexId:  "test",
				searchId: "non-existent",
			},
			want: want{
				code: codes.NotFound,
			},
		},
		{
			name: "Boundary Value Testing case 1.1: fail exists with \"\"",
			args: args{
				ctx:      ctx,
				indexId:  "test",
				searchId: "",
			},
			want: want{
				code: codes.InvalidArgument,
			},
		},
		{
			name: "Boundary Value Testing case 2.1: success exists with ^@",
			args: args{
				ctx:      ctx,
				indexId:  string([]byte{0}),
				searchId: string([]byte{0}),
			},
			want: want{},
		},
		{
			name: "Boundary Value Testing case 2.2: success exists with ^I",
			args: args{
				ctx:      ctx,
				indexId:  "\t",
				searchId: "\t",
			},
			want: want{},
		},
		{
			name: "Boundary Value Testing case 2.3: success exists with ^J",
			args: args{
				ctx:      ctx,
				indexId:  "\n",
				searchId: "\n",
			},
			want: want{},
		},
		{
			name: "Boundary Value Testing case 2.4: success exists with ^M",
			args: args{
				ctx:      ctx,
				indexId:  "\r",
				searchId: "\r",
			},
			want: want{},
		},
		{
			name: "Boundary Value Testing case 2.5: success exists with ^[",
			args: args{
				ctx:      ctx,
				indexId:  string([]byte{27}),
				searchId: string([]byte{27}),
			},
			want: want{},
		},
		{
			name: "Boundary Value Testing case 2.6: success exists with ^?",
			args: args{
				ctx:      ctx,
				indexId:  string([]byte{127}),
				searchId: string([]byte{127}),
			},
			want: want{},
		},
		{
			name: "Boundary Value Testing case 3.1: success exists with utf-8 ID from utf-8 index",
			args: args{
				ctx:      ctx,
				indexId:  "こんにちは",
				searchId: "こんにちは",
			},
			want: want{},
		},
		{
			name: "Boundary Value Testing case 3.2: fail exists with utf-8 ID from s-jis index",
			args: args{
				ctx:      ctx,
				indexId:  utf8ToSjis("こんにちは"),
				searchId: "こんにちは",
			},
			want: want{
				code: codes.NotFound,
			},
		},
		{
			name: "Boundary Value Testing case 3.3: fail exists with utf-8 ID from euc-jp index",
			args: args{
				ctx:      ctx,
				indexId:  utf8ToEucjp("こんにちは"),
				searchId: "こんにちは",
			},
			want: want{
				code: codes.NotFound,
			},
		},
		{
			name: "Boundary Value Testing case 3.4: fail exists with s-jis ID from utf-8 index",
			args: args{
				ctx:      ctx,
				indexId:  "こんにちは",
				searchId: utf8ToSjis("こんにちは"),
			},
			want: want{
				code: codes.NotFound,
			},
		},
		{
			name: "Boundary Value Testing case 3.5: success exists with s-jis ID from s-jis index",
			args: args{
				ctx:      ctx,
				indexId:  utf8ToSjis("こんにちは"),
				searchId: utf8ToSjis("こんにちは"),
			},
			want: want{},
		},
		{
			name: "Boundary Value Testing case 3.6: fail exists with s-jis ID from euc-jp index",
			args: args{
				ctx:      ctx,
				indexId:  utf8ToEucjp("こんにちは"),
				searchId: utf8ToSjis("こんにちは"),
			},
			want: want{
				code: codes.NotFound,
			},
		},
		{
			name: "Boundary Value Testing case 3.7: fail exists with euc-jp ID from utf-8 index",
			args: args{
				ctx:      ctx,
				indexId:  "こんにちは",
				searchId: utf8ToEucjp("こんにちは"),
			},
			want: want{
				code: codes.NotFound,
			},
		},
		{
			name: "Boundary Value Testing case 3.8: fail exists with euc-jp ID from s-jis index",
			args: args{
				ctx:      ctx,
				indexId:  utf8ToSjis("こんにちは"),
				searchId: utf8ToEucjp("こんにちは"),
			},
			want: want{
				code: codes.NotFound,
			},
		},
		{
			name: "Boundary Value Testing case 3.9: success exists with euc-jp ID from euc-jp index",
			args: args{
				ctx:      ctx,
				indexId:  utf8ToEucjp("こんにちは"),
				searchId: utf8ToEucjp("こんにちは"),
			},
			want: want{},
		},
		{
			name: "Boundary Value Testing case 4.1: success exists with 😀",
			args: args{
				ctx:      ctx,
				indexId:  "😀",
				searchId: "😀",
			},
			want: want{},
		},
	}

	for _, tc := range tests {
		test := tc
		t.Run(test.name, func(tt *testing.T) {
			tt.Parallel()
			defer goleak.VerifyNone(tt, goleak.IgnoreCurrent())
			if test.beforeFunc == nil {
				test.beforeFunc = defaultBeforeFunc
			}
			s, err := test.beforeFunc(test.args)
			if err != nil {
				tt.Errorf("error = %v", err)
			}
			if test.afterFunc != nil {
				defer test.afterFunc(test.args)
			}
			checkFunc := test.checkFunc
			if test.checkFunc == nil {
				checkFunc = defaultCheckFunc
			}

			req := &payload.Object_ID{
				Id: test.args.searchId,
			}
			gotRes, err := s.Exists(test.args.ctx, req)
			if err := checkFunc(test.want, gotRes, err); err != nil {
				tt.Errorf("error = %v", err)
			}
		})
	}
}

func Test_server_Search(t *testing.T) {
	t.Parallel()

	ctx, cancel := context.WithCancel(context.Background())
	defer cancel()

	type args struct {
		ctx       context.Context
		insertNum int
		req       *payload.Search_Request
	}
	type fields struct {
		gen func(int, int) [][]float32

		opts []Option

		ngtCfg  *config.NGT
		ngtOpts []service.Option
	}
	type want struct {
		resultSize int
		code       codes.Code
	}
	type test struct {
		name       string
		args       args
		fields     fields
		want       want
		checkFunc  func(want, *payload.Search_Response, error) error
		beforeFunc func(fields, args) (Server, error)
		afterFunc  func(args)
	}

	const (
		defaultDimensionSize = 32
	)

	defaultBeforeFunc := func(f fields, a args) (Server, error) {
		eg, ctx := errgroup.New(a.ctx)
		if f.ngtOpts == nil {
			f.ngtOpts = []service.Option{}
		}
		f.ngtOpts = append(f.ngtOpts, service.WithErrGroup(eg), service.WithEnableInMemoryMode(true))
		ngt, err := service.New(f.ngtCfg, f.ngtOpts...)
		if err != nil {
			return nil, err
		}
		if f.opts == nil {
			f.opts = []Option{}
		}
		f.opts = append(f.opts, WithErrGroup(eg), WithNGT(ngt))
		s, err := New(f.opts...)
		if err != nil {
			return nil, err
		}

		reqs := make([]*payload.Insert_Request, a.insertNum)
		for i, v := range f.gen(a.insertNum, f.ngtCfg.Dimension) {
			reqs[i] = &payload.Insert_Request{
				Vector: &payload.Object_Vector{
					Id:     strconv.Itoa(i),
					Vector: v,
				},
				Config: &payload.Insert_Config{
					SkipStrictExistCheck: true,
				},
			}
		}
		if _, err := s.MultiInsert(ctx, &payload.Insert_MultiRequest{Requests: reqs}); err != nil {
			return nil, err
		}
		if _, err := s.CreateIndex(ctx, &payload.Control_CreateIndexRequest{PoolSize: 100}); err != nil {
			return nil, err
		}
		return s, nil
	}
	defaultCheckFunc := func(w want, gotRes *payload.Search_Response, err error) error {
		if err != nil {
			st, ok := status.FromError(err)
			if !ok {
				errors.Errorf("got error cannot convert to Status: \"%#v\"", err)
			}
			if st.Code() != w.code {
				return errors.Errorf("got_code: \"%#v\",\n\t\t\t\twant: \"%#v\"", st.Code(), w.code)
			}
		}
		if gotSize := len(gotRes.GetResults()); gotSize != w.resultSize {
			return errors.Errorf("got size: \"%#v\",\n\t\t\t\twant size: \"%#v\"", gotSize, w.resultSize)
		}
		return nil
	}
	convertVectorUint8ToFloat32 := func(vector []uint8) (ret []float32) {
		ret = make([]float32, len(vector))
		for i, e := range vector {
			ret[i] = float32(e)
		}
		return
	}
	convertVectorsUint8ToFloat32 := func(vectors [][]uint8) (ret [][]float32) {
		ret = make([][]float32, 0, len(vectors))
		for _, v := range vectors {
			ret = append(ret, convertVectorUint8ToFloat32(v))
		}
		return
	}
	ngtConfig := func(dim int, objectType string) *config.NGT {
		return &config.NGT{
			Dimension:        dim,
			DistanceType:     ngt.L2.String(),
			ObjectType:       objectType,
			CreationEdgeSize: 60,
			SearchEdgeSize:   20,
			KVSDB: &config.KVSDB{
				Concurrency: 10,
			},
			VQueue: &config.VQueue{
				InsertBufferPoolSize: 1000,
				DeleteBufferPoolSize: 1000,
			},
		}
	}
	defaultSearch_Config := &payload.Search_Config{
		Num:     10,
		Radius:  -1,
		Epsilon: 0.1,
		Timeout: 1000000000,
	}
	fill := func(f float32) (v []float32) {
		v = make([]float32, defaultDimensionSize)
		for i := range v {
			v[i] = f
		}
		return
	}

	/*
		Search test cases:
		- Equivalence Class Testing
			- case 1.1: success search vector from 1000 vectors (type: uint8)
			- case 1.2: success search vector from 1000 vectors (type: float32)
			- case 2.1: fail search with different dimension vector from 1000 vectors (type: uint8)
			- case 2.2: fail search with different dimension vector from 1000 vectors (type: float32)
		- Boundary Value Testing
			- case 1.1: success search with 0 value (min value) vector from 1000 vectors (type: uint8)
			- case 1.2: success search with +0 value vector from 1000 vectors (type: float32)
			- case 1.3: success search with -0 value vector from 1000 vectors (type: float32)
			- case 2.1: success search with max value vector from 1000 vectors (type: uint8)
			- case 2.2: success search with max value vector from 1000 vectors (type: float32)
			- case 3.1: success search with min value vector from 1000 vectors (type: float32)
			- case 4.1: fail search with NaN value vector from 1000 vectors (type: float32)
			- case 5.1: fail search with Inf value vector from 1000 vectors (type: float32)
			- case 6.1: fail search with -Inf value vector from 1000 vectors (type: float32)
			- case 7.1: fail search with 0 length vector from 1000 vectors (type: uint8)
			- case 7.2: fail search with 0 length vector from 1000 vectors (type: float32)
			- case 8.1: fail search with max dimension vector from 1000 vectors (type: uint8)
			- case 8.2: fail search with max dimension vector from 1000 vectors (type: float32)
			- case 9.1: fail search with nil vector from 1000 vectors (type: uint8)
			- case 9.2: fail search with nil vector from 1000 vectors (type: float32)
		- Decision Table Testing
			- case 1.1: success search with Search_Config.Num=10 from 5 different vectors (type: uint8)
			- case 1.2: success search with Search_Config.Num=10 from 5 different vectors (type: float32)
			- case 2.1: success search with Search_Config.Num=10 from 10 different vectors (type: uint8)
			- case 2.2: success search with Search_Config.Num=10 from 10 different vectors (type: float32)
			- case 3.1: success search with Search_Config.Num=10 from 20 different vectors (type: uint8)
			- case 3.2: success search with Search_Config.Num=10 from 20 different vectors (type: float32)
			- case 4.1: success search with Search_Config.Num=10 from 5 same vectors (type: uint8)
			- case 4.2: success search with Search_Config.Num=10 from 5 same vectors (type: float32)
			- case 5.1: success search with Search_Config.Num=10 from 10 same vectors (type: uint8)
			- case 5.2: success search with Search_Config.Num=10 from 10 same vectors (type: float32)
			- case 6.1: success search with Search_Config.Num=10 from 20 same vectors (type: uint8)
			- case 6.2: success search with Search_Config.Num=10 from 20 same vectors (type: float32)
	*/
	tests := []test{
		// Equivalence Class Testing
		{
			name: "Equivalence Class Testing case 1.1: success search vector (type: uint8)",
			args: args{
				ctx:       ctx,
				insertNum: 1000,
				req: &payload.Search_Request{
					Vector: convertVectorUint8ToFloat32(vector.GaussianDistributedUint8VectorGenerator(1, defaultDimensionSize)[0]),
					Config: defaultSearch_Config,
				},
			},
			fields: fields{
				gen: func(n, dim int) [][]float32 {
					return convertVectorsUint8ToFloat32(vector.GaussianDistributedUint8VectorGenerator(n, dim))
				},
				ngtCfg: ngtConfig(defaultDimensionSize, ngt.Uint8.String()),
			},
			want: want{
				resultSize: int(defaultSearch_Config.GetNum()),
			},
		},
		{
			name: "Equivalence Class Testing case 1.2: success search vector (type: float32)",
			args: args{
				ctx:       ctx,
				insertNum: 1000,
				req: &payload.Search_Request{
					Vector: vector.GaussianDistributedFloat32VectorGenerator(1, defaultDimensionSize)[0],
					Config: defaultSearch_Config,
				},
			},
			fields: fields{
				gen:    vector.GaussianDistributedFloat32VectorGenerator,
				ngtCfg: ngtConfig(defaultDimensionSize, ngt.Float.String()),
			},
			want: want{
				resultSize: int(defaultSearch_Config.GetNum()),
			},
		},
		{
			name: "Equivalence Class Testing case 2.1: fail search vector with different dimension (type: uint8)",
			args: args{
				ctx:       ctx,
				insertNum: 1000,
				req: &payload.Search_Request{
					Vector: convertVectorUint8ToFloat32(vector.GaussianDistributedUint8VectorGenerator(1, defaultDimensionSize+1)[0]),
					Config: defaultSearch_Config,
				},
			},
			fields: fields{
				gen: func(n, dim int) [][]float32 {
					return convertVectorsUint8ToFloat32(vector.GaussianDistributedUint8VectorGenerator(n, dim))
				},
				ngtCfg: ngtConfig(defaultDimensionSize, ngt.Uint8.String()),
			},
			want: want{
				resultSize: 0,
				code:       codes.InvalidArgument,
			},
		},
		{
			name: "Equivalence Class Testing case 2.2: fail search vector with different dimension (type: float32)",
			args: args{
				ctx:       ctx,
				insertNum: 1000,
				req: &payload.Search_Request{
					Vector: vector.GaussianDistributedFloat32VectorGenerator(1, defaultDimensionSize+1)[0],
					Config: defaultSearch_Config,
				},
			},
			fields: fields{
				gen:    vector.GaussianDistributedFloat32VectorGenerator,
				ngtCfg: ngtConfig(defaultDimensionSize, ngt.Float.String()),
			},
			want: want{
				resultSize: 0,
				code:       codes.InvalidArgument,
			},
		},

		// Boundary Value Testing
		{
			name: "Boundary Value Testing case 1.1: success search with 0 value (min value) vector (type: uint8)",
			args: args{
				ctx:       ctx,
				insertNum: 1000,
				req: &payload.Search_Request{
					Vector: fill(float32(uint8(0))),
					Config: defaultSearch_Config,
				},
			},
			fields: fields{
				gen: func(n, dim int) [][]float32 {
					return convertVectorsUint8ToFloat32(vector.GaussianDistributedUint8VectorGenerator(n, dim))
				},
				ngtCfg: ngtConfig(defaultDimensionSize, ngt.Uint8.String()),
			},
			want: want{
				resultSize: int(defaultSearch_Config.GetNum()),
			},
		},
		{
			name: "Boundary Value Testing case 1.2: success search with +0 value vector (type: float32)",
			args: args{
				ctx:       ctx,
				insertNum: 1000,
				req: &payload.Search_Request{
					Vector: fill(+0.0),
					Config: defaultSearch_Config,
				},
			},
			fields: fields{
				gen:    vector.GaussianDistributedFloat32VectorGenerator,
				ngtCfg: ngtConfig(defaultDimensionSize, ngt.Float.String()),
			},
			want: want{
				resultSize: int(defaultSearch_Config.GetNum()),
			},
		},
		{
			name: "Boundary Value Testing case 1.3: success search with -0 value vector (type: float32)",
			args: args{
				ctx:       ctx,
				insertNum: 1000,
				req: &payload.Search_Request{
					Vector: fill(float32(math.Copysign(0, -1.0))),
					Config: defaultSearch_Config,
				},
			},
			fields: fields{
				gen:    vector.GaussianDistributedFloat32VectorGenerator,
				ngtCfg: ngtConfig(defaultDimensionSize, ngt.Float.String()),
			},
			want: want{
				resultSize: int(defaultSearch_Config.GetNum()),
			},
		},
		{
			name: "Boundary Value Testing case 2.1: success search with max value vector (type: uint8)",
			args: args{
				ctx:       ctx,
				insertNum: 1000,
				req: &payload.Search_Request{
					Vector: fill(float32(uint8(math.MaxUint8))),
					Config: defaultSearch_Config,
				},
			},
			fields: fields{
				gen: func(n, dim int) [][]float32 {
					return convertVectorsUint8ToFloat32(vector.GaussianDistributedUint8VectorGenerator(n, dim))
				},
				ngtCfg: ngtConfig(defaultDimensionSize, ngt.Uint8.String()),
			},
			want: want{
				resultSize: int(defaultSearch_Config.GetNum()),
			},
		},
		{
			name: "Boundary Value Testing case 2.2: success search with max value vector (type: float32)",
			args: args{
				ctx:       ctx,
				insertNum: 1000,
				req: &payload.Search_Request{
					Vector: fill(math.MaxFloat32),
					Config: defaultSearch_Config,
				},
			},
			fields: fields{
				gen:    vector.GaussianDistributedFloat32VectorGenerator,
				ngtCfg: ngtConfig(defaultDimensionSize, ngt.Float.String()),
			},
			want: want{
				resultSize: 0,
				code:       codes.NotFound,
			},
		},
		{
			name: "Boundary Value Testing case 3.1: success search with min value vector (type: float32)",
			args: args{
				ctx:       ctx,
				insertNum: 1000,
				req: &payload.Search_Request{
					Vector: fill(-math.MaxFloat32),
					Config: defaultSearch_Config,
				},
			},
			fields: fields{
				gen:    vector.GaussianDistributedFloat32VectorGenerator,
				ngtCfg: ngtConfig(defaultDimensionSize, ngt.Float.String()),
			},
			want: want{
				resultSize: 0,
				code:       codes.NotFound,
			},
		},
		{
			name: "Boundary Value Testing case 4.1: fail search with NaN value vector (type: float32)",
			args: args{
				ctx:       ctx,
				insertNum: 1000,
				req: &payload.Search_Request{
					Vector: fill(float32(math.NaN())),
					Config: defaultSearch_Config,
				},
			},
			fields: fields{
				gen:    vector.GaussianDistributedFloat32VectorGenerator,
				ngtCfg: ngtConfig(defaultDimensionSize, ngt.Float.String()),
			},
			want: want{
				resultSize: 0,
				code:       codes.NotFound,
			},
		},
		{
			name: "Boundary Value Testing case 5.1: fail search with Inf value vector (type: float32)",
			args: args{
				ctx:       ctx,
				insertNum: 1000,
				req: &payload.Search_Request{
					Vector: fill(float32(math.Inf(+1.0))),
					Config: defaultSearch_Config,
				},
			},
			fields: fields{
				gen:    vector.GaussianDistributedFloat32VectorGenerator,
				ngtCfg: ngtConfig(defaultDimensionSize, ngt.Float.String()),
			},
			want: want{
				resultSize: 0,
				code:       codes.NotFound,
			},
		},
		{
			name: "Boundary Value Testing case 6.1: fail search with -Inf value vector (type: float32)",
			args: args{
				ctx:       ctx,
				insertNum: 1000,
				req: &payload.Search_Request{
					Vector: fill(float32(math.Inf(-1.0))),
					Config: defaultSearch_Config,
				},
			},
			fields: fields{
				gen:    vector.GaussianDistributedFloat32VectorGenerator,
				ngtCfg: ngtConfig(defaultDimensionSize, ngt.Float.String()),
			},
			want: want{
				resultSize: 0,
				code:       codes.NotFound,
			},
		},
		{
			name: "Boundary Value Testing case 7.1: fail search with 0 length vector (type: uint8)",
			args: args{
				ctx:       ctx,
				insertNum: 1000,
				req: &payload.Search_Request{
					Vector: []float32{},
					Config: defaultSearch_Config,
				},
			},
			fields: fields{
				gen: func(n, dim int) [][]float32 {
					return convertVectorsUint8ToFloat32(vector.GaussianDistributedUint8VectorGenerator(n, dim))
				},
				ngtCfg: ngtConfig(defaultDimensionSize, "uint8"),
			},
			want: want{
				resultSize: 0,
				code:       codes.InvalidArgument,
			},
		},
		{
			name: "Boundary Value Testing case 7.2: fail search with 0 length vector (type: float32)",
			args: args{
				ctx:       ctx,
				insertNum: 1000,
				req: &payload.Search_Request{
					Vector: []float32{},
					Config: defaultSearch_Config,
				},
			},
			fields: fields{
				gen:    vector.GaussianDistributedFloat32VectorGenerator,
				ngtCfg: ngtConfig(defaultDimensionSize, ngt.Float.String()),
			},
			want: want{
				resultSize: 0,
				code:       codes.InvalidArgument,
			},
		},
		{
			name: "Boundary Value Testing case 8.1: fail search with max dimension vector (type: uint8)",
			args: args{
				ctx:       ctx,
				insertNum: 1000,
				req: &payload.Search_Request{
					Vector: convertVectorUint8ToFloat32(vector.GaussianDistributedUint8VectorGenerator(1, math.MaxInt32>>7)[0]),
					Config: defaultSearch_Config,
				},
			},
			fields: fields{
				gen: func(n, dim int) [][]float32 {
					return convertVectorsUint8ToFloat32(vector.GaussianDistributedUint8VectorGenerator(n, dim))
				},
				ngtCfg: ngtConfig(defaultDimensionSize, ngt.Uint8.String()),
			},
			want: want{
				resultSize: 0,
				code:       codes.InvalidArgument,
			},
		},
		{
			name: "Boundary Value Testing case 8.2: fail search with max dimension vector (type: float32)",
			args: args{
				ctx:       ctx,
				insertNum: 1000,
				req: &payload.Search_Request{
					Vector: vector.GaussianDistributedFloat32VectorGenerator(1, math.MaxInt32>>7)[0],
					Config: defaultSearch_Config,
				},
			},
			fields: fields{
				gen:    vector.GaussianDistributedFloat32VectorGenerator,
				ngtCfg: ngtConfig(defaultDimensionSize, ngt.Float.String()),
			},
			want: want{
				resultSize: 0,
				code:       codes.InvalidArgument,
			},
		},
		{
			name: "Boundary Value Testing case 9.1: fail search with nil vector (type: uint8)",
			args: args{
				ctx:       ctx,
				insertNum: 1000,
				req: &payload.Search_Request{
					Vector: nil,
					Config: defaultSearch_Config,
				},
			},
			fields: fields{
				gen: func(n, dim int) [][]float32 {
					return convertVectorsUint8ToFloat32(vector.GaussianDistributedUint8VectorGenerator(n, dim))
				},
				ngtCfg: ngtConfig(defaultDimensionSize, ngt.Uint8.String()),
			},
			want: want{
				resultSize: 0,
				code:       codes.InvalidArgument,
			},
		},
		{
			name: "Boundary Value Testing case 9.2: fail search with nil vector (type: float32)",
			args: args{
				ctx:       ctx,
				insertNum: 1000,
				req: &payload.Search_Request{
					Vector: nil,
					Config: defaultSearch_Config,
				},
			},
			fields: fields{
				gen:    vector.GaussianDistributedFloat32VectorGenerator,
				ngtCfg: ngtConfig(defaultDimensionSize, ngt.Float.String()),
			},
			want: want{
				resultSize: 0,
				code:       codes.InvalidArgument,
			},
		},

		// Decision Table Testing
		{
			name: "Decision Table Testing case 1.1: success search with Search_Config.Num=10 from 5 different vectors (type: uint8)",
			args: args{
				ctx:       ctx,
				insertNum: 5,
				req: &payload.Search_Request{
					Vector: convertVectorUint8ToFloat32(vector.GaussianDistributedUint8VectorGenerator(1, defaultDimensionSize)[0]),
					Config: defaultSearch_Config,
				},
			},
			fields: fields{
				gen: func(n, dim int) [][]float32 {
					return convertVectorsUint8ToFloat32(vector.GaussianDistributedUint8VectorGenerator(n, dim))
				},
				ngtCfg: ngtConfig(defaultDimensionSize, ngt.Uint8.String()),
			},
			want: want{
				resultSize: 5,
			},
		},
		{
			name: "Decision Table Testing case 1.2: success search with Search_Config.Num=10 from 5 different vectors (type: float32)",
			args: args{
				ctx:       ctx,
				insertNum: 5,
				req: &payload.Search_Request{
					Vector: vector.GaussianDistributedFloat32VectorGenerator(1, defaultDimensionSize)[0],
					Config: defaultSearch_Config,
				},
			},
			fields: fields{
				gen:    vector.GaussianDistributedFloat32VectorGenerator,
				ngtCfg: ngtConfig(defaultDimensionSize, ngt.Float.String()),
			},
			want: want{
				resultSize: 5,
			},
		},
		{
			name: "Decision Table Testing case 2.1: success search with Search_Config.Num=10 from 10 different vectors (type: uint8)",
			args: args{
				ctx:       ctx,
				insertNum: 10,
				req: &payload.Search_Request{
					Vector: convertVectorUint8ToFloat32(vector.GaussianDistributedUint8VectorGenerator(1, defaultDimensionSize)[0]),
					Config: defaultSearch_Config,
				},
			},
			fields: fields{
				gen: func(n, dim int) [][]float32 {
					return convertVectorsUint8ToFloat32(vector.GaussianDistributedUint8VectorGenerator(n, dim))
				},
				ngtCfg: ngtConfig(defaultDimensionSize, ngt.Uint8.String()),
			},
			want: want{
				resultSize: 10,
			},
		},
		{
			name: "Decision Table Testing case 2.2: success search with Search_Config.Num=10 from 10 different vectors (type: float32)",
			args: args{
				ctx:       ctx,
				insertNum: 10,
				req: &payload.Search_Request{
					Vector: vector.GaussianDistributedFloat32VectorGenerator(1, defaultDimensionSize)[0],
					Config: defaultSearch_Config,
				},
			},
			fields: fields{
				gen:    vector.GaussianDistributedFloat32VectorGenerator,
				ngtCfg: ngtConfig(defaultDimensionSize, ngt.Float.String()),
			},
			want: want{
				resultSize: 10,
			},
		},
		{
			name: "Decision Table Testing case 3.1: success search with Search_Config.Num=10 from 20 different vectors (type: uint8)",
			args: args{
				ctx:       ctx,
				insertNum: 20,
				req: &payload.Search_Request{
					Vector: convertVectorUint8ToFloat32(vector.GaussianDistributedUint8VectorGenerator(1, defaultDimensionSize)[0]),
					Config: defaultSearch_Config,
				},
			},
			fields: fields{
				gen: func(n, dim int) [][]float32 {
					return convertVectorsUint8ToFloat32(vector.GaussianDistributedUint8VectorGenerator(n, dim))
				},
				ngtCfg: ngtConfig(defaultDimensionSize, ngt.Uint8.String()),
			},
			want: want{
				resultSize: 10,
			},
		},
		{
			name: "Decision Table Testing case 3.2: success search with Search_Config.Num=10 from 20 different vectors (type: float32)",
			args: args{
				ctx:       ctx,
				insertNum: 20,
				req: &payload.Search_Request{
					Vector: vector.GaussianDistributedFloat32VectorGenerator(1, defaultDimensionSize)[0],
					Config: defaultSearch_Config,
				},
			},
			fields: fields{
				gen:    vector.GaussianDistributedFloat32VectorGenerator,
				ngtCfg: ngtConfig(defaultDimensionSize, ngt.Float.String()),
			},
			want: want{
				resultSize: 10,
			},
		},
		{
			name: "Decision Table Testing case 4.1: success search with Search_Config.Num=10 from 5 same vectors (type: uint8)",
			args: args{
				ctx:       ctx,
				insertNum: 5,
				req: &payload.Search_Request{
					Vector: convertVectorUint8ToFloat32(vector.GaussianDistributedUint8VectorGenerator(1, defaultDimensionSize)[0]),
					Config: defaultSearch_Config,
				},
			},
			fields: fields{
				gen: func(n, dim int) [][]float32 {
					v := convertVectorUint8ToFloat32(vector.GaussianDistributedUint8VectorGenerator(1, dim)[0])
					vectors := make([][]float32, n)
					for i := range vectors {
						vectors[i] = v
					}
					return vectors
				},
				ngtCfg: ngtConfig(defaultDimensionSize, ngt.Uint8.String()),
			},
			want: want{
				resultSize: 5,
			},
		},
		{
			name: "Decision Table Testing case 4.2: success search with Search_Config.Num=10 from 5 same vectors (type: float32)",
			args: args{
				ctx:       ctx,
				insertNum: 5,
				req: &payload.Search_Request{
					Vector: vector.GaussianDistributedFloat32VectorGenerator(1, defaultDimensionSize)[0],
					Config: defaultSearch_Config,
				},
			},
			fields: fields{
				gen: func(n, dim int) [][]float32 {
					v := vector.GaussianDistributedFloat32VectorGenerator(1, dim)[0]
					vectors := make([][]float32, n)
					for i := range vectors {
						vectors[i] = v
					}
					return vectors
				},
				ngtCfg: ngtConfig(defaultDimensionSize, ngt.Float.String()),
			},
			want: want{
				resultSize: 5,
			},
		},
		{
			name: "Decision Table Testing case 5.1: success search with Search_Config.Num=10 from 10 same vectors (type: uint8)",
			args: args{
				ctx:       ctx,
				insertNum: 10,
				req: &payload.Search_Request{
					Vector: convertVectorUint8ToFloat32(vector.GaussianDistributedUint8VectorGenerator(1, defaultDimensionSize)[0]),
					Config: defaultSearch_Config,
				},
			},
			fields: fields{
				gen: func(n, dim int) [][]float32 {
					v := convertVectorUint8ToFloat32(vector.GaussianDistributedUint8VectorGenerator(1, dim)[0])
					vectors := make([][]float32, n)
					for i := range vectors {
						vectors[i] = v
					}
					return vectors
				},
				ngtCfg: ngtConfig(defaultDimensionSize, ngt.Uint8.String()),
			},
			want: want{
				resultSize: 10,
			},
		},
		{
			name: "Decision Table Testing case 5.2: success search with Search_Config.Num=10 from 10 same vectors (type: float32)",
			args: args{
				ctx:       ctx,
				insertNum: 10,
				req: &payload.Search_Request{
					Vector: vector.GaussianDistributedFloat32VectorGenerator(1, defaultDimensionSize)[0],
					Config: defaultSearch_Config,
				},
			},
			fields: fields{
				gen: func(n, dim int) [][]float32 {
					v := vector.GaussianDistributedFloat32VectorGenerator(1, dim)[0]
					vectors := make([][]float32, n)
					for i := range vectors {
						vectors[i] = v
					}
					return vectors
				},
				ngtCfg: ngtConfig(defaultDimensionSize, ngt.Float.String()),
			},
			want: want{
				resultSize: 10,
			},
		},
		{
			name: "Decision Table Testing case 6.1: success search with Search_Config.Num=10 from 20 same vectors (type: uint8)",
			args: args{
				ctx:       ctx,
				insertNum: 20,
				req: &payload.Search_Request{
					Vector: convertVectorUint8ToFloat32(vector.GaussianDistributedUint8VectorGenerator(1, defaultDimensionSize)[0]),
					Config: defaultSearch_Config,
				},
			},
			fields: fields{
				gen: func(n, dim int) [][]float32 {
					v := convertVectorUint8ToFloat32(vector.GaussianDistributedUint8VectorGenerator(1, dim)[0])
					vectors := make([][]float32, n)
					for i := range vectors {
						vectors[i] = v
					}
					return vectors
				},
				ngtCfg: ngtConfig(defaultDimensionSize, ngt.Uint8.String()),
			},
			want: want{
				resultSize: 10,
			},
		},
		{
			name: "Decision Table Testing case 6.2: success search with Search_Config.Num=10 from 20 same vectors (type: float32)",
			args: args{
				ctx:       ctx,
				insertNum: 20,
				req: &payload.Search_Request{
					Vector: vector.GaussianDistributedFloat32VectorGenerator(1, defaultDimensionSize)[0],
					Config: defaultSearch_Config,
				},
			},
			fields: fields{
				gen: func(n, dim int) [][]float32 {
					v := vector.GaussianDistributedFloat32VectorGenerator(1, dim)[0]
					vectors := make([][]float32, n)
					for i := range vectors {
						vectors[i] = v
					}
					return vectors
				},
				ngtCfg: ngtConfig(defaultDimensionSize, ngt.Float.String()),
			},
			want: want{
				resultSize: 10,
			},
		},
	}

	for _, tc := range tests {
		test := tc
		t.Run(test.name, func(tt *testing.T) {
			tt.Parallel()
			defer goleak.VerifyNone(tt, goleak.IgnoreCurrent())
			if test.beforeFunc == nil {
				test.beforeFunc = defaultBeforeFunc
			}
			s, err := test.beforeFunc(test.fields, test.args)
			if err != nil {
				tt.Errorf("error = %v", err)
			}
			if test.afterFunc != nil {
				defer test.afterFunc(test.args)
			}
			checkFunc := test.checkFunc
			if test.checkFunc == nil {
				checkFunc = defaultCheckFunc
			}

			gotRes, err := s.Search(ctx, test.args.req)
			if err := checkFunc(test.want, gotRes, err); err != nil {
				tt.Errorf("error = %v", err)
			}
		})
	}
}

func Test_server_SearchByID(t *testing.T) {
	t.Parallel()

	ctx, cancel := context.WithCancel(context.Background())
	defer cancel()

	type args struct {
		ctx      context.Context
		indexId  string
		searchId string
	}
	type want struct {
		resultSize int
		code       codes.Code
	}
	type test struct {
		name       string
		args       args
		want       want
		checkFunc  func(want, *payload.Search_Response, error) error
		beforeFunc func(args) (Server, error)
		afterFunc  func(args)
	}
	defaultCheckFunc := func(w want, gotRes *payload.Search_Response, err error) error {
		if err != nil {
			st, ok := status.FromError(err)
			if !ok {
				errors.Errorf("got error cannot convert to Status: \"%#v\"", err)
			}
			if st.Code() != w.code {
				return errors.Errorf("got_code: \"%#v\",\n\t\t\t\twant: \"%#v\"", st.Code(), w.code)
			}
		}
		if gotSize := len(gotRes.GetResults()); gotSize != w.resultSize {
			return errors.Errorf("got size: \"%#v\",\n\t\t\t\twant size: \"%#v\"", gotSize, w.resultSize)
		}
		return nil
	}

	const (
		insertNum = 1000
	)

	defaultNgtConfig := &config.NGT{
		Dimension:        128,
		DistanceType:     ngt.L2.String(),
		ObjectType:       ngt.Float.String(),
		CreationEdgeSize: 60,
		SearchEdgeSize:   20,
		KVSDB: &config.KVSDB{
			Concurrency: 10,
		},
		VQueue: &config.VQueue{
			InsertBufferPoolSize: 1000,
			DeleteBufferPoolSize: 1000,
		},
	}
	defaultBeforeFunc := func(a args) (Server, error) {
		eg, ctx := errgroup.New(a.ctx)
		ngt, err := service.New(defaultNgtConfig, service.WithErrGroup(eg), service.WithEnableInMemoryMode(true))
		if err != nil {
			return nil, err
		}

		s, err := New(WithErrGroup(eg), WithNGT(ngt))
		if err != nil {
			return nil, err
		}

		reqs := make([]*payload.Insert_Request, insertNum)
		for i, v := range vector.GaussianDistributedFloat32VectorGenerator(insertNum, defaultNgtConfig.Dimension) {
			reqs[i] = &payload.Insert_Request{
				Vector: &payload.Object_Vector{
					Id:     strconv.Itoa(i),
					Vector: v,
				},
				Config: &payload.Insert_Config{
					SkipStrictExistCheck: true,
				},
			}
		}
		reqs[0].Vector.Id = a.indexId
		if _, err := s.MultiInsert(ctx, &payload.Insert_MultiRequest{Requests: reqs}); err != nil {
			return nil, err
		}
		if _, err := s.CreateIndex(ctx, &payload.Control_CreateIndexRequest{PoolSize: 100}); err != nil {
			return nil, err
		}
		return s, nil
	}
	defaultSearch_Config := &payload.Search_Config{
		Num:     10,
		Radius:  -1,
		Epsilon: 0.1,
		Timeout: 1000000000,
	}

	utf8ToSjis := func(s string) string {
		b, _ := ioutil.ReadAll(transform.NewReader(strings.NewReader(s), japanese.ShiftJIS.NewEncoder()))
		return string(b)
	}

	utf8ToEucjp := func(s string) string {
		b, _ := ioutil.ReadAll(transform.NewReader(strings.NewReader(s), japanese.EUCJP.NewEncoder()))
		return string(b)
	}

	/*
		SearchByID test cases ( focus on ID(string), only test float32 ):
		- Equivalence Class Testing ( 1000 vectors inserted before a search )
			- case 1.1: success search vector
			- case 2.1: fail search with non-existent ID
		- Boundary Value Testing ( 1000 vectors inserted before a search )
			- case 1.1: fail search with ""
			- case 2.1: success search with ^@
			- case 2.2: success search with ^I
			- case 2.3: success search with ^J
			- case 2.4: success search with ^M
			- case 2.5: success search with ^[
			- case 2.6: success search with ^?
			- case 3.1: success search with utf-8 ID from utf-8 index
			- case 3.2: fail search with utf-8 ID from s-jis index
			- case 3.3: fail search with utf-8 ID from euc-jp index
			- case 3.4: fail search with s-jis ID from utf-8 index
			- case 3.5: success search with s-jis ID from s-jis index
			- case 3.6: fail search with s-jis ID from euc-jp index
			- case 3.4: fail search with euc-jp ID from utf-8 index
			- case 3.5: fail search with euc-jp ID from s-jis index
			- case 3.6: success search with euc-jp ID from euc-jp index
			- case 4.1: success search with 😀
		- Decision Table Testing
		    - NONE
	*/
	tests := []test{
		{
			name: "Equivalence Class Testing case 1.1: success search vector",
			args: args{
				ctx:      ctx,
				indexId:  "test",
				searchId: "test",
			},
			want: want{
				resultSize: int(defaultSearch_Config.GetNum()),
			},
		},
		{
			name: "Equivalence Class Testing case 2.1: fail search with non-existent ID",
			args: args{
				ctx:      ctx,
				indexId:  "test",
				searchId: "non-existent",
			},
			want: want{
				resultSize: 0,
				code:       codes.NotFound,
			},
		},
		{
			name: "Boundary Value Testing case 1.1: fail search with \"\"",
			args: args{
				ctx:      ctx,
				indexId:  "test",
				searchId: "",
			},
			want: want{
				resultSize: 0,
				code:       codes.InvalidArgument,
			},
		},
		{
			name: "Boundary Value Testing case 2.1: success search with ^@",
			args: args{
				ctx:      ctx,
				indexId:  string([]byte{0}),
				searchId: string([]byte{0}),
			},
			want: want{
				resultSize: int(defaultSearch_Config.GetNum()),
			},
		},
		{
			name: "Boundary Value Testing case 2.2: success search with ^I",
			args: args{
				ctx:      ctx,
				indexId:  "\t",
				searchId: "\t",
			},
			want: want{
				resultSize: int(defaultSearch_Config.GetNum()),
			},
		},
		{
			name: "Boundary Value Testing case 2.3: success search with ^J",
			args: args{
				ctx:      ctx,
				indexId:  "\n",
				searchId: "\n",
			},
			want: want{
				resultSize: int(defaultSearch_Config.GetNum()),
			},
		},
		{
			name: "Boundary Value Testing case 2.4: success search with ^M",
			args: args{
				ctx:      ctx,
				indexId:  "\r",
				searchId: "\r",
			},
			want: want{
				resultSize: int(defaultSearch_Config.GetNum()),
			},
		},
		{
			name: "Boundary Value Testing case 2.5: success search with ^[",
			args: args{
				ctx:      ctx,
				indexId:  string([]byte{27}),
				searchId: string([]byte{27}),
			},
			want: want{
				resultSize: int(defaultSearch_Config.GetNum()),
			},
		},
		{
			name: "Boundary Value Testing case 2.6: success search with ^?",
			args: args{
				ctx:      ctx,
				indexId:  string([]byte{127}),
				searchId: string([]byte{127}),
			},
			want: want{
				resultSize: int(defaultSearch_Config.GetNum()),
			},
		},
		{
			name: "Boundary Value Testing case 3.1: success search with utf-8 ID from utf-8 index",
			args: args{
				ctx:      ctx,
				indexId:  "こんにちは",
				searchId: "こんにちは",
			},
			want: want{
				resultSize: int(defaultSearch_Config.GetNum()),
			},
		},
		{
			name: "Boundary Value Testing case 3.2: fail search with utf-8 ID from s-jis index",
			args: args{
				ctx:      ctx,
				indexId:  utf8ToSjis("こんにちは"),
				searchId: "こんにちは",
			},
			want: want{
				resultSize: 0,
				code:       codes.NotFound,
			},
		},
		{
			name: "Boundary Value Testing case 3.3: fail search with utf-8 ID from euc-jp index",
			args: args{
				ctx:      ctx,
				indexId:  utf8ToEucjp("こんにちは"),
				searchId: "こんにちは",
			},
			want: want{
				resultSize: 0,
				code:       codes.NotFound,
			},
		},
		{
			name: "Boundary Value Testing case 3.4: fail search with s-jis ID from utf-8 index",
			args: args{
				ctx:      ctx,
				indexId:  "こんにちは",
				searchId: utf8ToSjis("こんにちは"),
			},
			want: want{
				resultSize: 0,
				code:       codes.NotFound,
			},
		},
		{
			name: "Boundary Value Testing case 3.5: success search with s-jis ID from s-jis index",
			args: args{
				ctx:      ctx,
				indexId:  utf8ToSjis("こんにちは"),
				searchId: utf8ToSjis("こんにちは"),
			},
			want: want{
				resultSize: int(defaultSearch_Config.GetNum()),
			},
		},
		{
			name: "Boundary Value Testing case 3.6: fail search with s-jis ID from euc-jp index",
			args: args{
				ctx:      ctx,
				indexId:  utf8ToEucjp("こんにちは"),
				searchId: utf8ToSjis("こんにちは"),
			},
			want: want{
				resultSize: 0,
				code:       codes.NotFound,
			},
		},
		{
			name: "Boundary Value Testing case 3.7: fail search with euc-jp ID from utf-8 index",
			args: args{
				ctx:      ctx,
				indexId:  "こんにちは",
				searchId: utf8ToEucjp("こんにちは"),
			},
			want: want{
				resultSize: 0,
				code:       codes.NotFound,
			},
		},
		{
			name: "Boundary Value Testing case 3.8: fail search with euc-jp ID from s-jis index",
			args: args{
				ctx:      ctx,
				indexId:  utf8ToSjis("こんにちは"),
				searchId: utf8ToEucjp("こんにちは"),
			},
			want: want{
				resultSize: 0,
				code:       codes.NotFound,
			},
		},
		{
			name: "Boundary Value Testing case 3.9: success search with euc-jp ID from euc-jp index",
			args: args{
				ctx:      ctx,
				indexId:  utf8ToEucjp("こんにちは"),
				searchId: utf8ToEucjp("こんにちは"),
			},
			want: want{
				resultSize: int(defaultSearch_Config.GetNum()),
			},
		},
		{
			name: "Boundary Value Testing case 4.1: success search with 😀",
			args: args{
				ctx:      ctx,
				indexId:  "😀",
				searchId: "😀",
			},
			want: want{
				resultSize: 10,
			},
		},
	}

	for _, tc := range tests {
		test := tc
		t.Run(test.name, func(tt *testing.T) {
			tt.Parallel()
			defer goleak.VerifyNone(tt, goleak.IgnoreCurrent())
			if test.beforeFunc == nil {
				test.beforeFunc = defaultBeforeFunc
			}
			s, err := test.beforeFunc(test.args)
			if err != nil {
				tt.Errorf("error = %v", err)
			}
			if test.afterFunc != nil {
				defer test.afterFunc(test.args)
			}
			checkFunc := test.checkFunc
			if test.checkFunc == nil {
				checkFunc = defaultCheckFunc
			}

			req := &payload.Search_IDRequest{
				Id:     test.args.searchId,
				Config: defaultSearch_Config,
			}
			gotRes, err := s.SearchByID(test.args.ctx, req)
			if err := checkFunc(test.want, gotRes, err); err != nil {
				tt.Errorf("error = %v", err)
			}
		})
	}
}

func Test_toSearchResponse(t *testing.T) {
	t.Parallel()
	type args struct {
		dists []model.Distance
		err   error
	}
	type want struct {
		wantRes *payload.Search_Response
		err     error
	}
	type test struct {
		name       string
		args       args
		want       want
		checkFunc  func(want, *payload.Search_Response, error) error
		beforeFunc func(args)
		afterFunc  func(args)
	}
	defaultCheckFunc := func(w want, gotRes *payload.Search_Response, err error) error {
		if !errors.Is(err, w.err) {
			return errors.Errorf("got_error: \"%#v\",\n\t\t\t\twant: \"%#v\"", err, w.err)
		}
		if !reflect.DeepEqual(gotRes, w.wantRes) {
			return errors.Errorf("got: \"%#v\",\n\t\t\t\twant: \"%#v\"", gotRes, w.wantRes)
		}
		return nil
	}
	tests := []test{
		// TODO test cases
		/*
		   {
		       name: "test_case_1",
		       args: args {
		           dists: nil,
		           err: nil,
		       },
		       want: want{},
		       checkFunc: defaultCheckFunc,
		   },
		*/

		// TODO test cases
		/*
		   func() test {
		       return test {
		           name: "test_case_2",
		           args: args {
		           dists: nil,
		           err: nil,
		           },
		           want: want{},
		           checkFunc: defaultCheckFunc,
		       }
		   }(),
		*/
	}

	for _, tc := range tests {
		test := tc
		t.Run(test.name, func(tt *testing.T) {
			tt.Parallel()
			defer goleak.VerifyNone(tt, goleak.IgnoreCurrent())
			if test.beforeFunc != nil {
				test.beforeFunc(test.args)
			}
			if test.afterFunc != nil {
				defer test.afterFunc(test.args)
			}
			checkFunc := test.checkFunc
			if test.checkFunc == nil {
				checkFunc = defaultCheckFunc
			}

			gotRes, err := toSearchResponse(test.args.dists, test.args.err)
			if err := checkFunc(test.want, gotRes, err); err != nil {
				tt.Errorf("error = %v", err)
			}
		})
	}
}

func Test_server_StreamSearch(t *testing.T) {
	t.Parallel()
	type args struct {
		stream vald.Search_StreamSearchServer
	}
	type fields struct {
		name              string
		ip                string
		ngt               service.NGT
		eg                errgroup.Group
		streamConcurrency int
	}
	type want struct {
		err error
	}
	type test struct {
		name       string
		args       args
		fields     fields
		want       want
		checkFunc  func(want, error) error
		beforeFunc func(args)
		afterFunc  func(args)
	}
	defaultCheckFunc := func(w want, err error) error {
		if !errors.Is(err, w.err) {
			return errors.Errorf("got_error: \"%#v\",\n\t\t\t\twant: \"%#v\"", err, w.err)
		}
		return nil
	}
	tests := []test{
		// TODO test cases
		/*
		   {
		       name: "test_case_1",
		       args: args {
		           stream: nil,
		       },
		       fields: fields {
		           name: "",
		           ip: "",
		           ngt: nil,
		           eg: nil,
		           streamConcurrency: 0,
		       },
		       want: want{},
		       checkFunc: defaultCheckFunc,
		   },
		*/

		// TODO test cases
		/*
		   func() test {
		       return test {
		           name: "test_case_2",
		           args: args {
		           stream: nil,
		           },
		           fields: fields {
		           name: "",
		           ip: "",
		           ngt: nil,
		           eg: nil,
		           streamConcurrency: 0,
		           },
		           want: want{},
		           checkFunc: defaultCheckFunc,
		       }
		   }(),
		*/
	}

	for _, tc := range tests {
		test := tc
		t.Run(test.name, func(tt *testing.T) {
			tt.Parallel()
			defer goleak.VerifyNone(tt, goleak.IgnoreCurrent())
			if test.beforeFunc != nil {
				test.beforeFunc(test.args)
			}
			if test.afterFunc != nil {
				defer test.afterFunc(test.args)
			}
			checkFunc := test.checkFunc
			if test.checkFunc == nil {
				checkFunc = defaultCheckFunc
			}
			s := &server{
				name:              test.fields.name,
				ip:                test.fields.ip,
				ngt:               test.fields.ngt,
				eg:                test.fields.eg,
				streamConcurrency: test.fields.streamConcurrency,
			}

			err := s.StreamSearch(test.args.stream)
			if err := checkFunc(test.want, err); err != nil {
				tt.Errorf("error = %v", err)
			}
		})
	}
}

func Test_server_StreamSearchByID(t *testing.T) {
	t.Parallel()
	type args struct {
		stream vald.Search_StreamSearchByIDServer
	}
	type fields struct {
		name              string
		ip                string
		ngt               service.NGT
		eg                errgroup.Group
		streamConcurrency int
	}
	type want struct {
		err error
	}
	type test struct {
		name       string
		args       args
		fields     fields
		want       want
		checkFunc  func(want, error) error
		beforeFunc func(args)
		afterFunc  func(args)
	}
	defaultCheckFunc := func(w want, err error) error {
		if !errors.Is(err, w.err) {
			return errors.Errorf("got_error: \"%#v\",\n\t\t\t\twant: \"%#v\"", err, w.err)
		}
		return nil
	}
	tests := []test{
		// TODO test cases
		/*
		   {
		       name: "test_case_1",
		       args: args {
		           stream: nil,
		       },
		       fields: fields {
		           name: "",
		           ip: "",
		           ngt: nil,
		           eg: nil,
		           streamConcurrency: 0,
		       },
		       want: want{},
		       checkFunc: defaultCheckFunc,
		   },
		*/

		// TODO test cases
		/*
		   func() test {
		       return test {
		           name: "test_case_2",
		           args: args {
		           stream: nil,
		           },
		           fields: fields {
		           name: "",
		           ip: "",
		           ngt: nil,
		           eg: nil,
		           streamConcurrency: 0,
		           },
		           want: want{},
		           checkFunc: defaultCheckFunc,
		       }
		   }(),
		*/
	}

	for _, tc := range tests {
		test := tc
		t.Run(test.name, func(tt *testing.T) {
			tt.Parallel()
			defer goleak.VerifyNone(tt, goleak.IgnoreCurrent())
			if test.beforeFunc != nil {
				test.beforeFunc(test.args)
			}
			if test.afterFunc != nil {
				defer test.afterFunc(test.args)
			}
			checkFunc := test.checkFunc
			if test.checkFunc == nil {
				checkFunc = defaultCheckFunc
			}
			s := &server{
				name:              test.fields.name,
				ip:                test.fields.ip,
				ngt:               test.fields.ngt,
				eg:                test.fields.eg,
				streamConcurrency: test.fields.streamConcurrency,
			}

			err := s.StreamSearchByID(test.args.stream)
			if err := checkFunc(test.want, err); err != nil {
				tt.Errorf("error = %v", err)
			}
		})
	}
}

func Test_server_MultiSearch(t *testing.T) {
	t.Parallel()
	type args struct {
		ctx  context.Context
		reqs *payload.Search_MultiRequest
	}
	type fields struct {
		name              string
		ip                string
		ngt               service.NGT
		eg                errgroup.Group
		streamConcurrency int
	}
	type want struct {
		wantRes *payload.Search_Responses
		err     error
	}
	type test struct {
		name       string
		args       args
		fields     fields
		want       want
		checkFunc  func(want, *payload.Search_Responses, error) error
		beforeFunc func(args)
		afterFunc  func(args)
	}
	defaultCheckFunc := func(w want, gotRes *payload.Search_Responses, err error) error {
		if !errors.Is(err, w.err) {
			return errors.Errorf("got_error: \"%#v\",\n\t\t\t\twant: \"%#v\"", err, w.err)
		}
		if !reflect.DeepEqual(gotRes, w.wantRes) {
			return errors.Errorf("got: \"%#v\",\n\t\t\t\twant: \"%#v\"", gotRes, w.wantRes)
		}
		return nil
	}
	tests := []test{
		// TODO test cases
		/*
		   {
		       name: "test_case_1",
		       args: args {
		           ctx: nil,
		           reqs: nil,
		       },
		       fields: fields {
		           name: "",
		           ip: "",
		           ngt: nil,
		           eg: nil,
		           streamConcurrency: 0,
		       },
		       want: want{},
		       checkFunc: defaultCheckFunc,
		   },
		*/

		// TODO test cases
		/*
		   func() test {
		       return test {
		           name: "test_case_2",
		           args: args {
		           ctx: nil,
		           reqs: nil,
		           },
		           fields: fields {
		           name: "",
		           ip: "",
		           ngt: nil,
		           eg: nil,
		           streamConcurrency: 0,
		           },
		           want: want{},
		           checkFunc: defaultCheckFunc,
		       }
		   }(),
		*/
	}

	for _, tc := range tests {
		test := tc
		t.Run(test.name, func(tt *testing.T) {
			tt.Parallel()
			defer goleak.VerifyNone(tt, goleak.IgnoreCurrent())
			if test.beforeFunc != nil {
				test.beforeFunc(test.args)
			}
			if test.afterFunc != nil {
				defer test.afterFunc(test.args)
			}
			checkFunc := test.checkFunc
			if test.checkFunc == nil {
				checkFunc = defaultCheckFunc
			}
			s := &server{
				name:              test.fields.name,
				ip:                test.fields.ip,
				ngt:               test.fields.ngt,
				eg:                test.fields.eg,
				streamConcurrency: test.fields.streamConcurrency,
			}

			gotRes, err := s.MultiSearch(test.args.ctx, test.args.reqs)
			if err := checkFunc(test.want, gotRes, err); err != nil {
				tt.Errorf("error = %v", err)
			}
		})
	}
}

func Test_server_MultiSearchByID(t *testing.T) {
	t.Parallel()
	type args struct {
		ctx  context.Context
		reqs *payload.Search_MultiIDRequest
	}
	type fields struct {
		name              string
		ip                string
		ngt               service.NGT
		eg                errgroup.Group
		streamConcurrency int
	}
	type want struct {
		wantRes *payload.Search_Responses
		err     error
	}
	type test struct {
		name       string
		args       args
		fields     fields
		want       want
		checkFunc  func(want, *payload.Search_Responses, error) error
		beforeFunc func(args)
		afterFunc  func(args)
	}
	defaultCheckFunc := func(w want, gotRes *payload.Search_Responses, err error) error {
		if !errors.Is(err, w.err) {
			return errors.Errorf("got_error: \"%#v\",\n\t\t\t\twant: \"%#v\"", err, w.err)
		}
		if !reflect.DeepEqual(gotRes, w.wantRes) {
			return errors.Errorf("got: \"%#v\",\n\t\t\t\twant: \"%#v\"", gotRes, w.wantRes)
		}
		return nil
	}
	tests := []test{
		// TODO test cases
		/*
		   {
		       name: "test_case_1",
		       args: args {
		           ctx: nil,
		           reqs: nil,
		       },
		       fields: fields {
		           name: "",
		           ip: "",
		           ngt: nil,
		           eg: nil,
		           streamConcurrency: 0,
		       },
		       want: want{},
		       checkFunc: defaultCheckFunc,
		   },
		*/

		// TODO test cases
		/*
		   func() test {
		       return test {
		           name: "test_case_2",
		           args: args {
		           ctx: nil,
		           reqs: nil,
		           },
		           fields: fields {
		           name: "",
		           ip: "",
		           ngt: nil,
		           eg: nil,
		           streamConcurrency: 0,
		           },
		           want: want{},
		           checkFunc: defaultCheckFunc,
		       }
		   }(),
		*/
	}

	for _, tc := range tests {
		test := tc
		t.Run(test.name, func(tt *testing.T) {
			tt.Parallel()
			defer goleak.VerifyNone(tt, goleak.IgnoreCurrent())
			if test.beforeFunc != nil {
				test.beforeFunc(test.args)
			}
			if test.afterFunc != nil {
				defer test.afterFunc(test.args)
			}
			checkFunc := test.checkFunc
			if test.checkFunc == nil {
				checkFunc = defaultCheckFunc
			}
			s := &server{
				name:              test.fields.name,
				ip:                test.fields.ip,
				ngt:               test.fields.ngt,
				eg:                test.fields.eg,
				streamConcurrency: test.fields.streamConcurrency,
			}

			gotRes, err := s.MultiSearchByID(test.args.ctx, test.args.reqs)
			if err := checkFunc(test.want, gotRes, err); err != nil {
				tt.Errorf("error = %v", err)
			}
		})
	}
}

func Test_server_Insert(t *testing.T) {
	t.Parallel()

	type args struct {
		ctx context.Context
		req *payload.Insert_Request
	}
	type fields struct {
		name              string
		ip                string
		streamConcurrency int
		svcCfg            *config.NGT
		svcOpts           []service.Option
	}
	type want struct {
		wantRes *payload.Object_Location
		err     error
	}
	type test struct {
		name       string
		args       args
		fields     fields
		want       want
		checkFunc  func(want, *payload.Object_Location, error) error
		beforeFunc func(*server)
		afterFunc  func(args)
	}
	defaultCheckFunc := func(w want, gotRes *payload.Object_Location, err error) error {
		if !errors.Is(err, w.err) {
			return errors.Errorf("got_error: \"%#v\",\n\t\t\t\twant: \"%#v\"", err.Error(), w.err)
		}
		if !reflect.DeepEqual(gotRes, w.wantRes) {
			return errors.Errorf("got: \"%#v\",\n\t\t\t\twant: \"%#v\"", gotRes, w.wantRes)
		}
		return nil
	}

	// common variables for test
	const (
		name      = "vald-agent-ngt-1" // agent name
		id        = "uuid-1"           // insert request id
		intVecDim = 3                  // int vector dimension
		f32VecDim = 3                  // float32 vector dimension
	)
	var (
		ip     = net.LoadLocalIP()        // agent ip address
		intVec = []float32{1, 2, 3}       // int vector of the insert request
		f32Vec = []float32{1.5, 2.3, 3.6} // float32 vector of the insert request

		// default NGT configuration for test
		kvsdbCfg  = &config.KVSDB{}
		vqueueCfg = &config.VQueue{}
	)

	// functions to generator vectors for testing
	genF32Vec := func(dist vector.Distribution, dim int) []float32 {
		generator, _ := vector.Float32VectorGenerator(dist)
		return generator(1, dim)[0]
	}
	genIntVec := func(dist vector.Distribution, dim int) []float32 {
		generator, _ := vector.Uint8VectorGenerator(dist)
		ivec := generator(1, dim)[0]

		vec := make([]float32, dim)
		for i := 0; i < dim; i++ {
			vec[i] = float32(ivec[i])
		}
		return vec
	}

	ctx, cancel := context.WithCancel(context.Background())
	defer cancel()

	/*
		- Equivalence Class Testing
			- uint8, float32
				- case 1.1: Insert vector success (vector type is uint8)
				- case 1.2: Insert vector success (vector type is float32)
				- case 2.1: Insert vector with different dimension (vector type is uint8)
				- case 2.2: Insert vector with different dimension (vector type is float32)
				- case 3.1: Insert gaussian distributed vector success (vector type is uint8)
				- case 3.2: Insert gaussian distributed vector success (vector type is float32)
				- case 4.1: Insert uniform distributed vector success (vector type is uint8)
				- case 4.2: Insert uniform distributed vector success (vector type is float32)

		- Boundary Value Testing
			- uint8, float32
				- case 1.1: Insert vector with 0 value success (vector type is uint8)
				- case 1.1: Insert vector with 0 value success (vector type is float32)
				- case 2.1: Insert vector with min value success (vector type is uint8)
				- case 2.2: Insert vector with min value success (vector type is float32)
				- case 3.1: Insert vector with max value success (vector type is uint8)
				- case 3.2: Insert vector with max value success (vector type is float32)
				- case 4.1: Insert with empty UUID fail (vector type is uint8)
				- case 4.2: Insert with empty UUID fail (vector type is float32)

			- float32
				- case 5: Insert vector with NaN value fail (vector type is float32)

			- case 6: Insert nil insert request fail
				* IncompatibleDimensionSize error will be returned.
			- case 7: Insert nil vector fail
				* IncompatibleDimensionSize error will be returned.
			- case 8: Insert empty insert vector fail
				* IncompatibleDimensionSize error will be returned.

		- Decision Table Testing
			- duplicated ID, duplicated vector, duplicated ID & vector
				- case 1.1: Insert duplicated request fail when SkipStrictExistCheck is false (duplicated ID)
					* AlreadyExists error will be returned.
				- case 1.2: Insert duplicated request success when SkipStrictExistCheck is false (duplicated vector)
				- case 1.3: Insert duplicated request fail when SkipStrictExistCheck is false (duplicated ID & vector)
				- case 2.1: Insert duplicated request fail when SkipStrictExistCheck is true (duplicated ID)
					* SkipStrictExistCheck flag is not used in agent handler, so the result is same as case 1.
				- case 2.2: Insert duplicated request success when SkipStrictExistCheck is true (duplicated vector)
				- case 2.3: Insert duplicated request fail when SkipStrictExistCheck is true (duplicated ID & vector)
	*/
	tests := []test{
		// Equivalence Class Testing
		func() test {
			req := &payload.Insert_Request{
				Vector: &payload.Object_Vector{
					Id:     id,
					Vector: intVec,
				},
			}

			return test{
				name: "Equivalence Class Testing case 1.1: Insert vector success (vector type is uint8)",
				args: args{
					ctx: ctx,
					req: req,
				},
				fields: fields{
					name: name,
					ip:   ip,
					svcCfg: &config.NGT{
						Dimension:    intVecDim,
						DistanceType: ngt.Angle.String(),
						ObjectType:   ngt.Uint8.String(),
						KVSDB:        kvsdbCfg,
						VQueue:       vqueueCfg,
					},
					svcOpts: []service.Option{
						service.WithEnableInMemoryMode(true),
					},
				},
				want: want{
					wantRes: &payload.Object_Location{
						Name: name,
						Uuid: id,
						Ips:  []string{ip},
					},
				},
			}
		}(),
		func() test {
			req := &payload.Insert_Request{
				Vector: &payload.Object_Vector{
					Id:     id,
					Vector: f32Vec,
				},
			}

			return test{
				name: "Equivalence Class Testing case 1.2: Insert vector success (vector type is float32)",
				args: args{
					ctx: ctx,
					req: req,
				},
				fields: fields{
					name: name,
					ip:   ip,
					svcCfg: &config.NGT{
						Dimension:    f32VecDim,
						DistanceType: ngt.Angle.String(),
						ObjectType:   ngt.Float.String(),
						KVSDB:        kvsdbCfg,
						VQueue:       vqueueCfg,
					},
					svcOpts: []service.Option{
						service.WithEnableInMemoryMode(true),
					},
				},
				want: want{
					wantRes: &payload.Object_Location{
						Name: name,
						Uuid: id,
						Ips:  []string{ip},
					},
				},
			}
		}(),
		func() test {
			invalidDim := intVecDim + 1
			ivec := genIntVec(vector.Gaussian, invalidDim)
			req := &payload.Insert_Request{
				Vector: &payload.Object_Vector{
					Id:     id,
					Vector: ivec,
				},
			}

			return test{
				name: "Equivalence Class Testing case 2.1: Insert vector with different dimension (vector type is uint8)",
				args: args{
					ctx: ctx,
					req: req,
				},
				fields: fields{
					name: name,
					ip:   ip,
					svcCfg: &config.NGT{
						Dimension:    intVecDim,
						DistanceType: ngt.Angle.String(),
						ObjectType:   ngt.Uint8.String(),
						KVSDB:        kvsdbCfg,
						VQueue:       vqueueCfg,
					},
					svcOpts: []service.Option{
						service.WithEnableInMemoryMode(true),
					},
				},
				want: want{
					err: func() error {
						err := errors.ErrIncompatibleDimensionSize(len(ivec), 3)
						return status.WrapWithInvalidArgument("Insert API Incompatible Dimension Size detected",
							err,
							&errdetails.RequestInfo{
								RequestId:   id,
								ServingData: errdetails.Serialize(req),
							},
							&errdetails.BadRequest{
								FieldViolations: []*errdetails.BadRequestFieldViolation{
									{
										Field:       "vector dimension size",
										Description: err.Error(),
									},
								},
							},
							&errdetails.ResourceInfo{
								ResourceType: ngtResourceType + "/ngt.Insert",
								ResourceName: fmt.Sprintf("%s: %s(%s)", apiName, name, ip),
							})
					}(),
				},
			}
		}(),
		func() test {
			invalidDim := f32VecDim + 1
			ivec := genF32Vec(vector.Gaussian, invalidDim)
			req := &payload.Insert_Request{
				Vector: &payload.Object_Vector{
					Id:     id,
					Vector: ivec,
				},
			}

			return test{
				name: "Equivalence Class Testing case 2.2: Insert vector with different dimension (vector type is float32)",
				args: args{
					ctx: ctx,
					req: req,
				},
				fields: fields{
					name: name,
					ip:   ip,
					svcCfg: &config.NGT{
						Dimension:    f32VecDim,
						DistanceType: ngt.Angle.String(),
						ObjectType:   ngt.Float.String(),
						KVSDB:        kvsdbCfg,
						VQueue:       vqueueCfg,
					},
					svcOpts: []service.Option{
						service.WithEnableInMemoryMode(true),
					},
				},
				want: want{
					err: func() error {
						err := errors.ErrIncompatibleDimensionSize(len(ivec), 3)
						return status.WrapWithInvalidArgument("Insert API Incompatible Dimension Size detected",
							err,
							&errdetails.RequestInfo{
								RequestId:   id,
								ServingData: errdetails.Serialize(req),
							},
							&errdetails.BadRequest{
								FieldViolations: []*errdetails.BadRequestFieldViolation{
									{
										Field:       "vector dimension size",
										Description: err.Error(),
									},
								},
							},
							&errdetails.ResourceInfo{
								ResourceType: ngtResourceType + "/ngt.Insert",
								ResourceName: fmt.Sprintf("%s: %s(%s)", apiName, name, ip),
							})
					}(),
				},
			}
		}(),
		func() test {
			req := &payload.Insert_Request{
				Vector: &payload.Object_Vector{
					Id:     id,
					Vector: genIntVec(vector.Gaussian, intVecDim),
				},
			}

			return test{
				name: "Equivalence Class Testing case 3.1: Insert gaussian distributed vector success (vector type is uint8)",
				args: args{
					ctx: ctx,
					req: req,
				},
				fields: fields{
					name: name,
					ip:   ip,
					svcCfg: &config.NGT{
						Dimension:    intVecDim,
						DistanceType: ngt.Angle.String(),
						ObjectType:   ngt.Uint8.String(),
						KVSDB:        kvsdbCfg,
						VQueue:       vqueueCfg,
					},
					svcOpts: []service.Option{
						service.WithEnableInMemoryMode(true),
					},
				},
				want: want{
					wantRes: &payload.Object_Location{
						Name: name,
						Uuid: id,
						Ips:  []string{ip},
					},
				},
			}
		}(),
		func() test {
			req := &payload.Insert_Request{
				Vector: &payload.Object_Vector{
					Id:     id,
					Vector: genF32Vec(vector.Gaussian, f32VecDim),
				},
			}

			return test{
				name: "Equivalence Class Testing case 3.2: Insert gaussian distributed vector success (vector type is float32)",
				args: args{
					ctx: ctx,
					req: req,
				},
				fields: fields{
					name: name,
					ip:   ip,
					svcCfg: &config.NGT{
						Dimension:    f32VecDim,
						DistanceType: ngt.Angle.String(),
						ObjectType:   ngt.Float.String(),
						KVSDB:        kvsdbCfg,
						VQueue:       vqueueCfg,
					},
					svcOpts: []service.Option{
						service.WithEnableInMemoryMode(true),
					},
				},
				want: want{
					wantRes: &payload.Object_Location{
						Name: name,
						Uuid: id,
						Ips:  []string{ip},
					},
				},
			}
		}(),
		func() test {
			req := &payload.Insert_Request{
				Vector: &payload.Object_Vector{
					Id:     id,
					Vector: genIntVec(vector.Uniform, intVecDim),
				},
			}

			return test{
				name: "Equivalence Class Testing case 4.1: Insert uniform distributed vector success (vector type is uint8)",
				args: args{
					ctx: ctx,
					req: req,
				},
				fields: fields{
					name: name,
					ip:   ip,
					svcCfg: &config.NGT{
						Dimension:    intVecDim,
						DistanceType: ngt.Angle.String(),
						ObjectType:   ngt.Uint8.String(),
						KVSDB:        kvsdbCfg,
						VQueue:       vqueueCfg,
					},
					svcOpts: []service.Option{
						service.WithEnableInMemoryMode(true),
					},
				},
				want: want{
					wantRes: &payload.Object_Location{
						Name: name,
						Uuid: id,
						Ips:  []string{ip},
					},
				},
			}
		}(),
		func() test {
			req := &payload.Insert_Request{
				Vector: &payload.Object_Vector{
					Id:     id,
					Vector: genF32Vec(vector.Uniform, f32VecDim),
				},
			}

			return test{
				name: "Equivalence Class Testing case 4.2: Insert uniform distributed vector success (vector type is float32)",
				args: args{
					ctx: ctx,
					req: req,
				},
				fields: fields{
					name: name,
					ip:   ip,
					svcCfg: &config.NGT{
						Dimension:    f32VecDim,
						DistanceType: ngt.Angle.String(),
						ObjectType:   ngt.Float.String(),
						KVSDB:        kvsdbCfg,
						VQueue:       vqueueCfg,
					},
					svcOpts: []service.Option{
						service.WithEnableInMemoryMode(true),
					},
				},
				want: want{
					wantRes: &payload.Object_Location{
						Name: name,
						Uuid: id,
						Ips:  []string{ip},
					},
				},
			}
		}(),

		// Boundary Value Testing
		func() test {
			req := &payload.Insert_Request{
				Vector: &payload.Object_Vector{
					Id:     id,
					Vector: []float32{0, 0, 0},
				},
			}

			return test{
				name: "Boundary Value Testing case 1.1: Insert vector with 0 value success (vector type is uint8)",
				args: args{
					ctx: ctx,
					req: req,
				},
				fields: fields{
					name: name,
					ip:   ip,
					svcCfg: &config.NGT{
						Dimension:    intVecDim,
						DistanceType: ngt.Angle.String(),
						ObjectType:   ngt.Uint8.String(),
						KVSDB:        kvsdbCfg,
						VQueue:       vqueueCfg,
					},
					svcOpts: []service.Option{
						service.WithEnableInMemoryMode(true),
					},
				},
				want: want{
					wantRes: &payload.Object_Location{
						Name: name,
						Uuid: id,
						Ips:  []string{ip},
					},
				},
			}
		}(),
		func() test {
			req := &payload.Insert_Request{
				Vector: &payload.Object_Vector{
					Id:     id,
					Vector: []float32{0, 0, 0},
				},
			}

			return test{
				name: "Boundary Value Testing case 1.2: Insert vector with 0 value success (vector type is float32)",
				args: args{
					ctx: ctx,
					req: req,
				},
				fields: fields{
					name: name,
					ip:   ip,
					svcCfg: &config.NGT{
						Dimension:    f32VecDim,
						DistanceType: ngt.Angle.String(),
						ObjectType:   ngt.Float.String(),
						KVSDB:        kvsdbCfg,
						VQueue:       vqueueCfg,
					},
					svcOpts: []service.Option{
						service.WithEnableInMemoryMode(true),
					},
				},
				want: want{
					wantRes: &payload.Object_Location{
						Name: name,
						Uuid: id,
						Ips:  []string{ip},
					},
				},
			}
		}(),
		func() test {
			req := &payload.Insert_Request{
				Vector: &payload.Object_Vector{
					Id:     id,
					Vector: []float32{math.MinInt, math.MinInt, math.MinInt},
				},
			}

			return test{
				name: "Boundary Value Testing case 2.1: Insert vector with min value success (vector type is uint8)",
				args: args{
					ctx: ctx,
					req: req,
				},
				fields: fields{
					name: name,
					ip:   ip,
					svcCfg: &config.NGT{
						Dimension:    intVecDim,
						DistanceType: ngt.Angle.String(),
						ObjectType:   ngt.Uint8.String(),
						KVSDB:        kvsdbCfg,
						VQueue:       vqueueCfg,
					},
					svcOpts: []service.Option{
						service.WithEnableInMemoryMode(true),
					},
				},
				want: want{
					wantRes: &payload.Object_Location{
						Name: name,
						Uuid: id,
						Ips:  []string{ip},
					},
				},
			}
		}(),
		func() test {
			req := &payload.Insert_Request{
				Vector: &payload.Object_Vector{
					Id:     id,
					Vector: []float32{math.SmallestNonzeroFloat32, math.SmallestNonzeroFloat32, math.SmallestNonzeroFloat32},
				},
			}

			return test{
				name: "Boundary Value Testing case 2.2: Insert vector with min value success (vector type is float32)",
				args: args{
					ctx: ctx,
					req: req,
				},
				fields: fields{
					name: name,
					ip:   ip,
					svcCfg: &config.NGT{
						Dimension:    f32VecDim,
						DistanceType: ngt.Angle.String(),
						ObjectType:   ngt.Float.String(),
						KVSDB:        kvsdbCfg,
						VQueue:       vqueueCfg,
					},
					svcOpts: []service.Option{
						service.WithEnableInMemoryMode(true),
					},
				},
				want: want{
					wantRes: &payload.Object_Location{
						Name: name,
						Uuid: id,
						Ips:  []string{ip},
					},
				},
			}
		}(),
		func() test {
			req := &payload.Insert_Request{
				Vector: &payload.Object_Vector{
					Id:     id,
					Vector: []float32{math.MaxInt, math.MaxInt, math.MaxInt},
				},
			}

			return test{
				name: "Boundary Value Testing case 3.1: Insert vector with max value success (vector type is uint8)",
				args: args{
					ctx: ctx,
					req: req,
				},
				fields: fields{
					name: name,
					ip:   ip,
					svcCfg: &config.NGT{
						Dimension:    intVecDim,
						DistanceType: ngt.Angle.String(),
						ObjectType:   ngt.Uint8.String(),
						KVSDB:        kvsdbCfg,
						VQueue:       vqueueCfg,
					},
					svcOpts: []service.Option{
						service.WithEnableInMemoryMode(true),
					},
				},
				want: want{
					wantRes: &payload.Object_Location{
						Name: name,
						Uuid: id,
						Ips:  []string{ip},
					},
				},
			}
		}(),
		func() test {
			req := &payload.Insert_Request{
				Vector: &payload.Object_Vector{
					Id:     id,
					Vector: []float32{math.MaxFloat32, math.MaxFloat32, math.MaxFloat32},
				},
			}

			return test{
				name: "Boundary Value Testing case 3.2: Insert vector with max value success (vector type is float32)",
				args: args{
					ctx: ctx,
					req: req,
				},
				fields: fields{
					name: name,
					ip:   ip,
					svcCfg: &config.NGT{
						Dimension:    f32VecDim,
						DistanceType: ngt.Angle.String(),
						ObjectType:   ngt.Float.String(),
						KVSDB:        kvsdbCfg,
						VQueue:       vqueueCfg,
					},
					svcOpts: []service.Option{
						service.WithEnableInMemoryMode(true),
					},
				},
				want: want{
					wantRes: &payload.Object_Location{
						Name: name,
						Uuid: id,
						Ips:  []string{ip},
					},
				},
			}
		}(),
		func() test {
			req := &payload.Insert_Request{
				Vector: &payload.Object_Vector{
					Id:     "",
					Vector: intVec,
				},
			}

			return test{
				name: "Boundary Value Testing case 4.1: Insert with empty UUID fail (vector type is uint8)",
				args: args{
					ctx: ctx,
					req: req,
				},
				fields: fields{
					name: name,
					ip:   ip,
					svcCfg: &config.NGT{
						Dimension:    intVecDim,
						DistanceType: ngt.Angle.String(),
						ObjectType:   ngt.Uint8.String(),
						KVSDB:        kvsdbCfg,
						VQueue:       vqueueCfg,
					},
					svcOpts: []service.Option{
						service.WithEnableInMemoryMode(true),
					},
				},
				want: want{
					err: func() error {
						err := errors.ErrUUIDNotFound(0)
						err = status.WrapWithInvalidArgument(fmt.Sprintf("Insert API empty uuid \"%s\" was given", req.GetVector().GetId()), err,
							&errdetails.RequestInfo{
								RequestId:   req.GetVector().GetId(),
								ServingData: errdetails.Serialize(req),
							},
							&errdetails.BadRequest{
								FieldViolations: []*errdetails.BadRequestFieldViolation{
									{
										Field:       "uuid",
										Description: err.Error(),
									},
								},
							},
							&errdetails.ResourceInfo{
								ResourceType: ngtResourceType + "/ngt.Insert",
								ResourceName: fmt.Sprintf("%s: %s(%s)", apiName, name, ip),
							})
						return err
					}(),
				},
			}
		}(),
		func() test {
			req := &payload.Insert_Request{
				Vector: &payload.Object_Vector{
					Id:     "",
					Vector: f32Vec,
				},
			}

			return test{
				name: "Boundary Value Testing case 4.2: Insert with empty UUID fail (vector type is float32)",
				args: args{
					ctx: ctx,
					req: req,
				},
				fields: fields{
					name: name,
					ip:   ip,
					svcCfg: &config.NGT{
						Dimension:    f32VecDim,
						DistanceType: ngt.Angle.String(),
						ObjectType:   ngt.Float.String(),
						KVSDB:        kvsdbCfg,
						VQueue:       vqueueCfg,
					},
					svcOpts: []service.Option{
						service.WithEnableInMemoryMode(true),
					},
				},
				want: want{
					err: func() error {
						err := errors.ErrUUIDNotFound(0)
						err = status.WrapWithInvalidArgument(fmt.Sprintf("Insert API empty uuid \"%s\" was given", req.GetVector().GetId()), err,
							&errdetails.RequestInfo{
								RequestId:   req.GetVector().GetId(),
								ServingData: errdetails.Serialize(req),
							},
							&errdetails.BadRequest{
								FieldViolations: []*errdetails.BadRequestFieldViolation{
									{
										Field:       "uuid",
										Description: err.Error(),
									},
								},
							},
							&errdetails.ResourceInfo{
								ResourceType: ngtResourceType + "/ngt.Insert",
								ResourceName: fmt.Sprintf("%s: %s(%s)", apiName, name, ip),
							})
						return err
					}(),
				},
			}
		}(),
		func() test {
			req := &payload.Insert_Request{
				Vector: &payload.Object_Vector{
					Id:     "",
					Vector: f32Vec,
				},
			}

			return test{
				name: "Boundary Value Testing case 4.2: Insert with empty UUID fail (vector type is float32)",
				args: args{
					ctx: ctx,
					req: req,
				},
				fields: fields{
					name: name,
					ip:   ip,
					svcCfg: &config.NGT{
						Dimension:    f32VecDim,
						DistanceType: ngt.Angle.String(),
						ObjectType:   ngt.Float.String(),
						KVSDB:        kvsdbCfg,
						VQueue:       vqueueCfg,
					},
					svcOpts: []service.Option{
						service.WithEnableInMemoryMode(true),
					},
				},
				want: want{
					err: func() error {
						err := errors.ErrUUIDNotFound(0)
						err = status.WrapWithInvalidArgument(fmt.Sprintf("Insert API empty uuid \"%s\" was given", req.GetVector().GetId()), err,
							&errdetails.RequestInfo{
								RequestId:   req.GetVector().GetId(),
								ServingData: errdetails.Serialize(req),
							},
							&errdetails.BadRequest{
								FieldViolations: []*errdetails.BadRequestFieldViolation{
									{
										Field:       "uuid",
										Description: err.Error(),
									},
								},
							},
							&errdetails.ResourceInfo{
								ResourceType: ngtResourceType + "/ngt.Insert",
								ResourceName: fmt.Sprintf("%s: %s(%s)", apiName, name, ip),
							})
						return err
					}(),
				},
			}
		}(),
		func() test {
			nan := float32(math.NaN())
			req := &payload.Insert_Request{
				Vector: &payload.Object_Vector{
					Id:     id,
					Vector: []float32{nan, nan, nan},
				},
			}

			return test{
				name: "Boundary Value Testing case 5: Insert vector with NaN value fail (vector type is float32)",
				args: args{
					ctx: ctx,
					req: req,
				},
				fields: fields{
					name: name,
					ip:   ip,
					svcCfg: &config.NGT{
						Dimension:    f32VecDim,
						DistanceType: ngt.Angle.String(),
						ObjectType:   ngt.Float.String(),
						KVSDB:        kvsdbCfg,
						VQueue:       vqueueCfg,
					},
					svcOpts: []service.Option{
						service.WithEnableInMemoryMode(true),
					},
				},
				want: want{
					wantRes: &payload.Object_Location{
						Name: name,
						Uuid: id,
						Ips:  []string{ip},
					},
				},
			}
		}(),
		func() test {
			return test{
				name: "Boundary Value Testing case 6: Insert nil insert request fail",
				args: args{
					ctx: ctx,
					req: nil,
				},
				fields: fields{
					name: name,
					ip:   ip,
					svcCfg: &config.NGT{
						Dimension:    f32VecDim,
						DistanceType: ngt.Angle.String(),
						ObjectType:   ngt.Float.String(),
						KVSDB:        kvsdbCfg,
						VQueue:       vqueueCfg,
					},
					svcOpts: []service.Option{
						service.WithEnableInMemoryMode(true),
					},
				},
				want: want{
					// IncompatibleDimensionSize error will be returned
					err: func() error {
						err := errors.ErrIncompatibleDimensionSize(0, 3)
						return status.WrapWithInvalidArgument("Insert API Incompatible Dimension Size detected",
							err,
							&errdetails.RequestInfo{
								RequestId:   "",
								ServingData: errdetails.Serialize(nil),
							},
							&errdetails.BadRequest{
								FieldViolations: []*errdetails.BadRequestFieldViolation{
									{
										Field:       "vector dimension size",
										Description: err.Error(),
									},
								},
							},
							&errdetails.ResourceInfo{
								ResourceType: ngtResourceType + "/ngt.Insert",
								ResourceName: fmt.Sprintf("%s: %s(%s)", apiName, name, ip),
							})
					}(),
				},
			}
		}(),
		func() test {
			req := &payload.Insert_Request{
				Vector: &payload.Object_Vector{
					Id:     id,
					Vector: nil,
				},
			}

			return test{
				name: "Boundary Value Testing case 7: Insert nil vector fail",
				args: args{
					ctx: ctx,
					req: req,
				},
				fields: fields{
					name: name,
					ip:   ip,
					svcCfg: &config.NGT{
						Dimension:    f32VecDim,
						DistanceType: ngt.Angle.String(),
						ObjectType:   ngt.Float.String(),
						KVSDB:        kvsdbCfg,
						VQueue:       vqueueCfg,
					},
					svcOpts: []service.Option{
						service.WithEnableInMemoryMode(true),
					},
				},
				want: want{
					// IncompatibleDimensionSize error will be returned
					err: func() error {
						err := errors.ErrIncompatibleDimensionSize(0, 3)
						return status.WrapWithInvalidArgument("Insert API Incompatible Dimension Size detected",
							err,
							&errdetails.RequestInfo{
								RequestId:   id,
								ServingData: errdetails.Serialize(nil),
							},
							&errdetails.BadRequest{
								FieldViolations: []*errdetails.BadRequestFieldViolation{
									{
										Field:       "vector dimension size",
										Description: err.Error(),
									},
								},
							},
							&errdetails.ResourceInfo{
								ResourceType: ngtResourceType + "/ngt.Insert",
								ResourceName: fmt.Sprintf("%s: %s(%s)", apiName, name, ip),
							})
					}(),
				},
			}
		}(),
		func() test {
			req := &payload.Insert_Request{
				Vector: &payload.Object_Vector{
					Id:     id,
					Vector: []float32{},
				},
			}

			return test{
				name: "Boundary Value Testing case 8: Insert empty insert vector fail",
				args: args{
					ctx: ctx,
					req: req,
				},
				fields: fields{
					name: name,
					ip:   ip,
					svcCfg: &config.NGT{
						Dimension:    f32VecDim,
						DistanceType: ngt.Angle.String(),
						ObjectType:   ngt.Float.String(),
						KVSDB:        kvsdbCfg,
						VQueue:       vqueueCfg,
					},
					svcOpts: []service.Option{
						service.WithEnableInMemoryMode(true),
					},
				},
				want: want{
					// IncompatibleDimensionSize error will be returned
					err: func() error {
						err := errors.ErrIncompatibleDimensionSize(0, 3)
						return status.WrapWithInvalidArgument("Insert API Incompatible Dimension Size detected",
							err,
							&errdetails.RequestInfo{
								RequestId:   id,
								ServingData: errdetails.Serialize(nil),
							},
							&errdetails.BadRequest{
								FieldViolations: []*errdetails.BadRequestFieldViolation{
									{
										Field:       "vector dimension size",
										Description: err.Error(),
									},
								},
							},
							&errdetails.ResourceInfo{
								ResourceType: ngtResourceType + "/ngt.Insert",
								ResourceName: fmt.Sprintf("%s: %s(%s)", apiName, name, ip),
							})
					}(),
				},
			}
		}(),

		// Decision Table Testing
		func() test {
			bVec := genIntVec(vector.Gaussian, intVecDim) // used in beforeFunc

			req := &payload.Insert_Request{
				Vector: &payload.Object_Vector{
					Id:     id,
					Vector: intVec,
				},
				Config: &payload.Insert_Config{
					SkipStrictExistCheck: false,
				},
			}

			return test{
				name: "Decision Table Testing case 1.1: Insert duplicated request fail when SkipStrictExistCheck is false (duplicated ID)",
				args: args{
					ctx: ctx,
					req: req,
				},
				fields: fields{
					name: name,
					ip:   ip,
					svcCfg: &config.NGT{
						Dimension:    intVecDim,
						DistanceType: ngt.Angle.String(),
						ObjectType:   ngt.Uint8.String(),
						KVSDB:        kvsdbCfg,
						VQueue:       vqueueCfg,
					},
					svcOpts: []service.Option{
						service.WithEnableInMemoryMode(true),
					},
				},
				beforeFunc: func(s *server) {
					s.ngt.Insert(id, bVec)
				},
				want: want{
					err: status.WrapWithAlreadyExists(fmt.Sprintf("Insert API uuid %s already exists", id), errors.ErrUUIDAlreadyExists(id),
						&errdetails.RequestInfo{
							RequestId:   req.GetVector().GetId(),
							ServingData: errdetails.Serialize(req),
						},
						&errdetails.ResourceInfo{
							ResourceType: ngtResourceType + "/ngt.Insert",
							ResourceName: fmt.Sprintf("%s: %s(%s)", apiName, name, ip),
						}),
				},
			}
		}(),
		func() test {
			bId := "uuid-2" // use in beforeFunc

			req := &payload.Insert_Request{
				Vector: &payload.Object_Vector{
					Id:     id,
					Vector: intVec,
				},
				Config: &payload.Insert_Config{
					SkipStrictExistCheck: false,
				},
			}

			return test{
				name: "Decision Table Testing case 1.2: Insert duplicated request success when SkipStrictExistCheck is false (duplicated vector)",
				args: args{
					ctx: ctx,
					req: req,
				},
				fields: fields{
					name: name,
					ip:   ip,
					svcCfg: &config.NGT{
						Dimension:    intVecDim,
						DistanceType: ngt.Angle.String(),
						ObjectType:   ngt.Uint8.String(),
						KVSDB:        kvsdbCfg,
						VQueue:       vqueueCfg,
					},
					svcOpts: []service.Option{
						service.WithEnableInMemoryMode(true),
					},
				},
				beforeFunc: func(s *server) {
					s.ngt.Insert(bId, intVec)
				},
				want: want{
					wantRes: &payload.Object_Location{
						Name: name,
						Uuid: id,
						Ips:  []string{ip},
					},
				},
			}
		}(),
		func() test {
			req := &payload.Insert_Request{
				Vector: &payload.Object_Vector{
					Id:     id,
					Vector: intVec,
				},
				Config: &payload.Insert_Config{
					SkipStrictExistCheck: false,
				},
			}

			return test{
				name: "Decision Table Testing case 1.3: Insert duplicated request fail when SkipStrictExistCheck is false (duplicated ID & vector)",
				args: args{
					ctx: ctx,
					req: req,
				},
				fields: fields{
					name: name,
					ip:   ip,
					svcCfg: &config.NGT{
						Dimension:    intVecDim,
						DistanceType: ngt.Angle.String(),
						ObjectType:   ngt.Uint8.String(),
						KVSDB:        kvsdbCfg,
						VQueue:       vqueueCfg,
					},
					svcOpts: []service.Option{
						service.WithEnableInMemoryMode(true),
					},
				},
				beforeFunc: func(s *server) {
					s.ngt.Insert(id, intVec)
				},
				want: want{
					err: status.WrapWithAlreadyExists(fmt.Sprintf("Insert API uuid %s already exists", id), errors.ErrUUIDAlreadyExists(id),
						&errdetails.RequestInfo{
							RequestId:   req.GetVector().GetId(),
							ServingData: errdetails.Serialize(req),
						},
						&errdetails.ResourceInfo{
							ResourceType: ngtResourceType + "/ngt.Insert",
							ResourceName: fmt.Sprintf("%s: %s(%s)", apiName, name, ip),
						}),
				},
			}
		}(),
		func() test {
			bVec := genIntVec(vector.Gaussian, intVecDim) // use in beforeFunc

			req := &payload.Insert_Request{
				Vector: &payload.Object_Vector{
					Id:     id,
					Vector: intVec,
				},
				Config: &payload.Insert_Config{
					SkipStrictExistCheck: true,
				},
			}

			return test{
				name: "Decision Table Testing case 2.1: Insert duplicated request fail when SkipStrictExistCheck is true (duplicated ID)",
				args: args{
					ctx: ctx,
					req: req,
				},
				fields: fields{
					name: name,
					ip:   ip,
					svcCfg: &config.NGT{
						Dimension:    intVecDim,
						DistanceType: ngt.Angle.String(),
						ObjectType:   ngt.Uint8.String(),
						KVSDB:        kvsdbCfg,
						VQueue:       vqueueCfg,
					},
					svcOpts: []service.Option{
						service.WithEnableInMemoryMode(true),
					},
				},
				beforeFunc: func(s *server) {
					s.ngt.Insert(id, bVec)
				},
				want: want{
					err: status.WrapWithAlreadyExists(fmt.Sprintf("Insert API uuid %s already exists", id), errors.ErrUUIDAlreadyExists(id),
						&errdetails.RequestInfo{
							RequestId:   req.GetVector().GetId(),
							ServingData: errdetails.Serialize(req),
						},
						&errdetails.ResourceInfo{
							ResourceType: ngtResourceType + "/ngt.Insert",
							ResourceName: fmt.Sprintf("%s: %s(%s)", apiName, name, ip),
						}),
				},
			}
		}(),
		func() test {
			bId := "uuid-2" // use in beforeFunc

			req := &payload.Insert_Request{
				Vector: &payload.Object_Vector{
					Id:     id,
					Vector: intVec,
				},
				Config: &payload.Insert_Config{
					SkipStrictExistCheck: true,
				},
			}

			return test{
				name: "Decision Table Testing case 2.2: Insert duplicated request success when SkipStrictExistCheck is true (duplicated vector)",
				args: args{
					ctx: ctx,
					req: req,
				},
				fields: fields{
					name: name,
					ip:   ip,
					svcCfg: &config.NGT{
						Dimension:    intVecDim,
						DistanceType: ngt.Angle.String(),
						ObjectType:   ngt.Uint8.String(),
						KVSDB:        kvsdbCfg,
						VQueue:       vqueueCfg,
					},
					svcOpts: []service.Option{
						service.WithEnableInMemoryMode(true),
					},
				},
				beforeFunc: func(s *server) {
					s.ngt.Insert(bId, intVec)
				},
				want: want{
					wantRes: &payload.Object_Location{
						Name: name,
						Uuid: id,
						Ips:  []string{ip},
					},
				},
			}
		}(),
		func() test {
			req := &payload.Insert_Request{
				Vector: &payload.Object_Vector{
					Id:     id,
					Vector: intVec,
				},
				Config: &payload.Insert_Config{
					SkipStrictExistCheck: true,
				},
			}

			return test{
				name: "Decision Table Testing case 2.3: Insert duplicated request fail when SkipStrictExistCheck is true (duplicated ID & vector)",
				args: args{
					ctx: ctx,
					req: req,
				},
				fields: fields{
					name: name,
					ip:   ip,
					svcCfg: &config.NGT{
						Dimension:    intVecDim,
						DistanceType: ngt.Angle.String(),
						ObjectType:   ngt.Uint8.String(),
						KVSDB:        kvsdbCfg,
						VQueue:       vqueueCfg,
					},
					svcOpts: []service.Option{
						service.WithEnableInMemoryMode(true),
					},
				},
				beforeFunc: func(s *server) {
					s.ngt.Insert(id, intVec)
				},
				want: want{
					err: status.WrapWithAlreadyExists(fmt.Sprintf("Insert API uuid %s already exists", id), errors.ErrUUIDAlreadyExists(id),
						&errdetails.RequestInfo{
							RequestId:   req.GetVector().GetId(),
							ServingData: errdetails.Serialize(req),
						},
						&errdetails.ResourceInfo{
							ResourceType: ngtResourceType + "/ngt.Insert",
							ResourceName: fmt.Sprintf("%s: %s(%s)", apiName, name, ip),
						}),
				},
			}
		}(),
	}

	for _, tc := range tests {
		test := tc
		t.Run(test.name, func(tt *testing.T) {
			tt.Parallel()
			defer goleak.VerifyNone(tt, goleak.IgnoreCurrent())
			if test.afterFunc != nil {
				defer test.afterFunc(test.args)
			}
			checkFunc := test.checkFunc
			if test.checkFunc == nil {
				checkFunc = defaultCheckFunc
			}

			eg, _ := errgroup.New(ctx)
			ngt, err := service.New(test.fields.svcCfg, append(test.fields.svcOpts, service.WithErrGroup(eg))...)
			if err != nil {
				tt.Errorf("failed to init ngt service, error = %v", err)
			}

			s := &server{
				name:              test.fields.name,
				ip:                test.fields.ip,
				ngt:               ngt,
				eg:                eg,
				streamConcurrency: test.fields.streamConcurrency,
			}
			if test.beforeFunc != nil {
				test.beforeFunc(s)
			}

			gotRes, err := s.Insert(test.args.ctx, test.args.req)
			if err := checkFunc(test.want, gotRes, err); err != nil {
				tt.Errorf("error = %v", err)
			}
		})
	}
}

func Test_server_StreamInsert(t *testing.T) {
	t.Parallel()
	type args struct {
		stream vald.Insert_StreamInsertServer
	}
	type fields struct {
		name              string
		ip                string
		ngt               service.NGT
		eg                errgroup.Group
		streamConcurrency int
	}
	type want struct {
		err error
	}
	type test struct {
		name       string
		args       args
		fields     fields
		want       want
		checkFunc  func(want, error) error
		beforeFunc func(args)
		afterFunc  func(args)
	}
	defaultCheckFunc := func(w want, err error) error {
		if !errors.Is(err, w.err) {
			return errors.Errorf("got_error: \"%#v\",\n\t\t\t\twant: \"%#v\"", err, w.err)
		}
		return nil
	}
	tests := []test{
		// TODO test cases
		/*
		   {
		       name: "test_case_1",
		       args: args {
		           stream: nil,
		       },
		       fields: fields {
		           name: "",
		           ip: "",
		           ngt: nil,
		           eg: nil,
		           streamConcurrency: 0,
		       },
		       want: want{},
		       checkFunc: defaultCheckFunc,
		   },
		*/

		// TODO test cases
		/*
		   func() test {
		       return test {
		           name: "test_case_2",
		           args: args {
		           stream: nil,
		           },
		           fields: fields {
		           name: "",
		           ip: "",
		           ngt: nil,
		           eg: nil,
		           streamConcurrency: 0,
		           },
		           want: want{},
		           checkFunc: defaultCheckFunc,
		       }
		   }(),
		*/
	}

	for _, tc := range tests {
		test := tc
		t.Run(test.name, func(tt *testing.T) {
			tt.Parallel()
			defer goleak.VerifyNone(tt, goleak.IgnoreCurrent())
			if test.beforeFunc != nil {
				test.beforeFunc(test.args)
			}
			if test.afterFunc != nil {
				defer test.afterFunc(test.args)
			}
			checkFunc := test.checkFunc
			if test.checkFunc == nil {
				checkFunc = defaultCheckFunc
			}
			s := &server{
				name:              test.fields.name,
				ip:                test.fields.ip,
				ngt:               test.fields.ngt,
				eg:                test.fields.eg,
				streamConcurrency: test.fields.streamConcurrency,
			}

			err := s.StreamInsert(test.args.stream)
			if err := checkFunc(test.want, err); err != nil {
				tt.Errorf("error = %v", err)
			}
		})
	}
}

func Test_server_MultiInsert(t *testing.T) {
	t.Parallel()
	type args struct {
		ctx  context.Context
		reqs *payload.Insert_MultiRequest
	}
	type fields struct {
		name              string
		ip                string
		ngt               service.NGT
		eg                errgroup.Group
		streamConcurrency int
	}
	type want struct {
		wantRes *payload.Object_Locations
		err     error
	}
	type test struct {
		name       string
		args       args
		fields     fields
		want       want
		checkFunc  func(want, *payload.Object_Locations, error) error
		beforeFunc func(args)
		afterFunc  func(args)
	}
	defaultCheckFunc := func(w want, gotRes *payload.Object_Locations, err error) error {
		if !errors.Is(err, w.err) {
			return errors.Errorf("got_error: \"%#v\",\n\t\t\t\twant: \"%#v\"", err, w.err)
		}
		if !reflect.DeepEqual(gotRes, w.wantRes) {
			return errors.Errorf("got: \"%#v\",\n\t\t\t\twant: \"%#v\"", gotRes, w.wantRes)
		}
		return nil
	}
	tests := []test{
		// TODO test cases
		/*
		   {
		       name: "test_case_1",
		       args: args {
		           ctx: nil,
		           reqs: nil,
		       },
		       fields: fields {
		           name: "",
		           ip: "",
		           ngt: nil,
		           eg: nil,
		           streamConcurrency: 0,
		       },
		       want: want{},
		       checkFunc: defaultCheckFunc,
		   },
		*/

		// TODO test cases
		/*
		   func() test {
		       return test {
		           name: "test_case_2",
		           args: args {
		           ctx: nil,
		           reqs: nil,
		           },
		           fields: fields {
		           name: "",
		           ip: "",
		           ngt: nil,
		           eg: nil,
		           streamConcurrency: 0,
		           },
		           want: want{},
		           checkFunc: defaultCheckFunc,
		       }
		   }(),
		*/
	}

	for _, tc := range tests {
		test := tc
		t.Run(test.name, func(tt *testing.T) {
			tt.Parallel()
			defer goleak.VerifyNone(tt, goleak.IgnoreCurrent())
			if test.beforeFunc != nil {
				test.beforeFunc(test.args)
			}
			if test.afterFunc != nil {
				defer test.afterFunc(test.args)
			}
			checkFunc := test.checkFunc
			if test.checkFunc == nil {
				checkFunc = defaultCheckFunc
			}
			s := &server{
				name:              test.fields.name,
				ip:                test.fields.ip,
				ngt:               test.fields.ngt,
				eg:                test.fields.eg,
				streamConcurrency: test.fields.streamConcurrency,
			}

			gotRes, err := s.MultiInsert(test.args.ctx, test.args.reqs)
			if err := checkFunc(test.want, gotRes, err); err != nil {
				tt.Errorf("error = %v", err)
			}
		})
	}
}

func Test_server_Update(t *testing.T) {
	t.Parallel()

	ctx, cancel := context.WithCancel(context.Background())
	defer cancel()

	type args struct {
		ctx         context.Context
		indexId     string
		indexVector []float32
		req         *payload.Update_Request
	}
	type want struct {
		code     codes.Code
		wantUuid string
	}
	type test struct {
		name       string
		args       args
		want       want
		checkFunc  func(want, *payload.Object_Location, error) error
		beforeFunc func(args) (Server, error)
		afterFunc  func(args)
	}
	defaultCheckFunc := func(w want, gotRes *payload.Object_Location, err error) error {
<<<<<<< HEAD
		if err != nil {
			st, ok := status.FromError(err)
			if !ok {
				errors.Errorf("got error cannot convert to Status: \"%#v\"", err)
=======
		if !errors.Is(err, w.err) {
			return errors.Errorf("got_error: \"%#v\",\n\t\t\t\twant: \"%#v\"", err, w.err)
		}
		if !reflect.DeepEqual(gotRes, w.wantRes) {
			return errors.Errorf("got: \"%#v\",\n\t\t\t\twant: \"%#v\"", gotRes, w.wantRes)
		}
		return nil
	}

	/*
		Update test cases (only test float32 unless otherwise specified):
		- Equivalence Class Testing ( 1000 vectors inserted before a update )
			- case 1.1: success update one vector
			- case 2.1: fail update with non-existent ID
			- case 3.1: fail update with one different dimension vector (type: uint8)
			- case 3.2: fail update with one different dimension vector (type: float32)
		- Boundary Value Testing ( 1000 vectors inserted before a update )
			- case 1.1: fail update with "" as ID
			- case 2.1: success update with ^@ as ID
			- case 2.2: success update with ^I as ID
			- case 2.3: success update with ^J as ID
			- case 2.4: success update with ^M as ID
			- case 2.5: success update with ^[ as ID
			- case 2.6: success update with ^? as ID
			- case 3.1: success update with utf-8 ID from utf-8 index
			- case 3.2: fail update with utf-8 ID from s-jis index
			- case 3.3: fail update with utf-8 ID from euc-jp index
			- case 3.4: fail update with s-jis ID from utf-8 index
			- case 3.5: success update with s-jis ID from s-jis index
			- case 3.6: fail update with s-jis ID from euc-jp index
			- case 3.4: fail update with euc-jp ID from utf-8 index
			- case 3.5: fail update with euc-jp ID from s-jis index
			- case 3.6: success update with euc-jp ID from euc-jp index
			- case 4.1: success update with 😀 as ID
			- case 5.1: success update with one 0 value vector (type: uint8)
			- case 5.2: success update with one +0 value vector (type: float32)
			- case 5.3: success update with one -0 value vector (type: float32)
			- case 6.1: success update with one min value vector (type: uint8)
			- case 6.2: success update with one min value vector (type: float32)
			- case 7.1: success update with one max value vector (type: uint8)
			- case 7.2: success update with one max value vector (type: float32)
			- case 8.1: fail update with one NaN value vector (type: float32)
			- case 9.1: success update with one +inf value vector (type: float32)
			- case 9.2: success update with one -inf value vector (type: float32)
			- case 5.1: fail update with one nil vector
			- case 6.1: fail update with one empty vector
		- Decision Table Testing
			- case 1.1: success update with one duplicated vector and SkipStrictExistCheck is false
			- case 1.2: success update with one different vector and SkipStrictExistsCheck is false
			- case 2.1: fail update with one duplicated vector and SkipStrictExistCheck is true
			- case 2.2: success update with one different vector and SkipStrictExistsCheck is true
	*/
	tests := []test{
		// TODO test cases
		/*
		   {
		       name: "test_case_1",
		       args: args {
		           ctx: nil,
		           req: nil,
		       },
		       fields: fields {
		           name: "",
		           ip: "",
		           ngt: nil,
		           eg: nil,
		           streamConcurrency: 0,
		       },
		       want: want{},
		       checkFunc: defaultCheckFunc,
		   },
		*/

		// TODO test cases
		/*
		   func() test {
		       return test {
		           name: "test_case_2",
		           args: args {
		           ctx: nil,
		           req: nil,
		           },
		           fields: fields {
		           name: "",
		           ip: "",
		           ngt: nil,
		           eg: nil,
		           streamConcurrency: 0,
		           },
		           want: want{},
		           checkFunc: defaultCheckFunc,
		       }
		   }(),
		*/
	}

	for _, tc := range tests {
		test := tc
		t.Run(test.name, func(tt *testing.T) {
			tt.Parallel()
			defer goleak.VerifyNone(tt, goleak.IgnoreCurrent())
			if test.beforeFunc != nil {
				test.beforeFunc(test.args)
			}
			if test.afterFunc != nil {
				defer test.afterFunc(test.args)
			}
			checkFunc := test.checkFunc
			if test.checkFunc == nil {
				checkFunc = defaultCheckFunc
>>>>>>> 36978eaf
			}
			if st.Code() != w.code {
				return errors.Errorf("got code: \"%#v\",\n\t\t\t\twant code: \"%#v\"", st.Code(), w.code)
			}
		} else {
			if uuid := gotRes.GetUuid(); w.wantUuid != uuid {
				return errors.Errorf("got uuid: \"%#v\",\n\t\t\t\twant uuid: \"%#v\"", uuid, w.wantUuid)
			}
		}
		return nil
	}

	const (
		insertNum = 1000
		dimension = 128
	)

	defaultUpdateConfig := &payload.Update_Config{
		SkipStrictExistCheck: true,
	}
	toFloat32Vector := func(v []uint8) (ret []float32) {
		ret = make([]float32, 0, len(v))
		for _, e := range v {
			ret = append(ret, float32(e))
		}
		return
	}
	beforeFunc := func(objectType string) func(args) (Server, error) {
		cfg := &config.NGT{
			Dimension:        dimension,
			DistanceType:     ngt.L2.String(),
			ObjectType:       objectType,
			CreationEdgeSize: 60,
			SearchEdgeSize:   20,
			KVSDB: &config.KVSDB{
				Concurrency: 10,
			},
			VQueue: &config.VQueue{
				InsertBufferPoolSize: 1000,
				DeleteBufferPoolSize: 1000,
			},
		}
		var gen func(int, int) [][]float32
		switch objectType {
		case ngt.Float.String():
			gen = vector.GaussianDistributedFloat32VectorGenerator
		case ngt.Uint8.String():
			gen = func(n, dim int) (ret [][]float32) {
				vectors := vector.GaussianDistributedUint8VectorGenerator(n, dim)
				ret = make([][]float32, 0, len(vectors))
				for _, vector := range vectors {
					ret = append(ret, toFloat32Vector(vector))
				}
				return
			}
		}

		return func(a args) (Server, error) {
			eg, ctx := errgroup.New(a.ctx)
			ngt, err := service.New(cfg, service.WithErrGroup(eg), service.WithEnableInMemoryMode(true))
			if err != nil {
				return nil, err
			}

			s, err := New(WithErrGroup(eg), WithNGT(ngt))
			if err != nil {
				return nil, err
			}

			reqs := make([]*payload.Insert_Request, insertNum)
			for i, v := range gen(insertNum, cfg.Dimension) {
				reqs[i] = &payload.Insert_Request{
					Vector: &payload.Object_Vector{
						Id:     strconv.Itoa(i),
						Vector: v,
					},
					Config: &payload.Insert_Config{
						SkipStrictExistCheck: true,
					},
				}
			}
			reqs[0].Vector.Id = a.indexId
			if a.indexVector != nil {
				reqs[0].Vector.Vector = a.indexVector
			}
			if _, err := s.MultiInsert(ctx, &payload.Insert_MultiRequest{Requests: reqs}); err != nil {
				return nil, err
			}
			if _, err := s.CreateIndex(ctx, &payload.Control_CreateIndexRequest{PoolSize: 100}); err != nil {
				return nil, err
			}
			return s, nil
		}
	}

	utf8ToSjis := func(s string) string {
		b, _ := ioutil.ReadAll(transform.NewReader(strings.NewReader(s), japanese.ShiftJIS.NewEncoder()))
		return string(b)
	}

	utf8ToEucjp := func(s string) string {
		b, _ := ioutil.ReadAll(transform.NewReader(strings.NewReader(s), japanese.EUCJP.NewEncoder()))
		return string(b)
	}

	fillFloat32 := func(val float32, size int) (ret []float32) {
		ret = make([]float32, size)
		for i := range ret {
			ret[i] = val
		}
		return
	}
	fillUint8 := func(val uint8, size int) (ret []uint8) {
		ret = make([]uint8, size)
		for i := range ret {
			ret[i] = val
		}
		return
	}

	/*
		Update test cases (only test float32 unless otherwise specified):
		- Equivalence Class Testing ( 1000 vectors inserted before a update )
			- case 1.1: success update one vector
			- case 2.1: fail update with non-existent ID
			- case 3.1: fail update with one different dimension vector (type: uint8)
			- case 3.2: fail update with one different dimension vector (type: float32)
		- Boundary Value Testing ( 1000 vectors inserted before a update )
			- case 1.1: fail update with "" as ID
			- case 2.1: success update with ^@ as ID
			- case 2.2: success update with ^I as ID
			- case 2.3: success update with ^J as ID
			- case 2.4: success update with ^M as ID
			- case 2.5: success update with ^[ as ID
			- case 2.6: success update with ^? as ID
			- case 3.1: success update with utf-8 ID from utf-8 index
			- case 3.2: fail update with utf-8 ID from s-jis index
			- case 3.3: fail update with utf-8 ID from euc-jp index
			- case 3.4: fail update with s-jis ID from utf-8 index
			- case 3.5: success update with s-jis ID from s-jis index
			- case 3.6: fail update with s-jis ID from euc-jp index
			- case 3.4: fail update with euc-jp ID from utf-8 index
			- case 3.5: fail update with euc-jp ID from s-jis index
			- case 3.6: success update with euc-jp ID from euc-jp index
			- case 4.1: success update with 😀 as ID
			- case 5.1: success update with one 0 value vector (type: uint8)
			- case 5.2: success update with one +0 value vector (type: float32)
			- case 5.3: success update with one -0 value vector (type: float32)
			- case 6.1: success update with one min value vector (type: uint8)
			- case 6.2: success update with one min value vector (type: float32)
			- case 7.1: success update with one max value vector (type: uint8)
			- case 7.2: success update with one max value vector (type: float32)
			- case 8.1: fail update with one NaN value vector (type: float32)
			- case 9.1: success update with one +inf value vector (type: float32)
			- case 9.2: success update with one -inf value vector (type: float32)
			- case 10.1: fail update with one nil vector
			- case 11.1: fail update with one empty vector
		- Decision Table Testing
			- case 1.1: fail update with one duplicated vector, duplicated ID and SkipStrictExistCheck is true
			- case 1.2: success update with one different vector, duplicated ID and SkipStrictExistsCheck is true
			- case 1.3: success update with one duplicated vector, different ID and SkipStrictExistCheck is true
			- case 2.1: fail update with one duplicated vector, duplicated ID and SkipStrictExistCheck is false
			- case 2.2: success update with one different vector, duplicated ID and SkipStrictExistsCheck is false
			- case 2.3: fail update with one duplicated vector, different ID and SkipStrictExistCheck is false
	*/
	tests := []test{
		{
			name: "Equivalent Class Testing case 1.1: success update one vector",
			args: args{
				ctx:     ctx,
				indexId: "test",
				req: &payload.Update_Request{
					Vector: &payload.Object_Vector{
						Id:     "test",
						Vector: vector.GaussianDistributedFloat32VectorGenerator(1, dimension)[0],
					},
					Config: defaultUpdateConfig,
				},
			},
			want: want{
				wantUuid: "test",
			},
		},
		{
			name: "Equivalent Class Testing case 2.1: fail update with non-existent ID",
			args: args{
				ctx:     ctx,
				indexId: "test",
				req: &payload.Update_Request{
					Vector: &payload.Object_Vector{
						Id:     "non-existent",
						Vector: vector.GaussianDistributedFloat32VectorGenerator(1, dimension)[0],
					},
					Config: defaultUpdateConfig,
				},
			},
			want: want{
				code: codes.NotFound,
			},
		},
		{
			name: "Equivalent Class Testing case 3.1: fail update with one different dimension vector (type: uint8)",
			args: args{
				ctx:     ctx,
				indexId: "test",
				req: &payload.Update_Request{
					Vector: &payload.Object_Vector{
						Id:     "test",
						Vector: toFloat32Vector(vector.GaussianDistributedUint8VectorGenerator(1, dimension+1)[0]),
					},
					Config: defaultUpdateConfig,
				},
			},
			want: want{
				code: codes.InvalidArgument,
			},
			beforeFunc: beforeFunc(ngt.Uint8.String()),
		},
		{
			name: "Equivalent Class Testint case 3.2: fail update with one different dimension vector (type: float32)",
			args: args{
				ctx:     ctx,
				indexId: "test",
				req: &payload.Update_Request{
					Vector: &payload.Object_Vector{
						Id:     "test",
						Vector: vector.GaussianDistributedFloat32VectorGenerator(1, dimension+1)[0],
					},
					Config: defaultUpdateConfig,
				},
			},
			want: want{
				code: codes.InvalidArgument,
			},
		},

		{
			name: "Boundary Value Testing case 1.1: fail update with \"\" as ID",
			args: args{
				ctx:     ctx,
				indexId: "test",
				req: &payload.Update_Request{
					Vector: &payload.Object_Vector{
						Id:     "",
						Vector: vector.GaussianDistributedFloat32VectorGenerator(1, dimension)[0],
					},
					Config: defaultUpdateConfig,
				},
			},
			want: want{
				code: codes.InvalidArgument,
			},
		},
		{
			name: "Boundary Value Testing case 2.1: success update with ^@ as ID",
			args: args{
				ctx:     ctx,
				indexId: string([]byte{0}),
				req: &payload.Update_Request{
					Vector: &payload.Object_Vector{
						Id:     string([]byte{0}),
						Vector: vector.GaussianDistributedFloat32VectorGenerator(1, dimension)[0],
					},
					Config: defaultUpdateConfig,
				},
			},
			want: want{
				wantUuid: string([]byte{0}),
			},
		},
		{
			name: "Boundary Value Testing case 2.2: success update with ^I as ID",
			args: args{
				ctx:     ctx,
				indexId: "\t",
				req: &payload.Update_Request{
					Vector: &payload.Object_Vector{
						Id:     "\t",
						Vector: vector.GaussianDistributedFloat32VectorGenerator(1, dimension)[0],
					},
					Config: defaultUpdateConfig,
				},
			},
			want: want{
				wantUuid: "\t",
			},
		},
		{
			name: "Boundary Value Testing case 2.3: success update with ^J as ID",
			args: args{
				ctx:     ctx,
				indexId: "\n",
				req: &payload.Update_Request{
					Vector: &payload.Object_Vector{
						Id:     "\n",
						Vector: vector.GaussianDistributedFloat32VectorGenerator(1, dimension)[0],
					},
					Config: defaultUpdateConfig,
				},
			},
			want: want{
				wantUuid: "\n",
			},
		},
		{
			name: "Boundary Value Testing case 2.4: success update with ^M as ID",
			args: args{
				ctx:     ctx,
				indexId: "\r",
				req: &payload.Update_Request{
					Vector: &payload.Object_Vector{
						Id:     "\r",
						Vector: vector.GaussianDistributedFloat32VectorGenerator(1, dimension)[0],
					},
					Config: defaultUpdateConfig,
				},
			},
			want: want{
				wantUuid: "\r",
			},
		},
		{
			name: "Boundary Value Testing case 2.5: success update with ^[ as ID",
			args: args{
				ctx:     ctx,
				indexId: string([]byte{27}),
				req: &payload.Update_Request{
					Vector: &payload.Object_Vector{
						Id:     string([]byte{27}),
						Vector: vector.GaussianDistributedFloat32VectorGenerator(1, dimension)[0],
					},
					Config: defaultUpdateConfig,
				},
			},
			want: want{
				wantUuid: string([]byte{27}),
			},
		},
		{
			name: "Boundary Value Testing case 2.6: success update with ^? as ID",
			args: args{
				ctx:     ctx,
				indexId: string([]byte{127}),
				req: &payload.Update_Request{
					Vector: &payload.Object_Vector{
						Id:     string([]byte{127}),
						Vector: vector.GaussianDistributedFloat32VectorGenerator(1, dimension)[0],
					},
					Config: defaultUpdateConfig,
				},
			},
			want: want{
				wantUuid: string([]byte{127}),
			},
		},
		{
			name: "Boundary Value Testing case 3.1: success update with utf-8 ID from utf-8 index",
			args: args{
				ctx:     ctx,
				indexId: "こんにちは",
				req: &payload.Update_Request{
					Vector: &payload.Object_Vector{
						Id:     "こんにちは",
						Vector: vector.GaussianDistributedFloat32VectorGenerator(1, dimension)[0],
					},
					Config: defaultUpdateConfig,
				},
			},
			want: want{
				wantUuid: "こんにちは",
			},
		},
		{
			name: "Boundary Value Testing case 3.2: success update with utf-8 ID from s-jis index",
			args: args{
				ctx:     ctx,
				indexId: utf8ToSjis("こんにちは"),
				req: &payload.Update_Request{
					Vector: &payload.Object_Vector{
						Id:     "こんにちは",
						Vector: vector.GaussianDistributedFloat32VectorGenerator(1, dimension)[0],
					},
					Config: defaultUpdateConfig,
				},
			},
			want: want{
				code: codes.NotFound,
			},
		},
		{
			name: "Boundary Value Testing case 3.3: success update with utf-8 ID from euc-jp index",
			args: args{
				ctx:     ctx,
				indexId: utf8ToEucjp("こんにちは"),
				req: &payload.Update_Request{
					Vector: &payload.Object_Vector{
						Id:     "こんにちは",
						Vector: vector.GaussianDistributedFloat32VectorGenerator(1, dimension)[0],
					},
					Config: defaultUpdateConfig,
				},
			},
			want: want{
				code: codes.NotFound,
			},
		},
		{
			name: "Boundary Value Testing case 3.4: fail update with s-jis ID from utf-8 index",
			args: args{
				ctx:     ctx,
				indexId: "こんにちは",
				req: &payload.Update_Request{
					Vector: &payload.Object_Vector{
						Id:     utf8ToSjis("こんにちは"),
						Vector: vector.GaussianDistributedFloat32VectorGenerator(1, dimension)[0],
					},
					Config: defaultUpdateConfig,
				},
			},
			want: want{
				code: codes.NotFound,
			},
		},
		{
			name: "Boundary Value Testing case 3.5: success update with s-jis ID from s-jis index",
			args: args{
				ctx:     ctx,
				indexId: utf8ToSjis("こんにちは"),
				req: &payload.Update_Request{
					Vector: &payload.Object_Vector{
						Id:     utf8ToSjis("こんにちは"),
						Vector: vector.GaussianDistributedFloat32VectorGenerator(1, dimension)[0],
					},
					Config: defaultUpdateConfig,
				},
			},
			want: want{
				wantUuid: utf8ToSjis("こんにちは"),
			},
		},
		{
			name: "Boundary Value Testing case 3.6: fail update with s-jis ID from euc-jp index",
			args: args{
				ctx:     ctx,
				indexId: utf8ToEucjp("こんにちは"),
				req: &payload.Update_Request{
					Vector: &payload.Object_Vector{
						Id:     utf8ToSjis("こんにちは"),
						Vector: vector.GaussianDistributedFloat32VectorGenerator(1, dimension)[0],
					},
					Config: defaultUpdateConfig,
				},
			},
			want: want{
				code: codes.NotFound,
			},
		},
		{
			name: "Boundary Value Testing case 3.7: fail update with euc-jp ID from utf-8 index",
			args: args{
				ctx:     ctx,
				indexId: "こんにちは",
				req: &payload.Update_Request{
					Vector: &payload.Object_Vector{
						Id:     utf8ToEucjp("こんにちは"),
						Vector: vector.GaussianDistributedFloat32VectorGenerator(1, dimension)[0],
					},
					Config: defaultUpdateConfig,
				},
			},
			want: want{
				code: codes.NotFound,
			},
		},
		{
			name: "Boundary Value Testing case 3.8: fail update with euc-jp ID from s-jis index",
			args: args{
				ctx:     ctx,
				indexId: utf8ToSjis("こんにちは"),
				req: &payload.Update_Request{
					Vector: &payload.Object_Vector{
						Id:     utf8ToEucjp("こんにちは"),
						Vector: vector.GaussianDistributedFloat32VectorGenerator(1, dimension)[0],
					},
					Config: defaultUpdateConfig,
				},
			},
			want: want{
				code: codes.NotFound,
			},
		},
		{
			name: "Boundary Value Testing case 3.9: success update with euc-jp ID from euc-jp index",
			args: args{
				ctx:     ctx,
				indexId: utf8ToEucjp("こんにちは"),
				req: &payload.Update_Request{
					Vector: &payload.Object_Vector{
						Id:     utf8ToEucjp("こんにちは"),
						Vector: vector.GaussianDistributedFloat32VectorGenerator(1, dimension)[0],
					},
					Config: defaultUpdateConfig,
				},
			},
			want: want{
				wantUuid: utf8ToEucjp("こんにちは"),
			},
		},
		{
			name: "Boundary Value Testing case 4.1: success update with 😀 as ID",
			args: args{
				ctx:     ctx,
				indexId: "😀",
				req: &payload.Update_Request{
					Vector: &payload.Object_Vector{
						Id:     "😀",
						Vector: vector.GaussianDistributedFloat32VectorGenerator(1, dimension)[0],
					},
					Config: defaultUpdateConfig,
				},
			},
			want: want{
				wantUuid: "😀",
			},
		},
		{
			name: "Boundary Value Testing case 5.1: success update with one 0 value vector (type: uint8)",
			args: args{
				ctx:     ctx,
				indexId: "test",
				req: &payload.Update_Request{
					Vector: &payload.Object_Vector{
						Id:     "test",
						Vector: toFloat32Vector(fillUint8(0, dimension)),
					},
					Config: defaultUpdateConfig,
				},
			},
			want: want{
				wantUuid: "test",
			},
		},
		{
			name: "Boundary Value Testing case 5.2: success update with one +0 value vector (type: float32)",
			args: args{
				ctx:     ctx,
				indexId: "test",
				req: &payload.Update_Request{
					Vector: &payload.Object_Vector{
						Id:     "test",
						Vector: fillFloat32(0, dimension),
					},
					Config: defaultUpdateConfig,
				},
			},
			want: want{
				wantUuid: "test",
			},
		},
		{
			name: "Boundary Value Testing case 5.3: success update with one -0 value vector (type: float32)",
			args: args{
				ctx:     ctx,
				indexId: "test",
				req: &payload.Update_Request{
					Vector: &payload.Object_Vector{
						Id:     "test",
						Vector: fillFloat32(float32(math.Copysign(0, -1.0)), dimension),
					},
					Config: defaultUpdateConfig,
				},
			},
			want: want{
				wantUuid: "test",
			},
		},
		{
			name: "Boundary Value Testing case 6.1: success update with one min value vector (type: uint8)",
			args: args{
				ctx:     ctx,
				indexId: "test",
				req: &payload.Update_Request{
					Vector: &payload.Object_Vector{
						Id:     "test",
						Vector: toFloat32Vector(fillUint8(0, dimension)),
					},
					Config: defaultUpdateConfig,
				},
			},
			want: want{
				wantUuid: "test",
			},
		},
		{
			name: "Boundary Value Testing case 6.2: success update with one min value vector (type: float32)",
			args: args{
				ctx:     ctx,
				indexId: "test",
				req: &payload.Update_Request{
					Vector: &payload.Object_Vector{
						Id:     "test",
						Vector: fillFloat32(-math.MaxFloat32, dimension),
					},
					Config: defaultUpdateConfig,
				},
			},
			want: want{
				wantUuid: "test",
			},
		},
		{
			name: "Boundary Value Testing case 7.1: success update with one max value vector (type: uint8)",
			args: args{
				ctx:     ctx,
				indexId: "test",
				req: &payload.Update_Request{
					Vector: &payload.Object_Vector{
						Id:     "test",
						Vector: toFloat32Vector(fillUint8(math.MaxUint8, dimension)),
					},
					Config: defaultUpdateConfig,
				},
			},
			want: want{
				wantUuid: "test",
			},
		},
		{
			name: "Boundary Value Testing case 7.2: success update with one max value vector (type: float32)",
			args: args{
				ctx:     ctx,
				indexId: "test",
				req: &payload.Update_Request{
					Vector: &payload.Object_Vector{
						Id:     "test",
						Vector: fillFloat32(math.MaxFloat32, dimension),
					},
					Config: defaultUpdateConfig,
				},
			},
			want: want{
				wantUuid: "test",
			},
		},
		{
			name: "Boundary Value Testing case 8.1: success update with one NaN value vector (type: float32)",
			args: args{
				ctx:     ctx,
				indexId: "test",
				req: &payload.Update_Request{
					Vector: &payload.Object_Vector{
						Id:     "test",
						Vector: fillFloat32(float32(math.NaN()), dimension),
					},
					Config: defaultUpdateConfig,
				},
			},
			want: want{
				code: codes.InvalidArgument,
			},
		},
		{
			name: "Boundary Value Testing case 9.1: success update with one +inf value vector (type: float32)",
			args: args{
				ctx:     ctx,
				indexId: "test",
				req: &payload.Update_Request{
					Vector: &payload.Object_Vector{
						Id:     "test",
						Vector: fillFloat32(float32(math.Inf(1.0)), dimension),
					},
					Config: defaultUpdateConfig,
				},
			},
			want: want{
				wantUuid: "test",
			},
		},
		{
			name: "Boundary Value Testing case 9.2: success update with one -inf value vector (type: float32)",
			args: args{
				ctx:     ctx,
				indexId: "test",
				req: &payload.Update_Request{
					Vector: &payload.Object_Vector{
						Id:     "test",
						Vector: fillFloat32(float32(math.Inf(-1.0)), dimension),
					},
					Config: defaultUpdateConfig,
				},
			},
			want: want{
				wantUuid: "test",
			},
		},
		{
			name: "Boundary Value Testing case 10.1: fail update with one nil vector",
			args: args{
				ctx:     ctx,
				indexId: "test",
				req: &payload.Update_Request{
					Vector: &payload.Object_Vector{
						Id:     "test",
						Vector: nil,
					},
					Config: defaultUpdateConfig,
				},
			},
			want: want{
				code: codes.InvalidArgument,
			},
		},
		{
			name: "Boundary Value Testing case 11.1: fail update with one empty vector",
			args: args{
				ctx:     ctx,
				indexId: "test",
				req: &payload.Update_Request{
					Vector: &payload.Object_Vector{
						Id:     "test",
						Vector: []float32{},
					},
					Config: defaultUpdateConfig,
				},
			},
			want: want{
				code: codes.InvalidArgument,
			},
		},

		{
			name: "Decision Table Testing case 1.1: fail update with one duplicated vector, duplicated ID and SkipStrictExistCheck is true",
			args: func() args {
				vector := vector.GaussianDistributedFloat32VectorGenerator(1, dimension)[0]
				return args{
					ctx:         ctx,
					indexId:     "test",
					indexVector: vector,
					req: &payload.Update_Request{
						Vector: &payload.Object_Vector{
							Id:     "test",
							Vector: vector,
						},
						Config: defaultUpdateConfig,
					},
				}
			}(),
			want: want{
				code: codes.AlreadyExists,
			},
		},
		{
			name: "Decision Table Testing case 1.2: success update with one different vector, duplicated ID and SkipStrictExistCheck is true",
			args: args{
				ctx:     ctx,
				indexId: "test",
				req: &payload.Update_Request{
					Vector: &payload.Object_Vector{
						Id:     "test",
						Vector: vector.GaussianDistributedFloat32VectorGenerator(1, dimension)[0],
					},
					Config: defaultUpdateConfig,
				},
			},
			want: want{
				wantUuid: "test",
			},
		},
		{
			name: "Decision Table Testing case 1.3: success update with one duplicated vector, different ID and SkipStrictExistCheck is true",
			args: func() args {
				vector := vector.GaussianDistributedFloat32VectorGenerator(1, dimension)[0]
				return args{
					ctx:         ctx,
					indexId:     "test",
					indexVector: vector,
					req: &payload.Update_Request{
						Vector: &payload.Object_Vector{
							Id:     "1",
							Vector: vector,
						},
						Config: defaultUpdateConfig,
					},
				}
			}(),
			want: want{
				wantUuid: "1",
			},
		},
		{
			name: "Decision Table Testing case 2.1: fail update with one duplicated vector, duplicated ID and SkipStrictExistCheck is false",
			args: func() args {
				vector := vector.GaussianDistributedFloat32VectorGenerator(1, dimension)[0]
				return args{
					ctx:         ctx,
					indexId:     "test",
					indexVector: vector,
					req: &payload.Update_Request{
						Vector: &payload.Object_Vector{
							Id:     "test",
							Vector: vector,
						},
						Config: &payload.Update_Config{
							SkipStrictExistCheck: false,
						},
					},
				}
			}(),
			want: want{
				code: codes.AlreadyExists,
			},
		},
		{
			name: "Decision Table Testing case 2.2: success update with one duplicated vector, duplicated ID and SkipStrictExistCheck is false",
			args: args{
				ctx:     ctx,
				indexId: "test",
				req: &payload.Update_Request{
					Vector: &payload.Object_Vector{
						Id:     "test",
						Vector: vector.GaussianDistributedFloat32VectorGenerator(1, dimension)[0],
					},
					Config: &payload.Update_Config{
						SkipStrictExistCheck: false,
					},
				},
			},
			want: want{
				wantUuid: "test",
			},
		},
		{
			name: "Decision Table Testing case 2.3: fail update with one duplicated vector, different ID and SkipStrictExistCheck is false",
			args: func() args {
				vector := vector.GaussianDistributedFloat32VectorGenerator(1, dimension)[0]
				return args{
					ctx:         ctx,
					indexId:     "test",
					indexVector: vector,
					req: &payload.Update_Request{
						Vector: &payload.Object_Vector{
							Id:     "1",
							Vector: vector,
						},
						Config: &payload.Update_Config{
							SkipStrictExistCheck: false,
						},
					},
				}
			}(),
			want: want{
				code: codes.AlreadyExists,
			},
		},
	}

	for _, tc := range tests {
		test := tc
		t.Run(test.name, func(tt *testing.T) {
			tt.Parallel()
			defer goleak.VerifyNone(tt, goleak.IgnoreCurrent())
			if test.beforeFunc == nil {
				test.beforeFunc = beforeFunc(ngt.Float.String())
			}
			s, err := test.beforeFunc(test.args)
			if err != nil {
				tt.Errorf("error = %v", err)
			}
			if test.afterFunc != nil {
				defer test.afterFunc(test.args)
			}
			checkFunc := test.checkFunc
			if test.checkFunc == nil {
				checkFunc = defaultCheckFunc
			}

			gotRes, err := s.Update(test.args.ctx, test.args.req)
			if err := checkFunc(test.want, gotRes, err); err != nil {
				tt.Errorf("error = %v", err)
			}
		})
	}
}

func Test_server_StreamUpdate(t *testing.T) {
	t.Parallel()
	type args struct {
		stream vald.Update_StreamUpdateServer
	}
	type fields struct {
		name              string
		ip                string
		ngt               service.NGT
		eg                errgroup.Group
		streamConcurrency int
	}
	type want struct {
		err error
	}
	type test struct {
		name       string
		args       args
		fields     fields
		want       want
		checkFunc  func(want, error) error
		beforeFunc func(args)
		afterFunc  func(args)
	}
	defaultCheckFunc := func(w want, err error) error {
		if !errors.Is(err, w.err) {
			return errors.Errorf("got_error: \"%#v\",\n\t\t\t\twant: \"%#v\"", err, w.err)
		}
		return nil
	}
	tests := []test{
		// TODO test cases
		/*
		   {
		       name: "test_case_1",
		       args: args {
		           stream: nil,
		       },
		       fields: fields {
		           name: "",
		           ip: "",
		           ngt: nil,
		           eg: nil,
		           streamConcurrency: 0,
		       },
		       want: want{},
		       checkFunc: defaultCheckFunc,
		   },
		*/

		// TODO test cases
		/*
		   func() test {
		       return test {
		           name: "test_case_2",
		           args: args {
		           stream: nil,
		           },
		           fields: fields {
		           name: "",
		           ip: "",
		           ngt: nil,
		           eg: nil,
		           streamConcurrency: 0,
		           },
		           want: want{},
		           checkFunc: defaultCheckFunc,
		       }
		   }(),
		*/
	}

	for _, tc := range tests {
		test := tc
		t.Run(test.name, func(tt *testing.T) {
			tt.Parallel()
			defer goleak.VerifyNone(tt, goleak.IgnoreCurrent())
			if test.beforeFunc != nil {
				test.beforeFunc(test.args)
			}
			if test.afterFunc != nil {
				defer test.afterFunc(test.args)
			}
			checkFunc := test.checkFunc
			if test.checkFunc == nil {
				checkFunc = defaultCheckFunc
			}
			s := &server{
				name:              test.fields.name,
				ip:                test.fields.ip,
				ngt:               test.fields.ngt,
				eg:                test.fields.eg,
				streamConcurrency: test.fields.streamConcurrency,
			}

			err := s.StreamUpdate(test.args.stream)
			if err := checkFunc(test.want, err); err != nil {
				tt.Errorf("error = %v", err)
			}
		})
	}
}

func Test_server_MultiUpdate(t *testing.T) {
	t.Parallel()
	type args struct {
		ctx  context.Context
		reqs *payload.Update_MultiRequest
	}
	type fields struct {
		name              string
		ip                string
		ngt               service.NGT
		eg                errgroup.Group
		streamConcurrency int
	}
	type want struct {
		wantRes *payload.Object_Locations
		err     error
	}
	type test struct {
		name       string
		args       args
		fields     fields
		want       want
		checkFunc  func(want, *payload.Object_Locations, error) error
		beforeFunc func(args)
		afterFunc  func(args)
	}
	defaultCheckFunc := func(w want, gotRes *payload.Object_Locations, err error) error {
		if !errors.Is(err, w.err) {
			return errors.Errorf("got_error: \"%#v\",\n\t\t\t\twant: \"%#v\"", err, w.err)
		}
		if !reflect.DeepEqual(gotRes, w.wantRes) {
			return errors.Errorf("got: \"%#v\",\n\t\t\t\twant: \"%#v\"", gotRes, w.wantRes)
		}
		return nil
	}
	tests := []test{
		// TODO test cases
		/*
		   {
		       name: "test_case_1",
		       args: args {
		           ctx: nil,
		           reqs: nil,
		       },
		       fields: fields {
		           name: "",
		           ip: "",
		           ngt: nil,
		           eg: nil,
		           streamConcurrency: 0,
		       },
		       want: want{},
		       checkFunc: defaultCheckFunc,
		   },
		*/

		// TODO test cases
		/*
		   func() test {
		       return test {
		           name: "test_case_2",
		           args: args {
		           ctx: nil,
		           reqs: nil,
		           },
		           fields: fields {
		           name: "",
		           ip: "",
		           ngt: nil,
		           eg: nil,
		           streamConcurrency: 0,
		           },
		           want: want{},
		           checkFunc: defaultCheckFunc,
		       }
		   }(),
		*/
	}

	for _, tc := range tests {
		test := tc
		t.Run(test.name, func(tt *testing.T) {
			tt.Parallel()
			defer goleak.VerifyNone(tt, goleak.IgnoreCurrent())
			if test.beforeFunc != nil {
				test.beforeFunc(test.args)
			}
			if test.afterFunc != nil {
				defer test.afterFunc(test.args)
			}
			checkFunc := test.checkFunc
			if test.checkFunc == nil {
				checkFunc = defaultCheckFunc
			}
			s := &server{
				name:              test.fields.name,
				ip:                test.fields.ip,
				ngt:               test.fields.ngt,
				eg:                test.fields.eg,
				streamConcurrency: test.fields.streamConcurrency,
			}

			gotRes, err := s.MultiUpdate(test.args.ctx, test.args.reqs)
			if err := checkFunc(test.want, gotRes, err); err != nil {
				tt.Errorf("error = %v", err)
			}
		})
	}
}

func Test_server_Upsert(t *testing.T) {
	t.Parallel()
	type args struct {
		ctx context.Context
		req *payload.Upsert_Request
	}
	type fields struct {
		name              string
		ip                string
		ngt               service.NGT
		eg                errgroup.Group
		streamConcurrency int
	}
	type want struct {
		wantLoc *payload.Object_Location
		err     error
	}
	type test struct {
		name       string
		args       args
		fields     fields
		want       want
		checkFunc  func(want, *payload.Object_Location, error) error
		beforeFunc func(args)
		afterFunc  func(args)
	}
	defaultCheckFunc := func(w want, gotLoc *payload.Object_Location, err error) error {
		if !errors.Is(err, w.err) {
			return errors.Errorf("got_error: \"%#v\",\n\t\t\t\twant: \"%#v\"", err, w.err)
		}
		if !reflect.DeepEqual(gotLoc, w.wantLoc) {
			return errors.Errorf("got: \"%#v\",\n\t\t\t\twant: \"%#v\"", gotLoc, w.wantLoc)
		}
		return nil
	}
	tests := []test{
		// TODO test cases
		/*
		   {
		       name: "test_case_1",
		       args: args {
		           ctx: nil,
		           req: nil,
		       },
		       fields: fields {
		           name: "",
		           ip: "",
		           ngt: nil,
		           eg: nil,
		           streamConcurrency: 0,
		       },
		       want: want{},
		       checkFunc: defaultCheckFunc,
		   },
		*/

		// TODO test cases
		/*
		   func() test {
		       return test {
		           name: "test_case_2",
		           args: args {
		           ctx: nil,
		           req: nil,
		           },
		           fields: fields {
		           name: "",
		           ip: "",
		           ngt: nil,
		           eg: nil,
		           streamConcurrency: 0,
		           },
		           want: want{},
		           checkFunc: defaultCheckFunc,
		       }
		   }(),
		*/
	}

	for _, tc := range tests {
		test := tc
		t.Run(test.name, func(tt *testing.T) {
			tt.Parallel()
			defer goleak.VerifyNone(tt, goleak.IgnoreCurrent())
			if test.beforeFunc != nil {
				test.beforeFunc(test.args)
			}
			if test.afterFunc != nil {
				defer test.afterFunc(test.args)
			}
			checkFunc := test.checkFunc
			if test.checkFunc == nil {
				checkFunc = defaultCheckFunc
			}
			s := &server{
				name:              test.fields.name,
				ip:                test.fields.ip,
				ngt:               test.fields.ngt,
				eg:                test.fields.eg,
				streamConcurrency: test.fields.streamConcurrency,
			}

			gotLoc, err := s.Upsert(test.args.ctx, test.args.req)
			if err := checkFunc(test.want, gotLoc, err); err != nil {
				tt.Errorf("error = %v", err)
			}
		})
	}
}

func Test_server_StreamUpsert(t *testing.T) {
	t.Parallel()
	type args struct {
		stream vald.Upsert_StreamUpsertServer
	}
	type fields struct {
		name              string
		ip                string
		ngt               service.NGT
		eg                errgroup.Group
		streamConcurrency int
	}
	type want struct {
		err error
	}
	type test struct {
		name       string
		args       args
		fields     fields
		want       want
		checkFunc  func(want, error) error
		beforeFunc func(args)
		afterFunc  func(args)
	}
	defaultCheckFunc := func(w want, err error) error {
		if !errors.Is(err, w.err) {
			return errors.Errorf("got_error: \"%#v\",\n\t\t\t\twant: \"%#v\"", err, w.err)
		}
		return nil
	}
	tests := []test{
		// TODO test cases
		/*
		   {
		       name: "test_case_1",
		       args: args {
		           stream: nil,
		       },
		       fields: fields {
		           name: "",
		           ip: "",
		           ngt: nil,
		           eg: nil,
		           streamConcurrency: 0,
		       },
		       want: want{},
		       checkFunc: defaultCheckFunc,
		   },
		*/

		// TODO test cases
		/*
		   func() test {
		       return test {
		           name: "test_case_2",
		           args: args {
		           stream: nil,
		           },
		           fields: fields {
		           name: "",
		           ip: "",
		           ngt: nil,
		           eg: nil,
		           streamConcurrency: 0,
		           },
		           want: want{},
		           checkFunc: defaultCheckFunc,
		       }
		   }(),
		*/
	}

	for _, tc := range tests {
		test := tc
		t.Run(test.name, func(tt *testing.T) {
			tt.Parallel()
			defer goleak.VerifyNone(tt, goleak.IgnoreCurrent())
			if test.beforeFunc != nil {
				test.beforeFunc(test.args)
			}
			if test.afterFunc != nil {
				defer test.afterFunc(test.args)
			}
			checkFunc := test.checkFunc
			if test.checkFunc == nil {
				checkFunc = defaultCheckFunc
			}
			s := &server{
				name:              test.fields.name,
				ip:                test.fields.ip,
				ngt:               test.fields.ngt,
				eg:                test.fields.eg,
				streamConcurrency: test.fields.streamConcurrency,
			}

			err := s.StreamUpsert(test.args.stream)
			if err := checkFunc(test.want, err); err != nil {
				tt.Errorf("error = %v", err)
			}
		})
	}
}

func Test_server_MultiUpsert(t *testing.T) {
	t.Parallel()
	type args struct {
		ctx  context.Context
		reqs *payload.Upsert_MultiRequest
	}
	type fields struct {
		name              string
		ip                string
		ngt               service.NGT
		eg                errgroup.Group
		streamConcurrency int
	}
	type want struct {
		wantRes *payload.Object_Locations
		err     error
	}
	type test struct {
		name       string
		args       args
		fields     fields
		want       want
		checkFunc  func(want, *payload.Object_Locations, error) error
		beforeFunc func(args)
		afterFunc  func(args)
	}
	defaultCheckFunc := func(w want, gotRes *payload.Object_Locations, err error) error {
		if !errors.Is(err, w.err) {
			return errors.Errorf("got_error: \"%#v\",\n\t\t\t\twant: \"%#v\"", err, w.err)
		}
		if !reflect.DeepEqual(gotRes, w.wantRes) {
			return errors.Errorf("got: \"%#v\",\n\t\t\t\twant: \"%#v\"", gotRes, w.wantRes)
		}
		return nil
	}
	tests := []test{
		// TODO test cases
		/*
		   {
		       name: "test_case_1",
		       args: args {
		           ctx: nil,
		           reqs: nil,
		       },
		       fields: fields {
		           name: "",
		           ip: "",
		           ngt: nil,
		           eg: nil,
		           streamConcurrency: 0,
		       },
		       want: want{},
		       checkFunc: defaultCheckFunc,
		   },
		*/

		// TODO test cases
		/*
		   func() test {
		       return test {
		           name: "test_case_2",
		           args: args {
		           ctx: nil,
		           reqs: nil,
		           },
		           fields: fields {
		           name: "",
		           ip: "",
		           ngt: nil,
		           eg: nil,
		           streamConcurrency: 0,
		           },
		           want: want{},
		           checkFunc: defaultCheckFunc,
		       }
		   }(),
		*/
	}

	for _, tc := range tests {
		test := tc
		t.Run(test.name, func(tt *testing.T) {
			tt.Parallel()
			defer goleak.VerifyNone(tt, goleak.IgnoreCurrent())
			if test.beforeFunc != nil {
				test.beforeFunc(test.args)
			}
			if test.afterFunc != nil {
				defer test.afterFunc(test.args)
			}
			checkFunc := test.checkFunc
			if test.checkFunc == nil {
				checkFunc = defaultCheckFunc
			}
			s := &server{
				name:              test.fields.name,
				ip:                test.fields.ip,
				ngt:               test.fields.ngt,
				eg:                test.fields.eg,
				streamConcurrency: test.fields.streamConcurrency,
			}

			gotRes, err := s.MultiUpsert(test.args.ctx, test.args.reqs)
			if err := checkFunc(test.want, gotRes, err); err != nil {
				tt.Errorf("error = %v", err)
			}
		})
	}
}

func Test_server_Remove(t *testing.T) {
	t.Parallel()

	ctx, cancel := context.WithCancel(context.Background())
	defer cancel()

	type args struct {
		ctx      context.Context
		indexId  string
		removeId string
	}
	type want struct {
		code     codes.Code
		wantUuid string
		err      error
	}
	type test struct {
		name       string
		args       args
		want       want
		checkFunc  func(want, *payload.Object_Location, error) error
		beforeFunc func(args) (Server, error)
		afterFunc  func(args)
	}
	defaultCheckFunc := func(w want, gotRes *payload.Object_Location, err error) error {
		if err != nil {
			st, ok := status.FromError(err)
			if !ok {
				errors.Errorf("got error cannot convert to Status: \"%#v\"", err)
			}
			if st.Code() != w.code {
				return errors.Errorf("got code: \"%#v\",\n\t\t\t\twant code: \"%#v\"", st.Code(), w.code)
			}
		} else {
			if !reflect.DeepEqual(gotRes.Uuid, w.wantUuid) {
				return errors.Errorf("got: \"%#v\",\n\t\t\t\twant: \"%#v\"", gotRes, w.wantUuid)
			}
		}
		return nil
	}

	const (
		insertNum = 1000
	)

	defaultNgtConfig := &config.NGT{
		Dimension:        128,
		DistanceType:     ngt.L2.String(),
		ObjectType:       ngt.Float.String(),
		CreationEdgeSize: 60,
		SearchEdgeSize:   20,
		KVSDB: &config.KVSDB{
			Concurrency: 10,
		},
		VQueue: &config.VQueue{
			InsertBufferPoolSize: 1000,
			DeleteBufferPoolSize: 1000,
		},
	}
	defaultBeforeFunc := func(a args) (Server, error) {
		eg, ctx := errgroup.New(a.ctx)
		ngt, err := service.New(defaultNgtConfig, service.WithErrGroup(eg), service.WithEnableInMemoryMode(true))
		if err != nil {
			return nil, err
		}

		s, err := New(WithErrGroup(eg), WithNGT(ngt))
		if err != nil {
			return nil, err
		}

		reqs := make([]*payload.Insert_Request, insertNum)
		for i, v := range vector.GaussianDistributedFloat32VectorGenerator(insertNum, defaultNgtConfig.Dimension) {
			reqs[i] = &payload.Insert_Request{
				Vector: &payload.Object_Vector{
					Id:     strconv.Itoa(i),
					Vector: v,
				},
				Config: &payload.Insert_Config{
					SkipStrictExistCheck: true,
				},
			}
		}
		reqs[0].Vector.Id = a.indexId
		if _, err := s.MultiInsert(ctx, &payload.Insert_MultiRequest{Requests: reqs}); err != nil {
			return nil, err
		}
		if _, err := s.CreateIndex(ctx, &payload.Control_CreateIndexRequest{PoolSize: 100}); err != nil {
			return nil, err
		}
		return s, nil
	}

	utf8ToSjis := func(s string) string {
		b, _ := ioutil.ReadAll(transform.NewReader(strings.NewReader(s), japanese.ShiftJIS.NewEncoder()))
		return string(b)
	}

	utf8ToEucjp := func(s string) string {
		b, _ := ioutil.ReadAll(transform.NewReader(strings.NewReader(s), japanese.EUCJP.NewEncoder()))
		return string(b)
	}

	/*
		Remove test cases ( focus on ID(string), only test float32 ):
		- Equivalence Class Testing ( 1000 vectors inserted before a search )
			- case 1.1: success remove vector
			- case 2.1: fail remove with non-existent ID
		- Boundary Value Testing ( 1000 vectors inserted before a search )
			- case 1.1: fail remove with ""
			- case 2.1: success remove with ^@
			- case 2.2: success remove with ^I
			- case 2.3: success remove with ^J
			- case 2.4: success remove with ^M
			- case 2.5: success remove with ^[
			- case 2.6: success remove with ^?
			- case 3.1: success remove with utf-8 ID from utf-8 index
			- case 3.2: fail remove with utf-8 ID from s-jis index
			- case 3.3: fail remove with utf-8 ID from euc-jp index
			- case 3.4: fail remove with s-jis ID from utf-8 index
			- case 3.5: success remove with s-jis ID from s-jis index
			- case 3.6: fail remove with s-jis ID from euc-jp index
			- case 3.4: fail remove with euc-jp ID from utf-8 index
			- case 3.5: fail remove with euc-jp ID from s-jis index
			- case 3.6: success remove with euc-jp ID from euc-jp index
			- case 4.1: success remove with 😀
		- Decision Table Testing
		    - NONE
	*/
	tests := []test{
		{
			name: "Equivalence Class Testing case 1.1: success exists vector",
			args: args{
				ctx:      ctx,
				indexId:  "test",
				removeId: "test",
			},
			want: want{
				wantUuid: "test",
			},
		},
		{
			name: "Equivalence Class Testing case 2.1: fail exists with non-existent ID",
			args: args{
				ctx:      ctx,
				indexId:  "test",
				removeId: "non-existent",
			},
			want: want{
				code: codes.NotFound,
			},
		},
		{
			name: "Boundary Value Testing case 1.1: fail exists with \"\"",
			args: args{
				ctx:      ctx,
				indexId:  "test",
				removeId: "",
			},
			want: want{
				code: codes.InvalidArgument,
			},
		},
		{
			name: "Boundary Value Testing case 2.1: success exists with ^@",
			args: args{
				ctx:      ctx,
				indexId:  string([]byte{0}),
				removeId: string([]byte{0}),
			},
			want: want{
				wantUuid: string([]byte{0}),
			},
		},
		{
			name: "Boundary Value Testing case 2.2: success exists with ^I",
			args: args{
				ctx:      ctx,
				indexId:  "\t",
				removeId: "\t",
			},
			want: want{
				wantUuid: "\t",
			},
		},
		{
			name: "Boundary Value Testing case 2.3: success exists with ^J",
			args: args{
				ctx:      ctx,
				indexId:  "\n",
				removeId: "\n",
			},
			want: want{
				wantUuid: "\n",
			},
		},
		{
			name: "Boundary Value Testing case 2.4: success exists with ^M",
			args: args{
				ctx:      ctx,
				indexId:  "\r",
				removeId: "\r",
			},
			want: want{
				wantUuid: "\r",
			},
		},
		{
			name: "Boundary Value Testing case 2.5: success exists with ^[",
			args: args{
				ctx:      ctx,
				indexId:  string([]byte{27}),
				removeId: string([]byte{27}),
			},
			want: want{
				wantUuid: string([]byte{27}),
			},
		},
		{
			name: "Boundary Value Testing case 2.6: success exists with ^?",
			args: args{
				ctx:      ctx,
				indexId:  string([]byte{127}),
				removeId: string([]byte{127}),
			},
			want: want{
				wantUuid: string([]byte{127}),
			},
		},
		{
			name: "Boundary Value Testing case 3.1: success exists with utf-8 ID from utf-8 index",
			args: args{
				ctx:      ctx,
				indexId:  "こんにちは",
				removeId: "こんにちは",
			},
			want: want{
				wantUuid: "こんにちは",
			},
		},
		{
			name: "Boundary Value Testing case 3.2: fail exists with utf-8 ID from s-jis index",
			args: args{
				ctx:      ctx,
				indexId:  utf8ToSjis("こんにちは"),
				removeId: "こんにちは",
			},
			want: want{
				code: codes.NotFound,
			},
		},
		{
			name: "Boundary Value Testing case 3.3: fail exists with utf-8 ID from euc-jp index",
			args: args{
				ctx:      ctx,
				indexId:  utf8ToEucjp("こんにちは"),
				removeId: "こんにちは",
			},
			want: want{
				code: codes.NotFound,
			},
		},
		{
			name: "Boundary Value Testing case 3.4: fail exists with s-jis ID from utf-8 index",
			args: args{
				ctx:      ctx,
				indexId:  "こんにちは",
				removeId: utf8ToSjis("こんにちは"),
			},
			want: want{
				code: codes.NotFound,
			},
		},
		{
			name: "Boundary Value Testing case 3.5: success exists with s-jis ID from s-jis index",
			args: args{
				ctx:      ctx,
				indexId:  utf8ToSjis("こんにちは"),
				removeId: utf8ToSjis("こんにちは"),
			},
			want: want{
				wantUuid: utf8ToSjis("こんにちは"),
			},
		},
		{
			name: "Boundary Value Testing case 3.6: fail exists with s-jis ID from euc-jp index",
			args: args{
				ctx:      ctx,
				indexId:  utf8ToEucjp("こんにちは"),
				removeId: utf8ToSjis("こんにちは"),
			},
			want: want{
				code: codes.NotFound,
			},
		},
		{
			name: "Boundary Value Testing case 3.7: fail exists with euc-jp ID from utf-8 index",
			args: args{
				ctx:      ctx,
				indexId:  "こんにちは",
				removeId: utf8ToEucjp("こんにちは"),
			},
			want: want{
				code: codes.NotFound,
			},
		},
		{
			name: "Boundary Value Testing case 3.8: fail exists with euc-jp ID from s-jis index",
			args: args{
				ctx:      ctx,
				indexId:  utf8ToSjis("こんにちは"),
				removeId: utf8ToEucjp("こんにちは"),
			},
			want: want{
				code: codes.NotFound,
			},
		},
		{
			name: "Boundary Value Testing case 3.9: success exists with euc-jp ID from euc-jp index",
			args: args{
				ctx:      ctx,
				indexId:  utf8ToEucjp("こんにちは"),
				removeId: utf8ToEucjp("こんにちは"),
			},
			want: want{
				wantUuid: utf8ToEucjp("こんにちは"),
			},
		},
		{
			name: "Boundary Value Testing case 4.1: success exists with 😀",
			args: args{
				ctx:      ctx,
				indexId:  "😀",
				removeId: "😀",
			},
			want: want{
				wantUuid: "😀",
			},
		},
	}

	for _, tc := range tests {
		test := tc
		t.Run(test.name, func(tt *testing.T) {
			tt.Parallel()
			defer goleak.VerifyNone(tt, goleak.IgnoreCurrent())
			if test.beforeFunc == nil {
				test.beforeFunc = defaultBeforeFunc
			}
			s, err := test.beforeFunc(test.args)
			if err != nil {
				tt.Errorf("error = %v", err)
			}
			if test.afterFunc != nil {
				defer test.afterFunc(test.args)
			}
			checkFunc := test.checkFunc
			if test.checkFunc == nil {
				checkFunc = defaultCheckFunc
			}

			req := &payload.Remove_Request{
				Id: &payload.Object_ID{
					Id: test.args.removeId,
				},
			}
			gotRes, err := s.Remove(test.args.ctx, req)
			if err := checkFunc(test.want, gotRes, err); err != nil {
				tt.Errorf("error = %v", err)
			}
		})
	}
}

func Test_server_StreamRemove(t *testing.T) {
	t.Parallel()
	type args struct {
		stream vald.Remove_StreamRemoveServer
	}
	type fields struct {
		name              string
		ip                string
		ngt               service.NGT
		eg                errgroup.Group
		streamConcurrency int
	}
	type want struct {
		err error
	}
	type test struct {
		name       string
		args       args
		fields     fields
		want       want
		checkFunc  func(want, error) error
		beforeFunc func(args)
		afterFunc  func(args)
	}
	defaultCheckFunc := func(w want, err error) error {
		if !errors.Is(err, w.err) {
			return errors.Errorf("got_error: \"%#v\",\n\t\t\t\twant: \"%#v\"", err, w.err)
		}
		return nil
	}
	tests := []test{
		// TODO test cases
		/*
		   {
		       name: "test_case_1",
		       args: args {
		           stream: nil,
		       },
		       fields: fields {
		           name: "",
		           ip: "",
		           ngt: nil,
		           eg: nil,
		           streamConcurrency: 0,
		       },
		       want: want{},
		       checkFunc: defaultCheckFunc,
		   },
		*/

		// TODO test cases
		/*
		   func() test {
		       return test {
		           name: "test_case_2",
		           args: args {
		           stream: nil,
		           },
		           fields: fields {
		           name: "",
		           ip: "",
		           ngt: nil,
		           eg: nil,
		           streamConcurrency: 0,
		           },
		           want: want{},
		           checkFunc: defaultCheckFunc,
		       }
		   }(),
		*/
	}

	for _, tc := range tests {
		test := tc
		t.Run(test.name, func(tt *testing.T) {
			tt.Parallel()
			defer goleak.VerifyNone(tt, goleak.IgnoreCurrent())
			if test.beforeFunc != nil {
				test.beforeFunc(test.args)
			}
			if test.afterFunc != nil {
				defer test.afterFunc(test.args)
			}
			checkFunc := test.checkFunc
			if test.checkFunc == nil {
				checkFunc = defaultCheckFunc
			}
			s := &server{
				name:              test.fields.name,
				ip:                test.fields.ip,
				ngt:               test.fields.ngt,
				eg:                test.fields.eg,
				streamConcurrency: test.fields.streamConcurrency,
			}

			err := s.StreamRemove(test.args.stream)
			if err := checkFunc(test.want, err); err != nil {
				tt.Errorf("error = %v", err)
			}
		})
	}
}

func Test_server_MultiRemove(t *testing.T) {
	t.Parallel()
	type args struct {
		ctx  context.Context
		reqs *payload.Remove_MultiRequest
	}
	type fields struct {
		name              string
		ip                string
		ngt               service.NGT
		eg                errgroup.Group
		streamConcurrency int
	}
	type want struct {
		wantRes *payload.Object_Locations
		err     error
	}
	type test struct {
		name       string
		args       args
		fields     fields
		want       want
		checkFunc  func(want, *payload.Object_Locations, error) error
		beforeFunc func(args)
		afterFunc  func(args)
	}
	defaultCheckFunc := func(w want, gotRes *payload.Object_Locations, err error) error {
		if !errors.Is(err, w.err) {
			return errors.Errorf("got_error: \"%#v\",\n\t\t\t\twant: \"%#v\"", err, w.err)
		}
		if !reflect.DeepEqual(gotRes, w.wantRes) {
			return errors.Errorf("got: \"%#v\",\n\t\t\t\twant: \"%#v\"", gotRes, w.wantRes)
		}
		return nil
	}
	tests := []test{
		// TODO test cases
		/*
		   {
		       name: "test_case_1",
		       args: args {
		           ctx: nil,
		           reqs: nil,
		       },
		       fields: fields {
		           name: "",
		           ip: "",
		           ngt: nil,
		           eg: nil,
		           streamConcurrency: 0,
		       },
		       want: want{},
		       checkFunc: defaultCheckFunc,
		   },
		*/

		// TODO test cases
		/*
		   func() test {
		       return test {
		           name: "test_case_2",
		           args: args {
		           ctx: nil,
		           reqs: nil,
		           },
		           fields: fields {
		           name: "",
		           ip: "",
		           ngt: nil,
		           eg: nil,
		           streamConcurrency: 0,
		           },
		           want: want{},
		           checkFunc: defaultCheckFunc,
		       }
		   }(),
		*/
	}

	for _, tc := range tests {
		test := tc
		t.Run(test.name, func(tt *testing.T) {
			tt.Parallel()
			defer goleak.VerifyNone(tt, goleak.IgnoreCurrent())
			if test.beforeFunc != nil {
				test.beforeFunc(test.args)
			}
			if test.afterFunc != nil {
				defer test.afterFunc(test.args)
			}
			checkFunc := test.checkFunc
			if test.checkFunc == nil {
				checkFunc = defaultCheckFunc
			}
			s := &server{
				name:              test.fields.name,
				ip:                test.fields.ip,
				ngt:               test.fields.ngt,
				eg:                test.fields.eg,
				streamConcurrency: test.fields.streamConcurrency,
			}

			gotRes, err := s.MultiRemove(test.args.ctx, test.args.reqs)
			if err := checkFunc(test.want, gotRes, err); err != nil {
				tt.Errorf("error = %v", err)
			}
		})
	}
}

func Test_server_GetObject(t *testing.T) {
	t.Parallel()
	type args struct {
		ctx context.Context
		id  *payload.Object_VectorRequest
	}
	type fields struct {
		name              string
		ip                string
		ngt               service.NGT
		eg                errgroup.Group
		streamConcurrency int
	}
	type want struct {
		wantRes *payload.Object_Vector
		err     error
	}
	type test struct {
		name       string
		args       args
		fields     fields
		want       want
		checkFunc  func(want, *payload.Object_Vector, error) error
		beforeFunc func(args)
		afterFunc  func(args)
	}
	defaultCheckFunc := func(w want, gotRes *payload.Object_Vector, err error) error {
		if !errors.Is(err, w.err) {
			return errors.Errorf("got_error: \"%#v\",\n\t\t\t\twant: \"%#v\"", err, w.err)
		}
		if !reflect.DeepEqual(gotRes, w.wantRes) {
			return errors.Errorf("got: \"%#v\",\n\t\t\t\twant: \"%#v\"", gotRes, w.wantRes)
		}
		return nil
	}
	tests := []test{
		// TODO test cases
		/*
		   {
		       name: "test_case_1",
		       args: args {
		           ctx: nil,
		           id: nil,
		       },
		       fields: fields {
		           name: "",
		           ip: "",
		           ngt: nil,
		           eg: nil,
		           streamConcurrency: 0,
		       },
		       want: want{},
		       checkFunc: defaultCheckFunc,
		   },
		*/

		// TODO test cases
		/*
		   func() test {
		       return test {
		           name: "test_case_2",
		           args: args {
		           ctx: nil,
		           id: nil,
		           },
		           fields: fields {
		           name: "",
		           ip: "",
		           ngt: nil,
		           eg: nil,
		           streamConcurrency: 0,
		           },
		           want: want{},
		           checkFunc: defaultCheckFunc,
		       }
		   }(),
		*/
	}

	for _, tc := range tests {
		test := tc
		t.Run(test.name, func(tt *testing.T) {
			tt.Parallel()
			defer goleak.VerifyNone(tt, goleak.IgnoreCurrent())
			if test.beforeFunc != nil {
				test.beforeFunc(test.args)
			}
			if test.afterFunc != nil {
				defer test.afterFunc(test.args)
			}
			checkFunc := test.checkFunc
			if test.checkFunc == nil {
				checkFunc = defaultCheckFunc
			}
			s := &server{
				name:              test.fields.name,
				ip:                test.fields.ip,
				ngt:               test.fields.ngt,
				eg:                test.fields.eg,
				streamConcurrency: test.fields.streamConcurrency,
			}

			gotRes, err := s.GetObject(test.args.ctx, test.args.id)
			if err := checkFunc(test.want, gotRes, err); err != nil {
				tt.Errorf("error = %v", err)
			}
		})
	}
}

func Test_server_StreamGetObject(t *testing.T) {
	t.Parallel()
	type args struct {
		stream vald.Object_StreamGetObjectServer
	}
	type fields struct {
		name              string
		ip                string
		ngt               service.NGT
		eg                errgroup.Group
		streamConcurrency int
	}
	type want struct {
		err error
	}
	type test struct {
		name       string
		args       args
		fields     fields
		want       want
		checkFunc  func(want, error) error
		beforeFunc func(args)
		afterFunc  func(args)
	}
	defaultCheckFunc := func(w want, err error) error {
		if !errors.Is(err, w.err) {
			return errors.Errorf("got_error: \"%#v\",\n\t\t\t\twant: \"%#v\"", err, w.err)
		}
		return nil
	}
	tests := []test{
		// TODO test cases
		/*
		   {
		       name: "test_case_1",
		       args: args {
		           stream: nil,
		       },
		       fields: fields {
		           name: "",
		           ip: "",
		           ngt: nil,
		           eg: nil,
		           streamConcurrency: 0,
		       },
		       want: want{},
		       checkFunc: defaultCheckFunc,
		   },
		*/

		// TODO test cases
		/*
		   func() test {
		       return test {
		           name: "test_case_2",
		           args: args {
		           stream: nil,
		           },
		           fields: fields {
		           name: "",
		           ip: "",
		           ngt: nil,
		           eg: nil,
		           streamConcurrency: 0,
		           },
		           want: want{},
		           checkFunc: defaultCheckFunc,
		       }
		   }(),
		*/
	}

	for _, tc := range tests {
		test := tc
		t.Run(test.name, func(tt *testing.T) {
			tt.Parallel()
			defer goleak.VerifyNone(tt, goleak.IgnoreCurrent())
			if test.beforeFunc != nil {
				test.beforeFunc(test.args)
			}
			if test.afterFunc != nil {
				defer test.afterFunc(test.args)
			}
			checkFunc := test.checkFunc
			if test.checkFunc == nil {
				checkFunc = defaultCheckFunc
			}
			s := &server{
				name:              test.fields.name,
				ip:                test.fields.ip,
				ngt:               test.fields.ngt,
				eg:                test.fields.eg,
				streamConcurrency: test.fields.streamConcurrency,
			}

			err := s.StreamGetObject(test.args.stream)
			if err := checkFunc(test.want, err); err != nil {
				tt.Errorf("error = %v", err)
			}
		})
	}
}

func Test_server_CreateIndex(t *testing.T) {
	t.Parallel()
	type args struct {
		ctx context.Context
		c   *payload.Control_CreateIndexRequest
	}
	type fields struct {
		name              string
		ip                string
		ngt               service.NGT
		eg                errgroup.Group
		streamConcurrency int
	}
	type want struct {
		wantRes *payload.Empty
		err     error
	}
	type test struct {
		name       string
		args       args
		fields     fields
		want       want
		checkFunc  func(want, *payload.Empty, error) error
		beforeFunc func(args)
		afterFunc  func(args)
	}
	defaultCheckFunc := func(w want, gotRes *payload.Empty, err error) error {
		if !errors.Is(err, w.err) {
			return errors.Errorf("got_error: \"%#v\",\n\t\t\t\twant: \"%#v\"", err, w.err)
		}
		if !reflect.DeepEqual(gotRes, w.wantRes) {
			return errors.Errorf("got: \"%#v\",\n\t\t\t\twant: \"%#v\"", gotRes, w.wantRes)
		}
		return nil
	}
	tests := []test{
		// TODO test cases
		/*
		   {
		       name: "test_case_1",
		       args: args {
		           ctx: nil,
		           c: nil,
		       },
		       fields: fields {
		           name: "",
		           ip: "",
		           ngt: nil,
		           eg: nil,
		           streamConcurrency: 0,
		       },
		       want: want{},
		       checkFunc: defaultCheckFunc,
		   },
		*/

		// TODO test cases
		/*
		   func() test {
		       return test {
		           name: "test_case_2",
		           args: args {
		           ctx: nil,
		           c: nil,
		           },
		           fields: fields {
		           name: "",
		           ip: "",
		           ngt: nil,
		           eg: nil,
		           streamConcurrency: 0,
		           },
		           want: want{},
		           checkFunc: defaultCheckFunc,
		       }
		   }(),
		*/
	}

	for _, tc := range tests {
		test := tc
		t.Run(test.name, func(tt *testing.T) {
			tt.Parallel()
			defer goleak.VerifyNone(tt, goleak.IgnoreCurrent())
			if test.beforeFunc != nil {
				test.beforeFunc(test.args)
			}
			if test.afterFunc != nil {
				defer test.afterFunc(test.args)
			}
			checkFunc := test.checkFunc
			if test.checkFunc == nil {
				checkFunc = defaultCheckFunc
			}
			s := &server{
				name:              test.fields.name,
				ip:                test.fields.ip,
				ngt:               test.fields.ngt,
				eg:                test.fields.eg,
				streamConcurrency: test.fields.streamConcurrency,
			}

			gotRes, err := s.CreateIndex(test.args.ctx, test.args.c)
			if err := checkFunc(test.want, gotRes, err); err != nil {
				tt.Errorf("error = %v", err)
			}
		})
	}
}

func Test_server_SaveIndex(t *testing.T) {
	t.Parallel()
	type args struct {
		ctx context.Context
		in1 *payload.Empty
	}
	type fields struct {
		name              string
		ip                string
		ngt               service.NGT
		eg                errgroup.Group
		streamConcurrency int
	}
	type want struct {
		wantRes *payload.Empty
		err     error
	}
	type test struct {
		name       string
		args       args
		fields     fields
		want       want
		checkFunc  func(want, *payload.Empty, error) error
		beforeFunc func(args)
		afterFunc  func(args)
	}
	defaultCheckFunc := func(w want, gotRes *payload.Empty, err error) error {
		if !errors.Is(err, w.err) {
			return errors.Errorf("got_error: \"%#v\",\n\t\t\t\twant: \"%#v\"", err, w.err)
		}
		if !reflect.DeepEqual(gotRes, w.wantRes) {
			return errors.Errorf("got: \"%#v\",\n\t\t\t\twant: \"%#v\"", gotRes, w.wantRes)
		}
		return nil
	}
	tests := []test{
		// TODO test cases
		/*
		   {
		       name: "test_case_1",
		       args: args {
		           ctx: nil,
		           in1: nil,
		       },
		       fields: fields {
		           name: "",
		           ip: "",
		           ngt: nil,
		           eg: nil,
		           streamConcurrency: 0,
		       },
		       want: want{},
		       checkFunc: defaultCheckFunc,
		   },
		*/

		// TODO test cases
		/*
		   func() test {
		       return test {
		           name: "test_case_2",
		           args: args {
		           ctx: nil,
		           in1: nil,
		           },
		           fields: fields {
		           name: "",
		           ip: "",
		           ngt: nil,
		           eg: nil,
		           streamConcurrency: 0,
		           },
		           want: want{},
		           checkFunc: defaultCheckFunc,
		       }
		   }(),
		*/
	}

	for _, tc := range tests {
		test := tc
		t.Run(test.name, func(tt *testing.T) {
			tt.Parallel()
			defer goleak.VerifyNone(tt, goleak.IgnoreCurrent())
			if test.beforeFunc != nil {
				test.beforeFunc(test.args)
			}
			if test.afterFunc != nil {
				defer test.afterFunc(test.args)
			}
			checkFunc := test.checkFunc
			if test.checkFunc == nil {
				checkFunc = defaultCheckFunc
			}
			s := &server{
				name:              test.fields.name,
				ip:                test.fields.ip,
				ngt:               test.fields.ngt,
				eg:                test.fields.eg,
				streamConcurrency: test.fields.streamConcurrency,
			}

			gotRes, err := s.SaveIndex(test.args.ctx, test.args.in1)
			if err := checkFunc(test.want, gotRes, err); err != nil {
				tt.Errorf("error = %v", err)
			}
		})
	}
}

func Test_server_CreateAndSaveIndex(t *testing.T) {
	t.Parallel()
	type args struct {
		ctx context.Context
		c   *payload.Control_CreateIndexRequest
	}
	type fields struct {
		name              string
		ip                string
		ngt               service.NGT
		eg                errgroup.Group
		streamConcurrency int
	}
	type want struct {
		wantRes *payload.Empty
		err     error
	}
	type test struct {
		name       string
		args       args
		fields     fields
		want       want
		checkFunc  func(want, *payload.Empty, error) error
		beforeFunc func(args)
		afterFunc  func(args)
	}
	defaultCheckFunc := func(w want, gotRes *payload.Empty, err error) error {
		if !errors.Is(err, w.err) {
			return errors.Errorf("got_error: \"%#v\",\n\t\t\t\twant: \"%#v\"", err, w.err)
		}
		if !reflect.DeepEqual(gotRes, w.wantRes) {
			return errors.Errorf("got: \"%#v\",\n\t\t\t\twant: \"%#v\"", gotRes, w.wantRes)
		}
		return nil
	}
	tests := []test{
		// TODO test cases
		/*
		   {
		       name: "test_case_1",
		       args: args {
		           ctx: nil,
		           c: nil,
		       },
		       fields: fields {
		           name: "",
		           ip: "",
		           ngt: nil,
		           eg: nil,
		           streamConcurrency: 0,
		       },
		       want: want{},
		       checkFunc: defaultCheckFunc,
		   },
		*/

		// TODO test cases
		/*
		   func() test {
		       return test {
		           name: "test_case_2",
		           args: args {
		           ctx: nil,
		           c: nil,
		           },
		           fields: fields {
		           name: "",
		           ip: "",
		           ngt: nil,
		           eg: nil,
		           streamConcurrency: 0,
		           },
		           want: want{},
		           checkFunc: defaultCheckFunc,
		       }
		   }(),
		*/
	}

	for _, tc := range tests {
		test := tc
		t.Run(test.name, func(tt *testing.T) {
			tt.Parallel()
			defer goleak.VerifyNone(tt, goleak.IgnoreCurrent())
			if test.beforeFunc != nil {
				test.beforeFunc(test.args)
			}
			if test.afterFunc != nil {
				defer test.afterFunc(test.args)
			}
			checkFunc := test.checkFunc
			if test.checkFunc == nil {
				checkFunc = defaultCheckFunc
			}
			s := &server{
				name:              test.fields.name,
				ip:                test.fields.ip,
				ngt:               test.fields.ngt,
				eg:                test.fields.eg,
				streamConcurrency: test.fields.streamConcurrency,
			}

			gotRes, err := s.CreateAndSaveIndex(test.args.ctx, test.args.c)
			if err := checkFunc(test.want, gotRes, err); err != nil {
				tt.Errorf("error = %v", err)
			}
		})
	}
}

func Test_server_IndexInfo(t *testing.T) {
	t.Parallel()
	type args struct {
		ctx context.Context
		in1 *payload.Empty
	}
	type fields struct {
		name              string
		ip                string
		ngt               service.NGT
		eg                errgroup.Group
		streamConcurrency int
	}
	type want struct {
		wantRes *payload.Info_Index_Count
		err     error
	}
	type test struct {
		name       string
		args       args
		fields     fields
		want       want
		checkFunc  func(want, *payload.Info_Index_Count, error) error
		beforeFunc func(args)
		afterFunc  func(args)
	}
	defaultCheckFunc := func(w want, gotRes *payload.Info_Index_Count, err error) error {
		if !errors.Is(err, w.err) {
			return errors.Errorf("got_error: \"%#v\",\n\t\t\t\twant: \"%#v\"", err, w.err)
		}
		if !reflect.DeepEqual(gotRes, w.wantRes) {
			return errors.Errorf("got: \"%#v\",\n\t\t\t\twant: \"%#v\"", gotRes, w.wantRes)
		}
		return nil
	}
	tests := []test{
		// TODO test cases
		/*
		   {
		       name: "test_case_1",
		       args: args {
		           ctx: nil,
		           in1: nil,
		       },
		       fields: fields {
		           name: "",
		           ip: "",
		           ngt: nil,
		           eg: nil,
		           streamConcurrency: 0,
		       },
		       want: want{},
		       checkFunc: defaultCheckFunc,
		   },
		*/

		// TODO test cases
		/*
		   func() test {
		       return test {
		           name: "test_case_2",
		           args: args {
		           ctx: nil,
		           in1: nil,
		           },
		           fields: fields {
		           name: "",
		           ip: "",
		           ngt: nil,
		           eg: nil,
		           streamConcurrency: 0,
		           },
		           want: want{},
		           checkFunc: defaultCheckFunc,
		       }
		   }(),
		*/
	}

	for _, tc := range tests {
		test := tc
		t.Run(test.name, func(tt *testing.T) {
			tt.Parallel()
			defer goleak.VerifyNone(tt, goleak.IgnoreCurrent())
			if test.beforeFunc != nil {
				test.beforeFunc(test.args)
			}
			if test.afterFunc != nil {
				defer test.afterFunc(test.args)
			}
			checkFunc := test.checkFunc
			if test.checkFunc == nil {
				checkFunc = defaultCheckFunc
			}
			s := &server{
				name:              test.fields.name,
				ip:                test.fields.ip,
				ngt:               test.fields.ngt,
				eg:                test.fields.eg,
				streamConcurrency: test.fields.streamConcurrency,
			}

			gotRes, err := s.IndexInfo(test.args.ctx, test.args.in1)
			if err := checkFunc(test.want, gotRes, err); err != nil {
				tt.Errorf("error = %v", err)
			}
		})
	}
}

func Test_server_LinearSearch(t *testing.T) {
	type args struct {
		ctx context.Context
		req *payload.Search_Request
	}
	type fields struct {
		name                     string
		ip                       string
		ngt                      service.NGT
		eg                       errgroup.Group
		streamConcurrency        int
		UnimplementedAgentServer agent.UnimplementedAgentServer
		UnimplementedValdServer  vald.UnimplementedValdServer
	}
	type want struct {
		wantRes *payload.Search_Response
		err     error
	}
	type test struct {
		name       string
		args       args
		fields     fields
		want       want
		checkFunc  func(want, *payload.Search_Response, error) error
		beforeFunc func(args)
		afterFunc  func(args)
	}
	defaultCheckFunc := func(w want, gotRes *payload.Search_Response, err error) error {
		if !errors.Is(err, w.err) {
			return errors.Errorf("got_error: \"%#v\",\n\t\t\t\twant: \"%#v\"", err, w.err)
		}
		if !reflect.DeepEqual(gotRes, w.wantRes) {
			return errors.Errorf("got: \"%#v\",\n\t\t\t\twant: \"%#v\"", gotRes, w.wantRes)
		}
		return nil
	}
	tests := []test{
		// TODO test cases
		/*
		   {
		       name: "test_case_1",
		       args: args {
		           ctx: nil,
		           req: nil,
		       },
		       fields: fields {
		           name: "",
		           ip: "",
		           ngt: nil,
		           eg: nil,
		           streamConcurrency: 0,
		           UnimplementedAgentServer: nil,
		           UnimplementedValdServer: nil,
		       },
		       want: want{},
		       checkFunc: defaultCheckFunc,
		   },
		*/

		// TODO test cases
		/*
		   func() test {
		       return test {
		           name: "test_case_2",
		           args: args {
		           ctx: nil,
		           req: nil,
		           },
		           fields: fields {
		           name: "",
		           ip: "",
		           ngt: nil,
		           eg: nil,
		           streamConcurrency: 0,
		           UnimplementedAgentServer: nil,
		           UnimplementedValdServer: nil,
		           },
		           want: want{},
		           checkFunc: defaultCheckFunc,
		       }
		   }(),
		*/
	}

	for _, tc := range tests {
		test := tc
		t.Run(test.name, func(tt *testing.T) {
			tt.Parallel()
			defer goleak.VerifyNone(tt, goleak.IgnoreCurrent())
			if test.beforeFunc != nil {
				test.beforeFunc(test.args)
			}
			if test.afterFunc != nil {
				defer test.afterFunc(test.args)
			}
			if test.checkFunc == nil {
				test.checkFunc = defaultCheckFunc
			}
			s := &server{
				name:                     test.fields.name,
				ip:                       test.fields.ip,
				ngt:                      test.fields.ngt,
				eg:                       test.fields.eg,
				streamConcurrency:        test.fields.streamConcurrency,
				UnimplementedAgentServer: test.fields.UnimplementedAgentServer,
				UnimplementedValdServer:  test.fields.UnimplementedValdServer,
			}

			gotRes, err := s.LinearSearch(test.args.ctx, test.args.req)
			if err := test.checkFunc(test.want, gotRes, err); err != nil {
				tt.Errorf("error = %v", err)
			}
		})
	}
}

func Test_server_LinearSearchByID(t *testing.T) {
	type args struct {
		ctx context.Context
		req *payload.Search_IDRequest
	}
	type fields struct {
		name                     string
		ip                       string
		ngt                      service.NGT
		eg                       errgroup.Group
		streamConcurrency        int
		UnimplementedAgentServer agent.UnimplementedAgentServer
		UnimplementedValdServer  vald.UnimplementedValdServer
	}
	type want struct {
		wantRes *payload.Search_Response
		err     error
	}
	type test struct {
		name       string
		args       args
		fields     fields
		want       want
		checkFunc  func(want, *payload.Search_Response, error) error
		beforeFunc func(args)
		afterFunc  func(args)
	}
	defaultCheckFunc := func(w want, gotRes *payload.Search_Response, err error) error {
		if !errors.Is(err, w.err) {
			return errors.Errorf("got_error: \"%#v\",\n\t\t\t\twant: \"%#v\"", err, w.err)
		}
		if !reflect.DeepEqual(gotRes, w.wantRes) {
			return errors.Errorf("got: \"%#v\",\n\t\t\t\twant: \"%#v\"", gotRes, w.wantRes)
		}
		return nil
	}
	tests := []test{
		// TODO test cases
		/*
		   {
		       name: "test_case_1",
		       args: args {
		           ctx: nil,
		           req: nil,
		       },
		       fields: fields {
		           name: "",
		           ip: "",
		           ngt: nil,
		           eg: nil,
		           streamConcurrency: 0,
		           UnimplementedAgentServer: nil,
		           UnimplementedValdServer: nil,
		       },
		       want: want{},
		       checkFunc: defaultCheckFunc,
		   },
		*/

		// TODO test cases
		/*
		   func() test {
		       return test {
		           name: "test_case_2",
		           args: args {
		           ctx: nil,
		           req: nil,
		           },
		           fields: fields {
		           name: "",
		           ip: "",
		           ngt: nil,
		           eg: nil,
		           streamConcurrency: 0,
		           UnimplementedAgentServer: nil,
		           UnimplementedValdServer: nil,
		           },
		           want: want{},
		           checkFunc: defaultCheckFunc,
		       }
		   }(),
		*/
	}

	for _, tc := range tests {
		test := tc
		t.Run(test.name, func(tt *testing.T) {
			tt.Parallel()
			defer goleak.VerifyNone(tt, goleak.IgnoreCurrent())
			if test.beforeFunc != nil {
				test.beforeFunc(test.args)
			}
			if test.afterFunc != nil {
				defer test.afterFunc(test.args)
			}
			if test.checkFunc == nil {
				test.checkFunc = defaultCheckFunc
			}
			s := &server{
				name:                     test.fields.name,
				ip:                       test.fields.ip,
				ngt:                      test.fields.ngt,
				eg:                       test.fields.eg,
				streamConcurrency:        test.fields.streamConcurrency,
				UnimplementedAgentServer: test.fields.UnimplementedAgentServer,
				UnimplementedValdServer:  test.fields.UnimplementedValdServer,
			}

			gotRes, err := s.LinearSearchByID(test.args.ctx, test.args.req)
			if err := test.checkFunc(test.want, gotRes, err); err != nil {
				tt.Errorf("error = %v", err)
			}
		})
	}
}

func Test_server_StreamLinearSearch(t *testing.T) {
	type args struct {
		stream vald.Search_StreamLinearSearchServer
	}
	type fields struct {
		name                     string
		ip                       string
		ngt                      service.NGT
		eg                       errgroup.Group
		streamConcurrency        int
		UnimplementedAgentServer agent.UnimplementedAgentServer
		UnimplementedValdServer  vald.UnimplementedValdServer
	}
	type want struct {
		err error
	}
	type test struct {
		name       string
		args       args
		fields     fields
		want       want
		checkFunc  func(want, error) error
		beforeFunc func(args)
		afterFunc  func(args)
	}
	defaultCheckFunc := func(w want, err error) error {
		if !errors.Is(err, w.err) {
			return errors.Errorf("got_error: \"%#v\",\n\t\t\t\twant: \"%#v\"", err, w.err)
		}
		return nil
	}
	tests := []test{
		// TODO test cases
		/*
		   {
		       name: "test_case_1",
		       args: args {
		           stream: nil,
		       },
		       fields: fields {
		           name: "",
		           ip: "",
		           ngt: nil,
		           eg: nil,
		           streamConcurrency: 0,
		           UnimplementedAgentServer: nil,
		           UnimplementedValdServer: nil,
		       },
		       want: want{},
		       checkFunc: defaultCheckFunc,
		   },
		*/

		// TODO test cases
		/*
		   func() test {
		       return test {
		           name: "test_case_2",
		           args: args {
		           stream: nil,
		           },
		           fields: fields {
		           name: "",
		           ip: "",
		           ngt: nil,
		           eg: nil,
		           streamConcurrency: 0,
		           UnimplementedAgentServer: nil,
		           UnimplementedValdServer: nil,
		           },
		           want: want{},
		           checkFunc: defaultCheckFunc,
		       }
		   }(),
		*/
	}

	for _, tc := range tests {
		test := tc
		t.Run(test.name, func(tt *testing.T) {
			tt.Parallel()
			defer goleak.VerifyNone(tt, goleak.IgnoreCurrent())
			if test.beforeFunc != nil {
				test.beforeFunc(test.args)
			}
			if test.afterFunc != nil {
				defer test.afterFunc(test.args)
			}
			if test.checkFunc == nil {
				test.checkFunc = defaultCheckFunc
			}
			s := &server{
				name:                     test.fields.name,
				ip:                       test.fields.ip,
				ngt:                      test.fields.ngt,
				eg:                       test.fields.eg,
				streamConcurrency:        test.fields.streamConcurrency,
				UnimplementedAgentServer: test.fields.UnimplementedAgentServer,
				UnimplementedValdServer:  test.fields.UnimplementedValdServer,
			}

			err := s.StreamLinearSearch(test.args.stream)
			if err := test.checkFunc(test.want, err); err != nil {
				tt.Errorf("error = %v", err)
			}
		})
	}
}

func Test_server_StreamLinearSearchByID(t *testing.T) {
	type args struct {
		stream vald.Search_StreamLinearSearchByIDServer
	}
	type fields struct {
		name                     string
		ip                       string
		ngt                      service.NGT
		eg                       errgroup.Group
		streamConcurrency        int
		UnimplementedAgentServer agent.UnimplementedAgentServer
		UnimplementedValdServer  vald.UnimplementedValdServer
	}
	type want struct {
		err error
	}
	type test struct {
		name       string
		args       args
		fields     fields
		want       want
		checkFunc  func(want, error) error
		beforeFunc func(args)
		afterFunc  func(args)
	}
	defaultCheckFunc := func(w want, err error) error {
		if !errors.Is(err, w.err) {
			return errors.Errorf("got_error: \"%#v\",\n\t\t\t\twant: \"%#v\"", err, w.err)
		}
		return nil
	}
	tests := []test{
		// TODO test cases
		/*
		   {
		       name: "test_case_1",
		       args: args {
		           stream: nil,
		       },
		       fields: fields {
		           name: "",
		           ip: "",
		           ngt: nil,
		           eg: nil,
		           streamConcurrency: 0,
		           UnimplementedAgentServer: nil,
		           UnimplementedValdServer: nil,
		       },
		       want: want{},
		       checkFunc: defaultCheckFunc,
		   },
		*/

		// TODO test cases
		/*
		   func() test {
		       return test {
		           name: "test_case_2",
		           args: args {
		           stream: nil,
		           },
		           fields: fields {
		           name: "",
		           ip: "",
		           ngt: nil,
		           eg: nil,
		           streamConcurrency: 0,
		           UnimplementedAgentServer: nil,
		           UnimplementedValdServer: nil,
		           },
		           want: want{},
		           checkFunc: defaultCheckFunc,
		       }
		   }(),
		*/
	}

	for _, tc := range tests {
		test := tc
		t.Run(test.name, func(tt *testing.T) {
			tt.Parallel()
			defer goleak.VerifyNone(tt, goleak.IgnoreCurrent())
			if test.beforeFunc != nil {
				test.beforeFunc(test.args)
			}
			if test.afterFunc != nil {
				defer test.afterFunc(test.args)
			}
			if test.checkFunc == nil {
				test.checkFunc = defaultCheckFunc
			}
			s := &server{
				name:                     test.fields.name,
				ip:                       test.fields.ip,
				ngt:                      test.fields.ngt,
				eg:                       test.fields.eg,
				streamConcurrency:        test.fields.streamConcurrency,
				UnimplementedAgentServer: test.fields.UnimplementedAgentServer,
				UnimplementedValdServer:  test.fields.UnimplementedValdServer,
			}

			err := s.StreamLinearSearchByID(test.args.stream)
			if err := test.checkFunc(test.want, err); err != nil {
				tt.Errorf("error = %v", err)
			}
		})
	}
}

func Test_server_MultiLinearSearch(t *testing.T) {
	type args struct {
		ctx  context.Context
		reqs *payload.Search_MultiRequest
	}
	type fields struct {
		name                     string
		ip                       string
		ngt                      service.NGT
		eg                       errgroup.Group
		streamConcurrency        int
		UnimplementedAgentServer agent.UnimplementedAgentServer
		UnimplementedValdServer  vald.UnimplementedValdServer
	}
	type want struct {
		wantRes *payload.Search_Responses
		err     error
	}
	type test struct {
		name       string
		args       args
		fields     fields
		want       want
		checkFunc  func(want, *payload.Search_Responses, error) error
		beforeFunc func(args)
		afterFunc  func(args)
	}
	defaultCheckFunc := func(w want, gotRes *payload.Search_Responses, err error) error {
		if !errors.Is(err, w.err) {
			return errors.Errorf("got_error: \"%#v\",\n\t\t\t\twant: \"%#v\"", err, w.err)
		}
		if !reflect.DeepEqual(gotRes, w.wantRes) {
			return errors.Errorf("got: \"%#v\",\n\t\t\t\twant: \"%#v\"", gotRes, w.wantRes)
		}
		return nil
	}
	tests := []test{
		// TODO test cases
		/*
		   {
		       name: "test_case_1",
		       args: args {
		           ctx: nil,
		           reqs: nil,
		       },
		       fields: fields {
		           name: "",
		           ip: "",
		           ngt: nil,
		           eg: nil,
		           streamConcurrency: 0,
		           UnimplementedAgentServer: nil,
		           UnimplementedValdServer: nil,
		       },
		       want: want{},
		       checkFunc: defaultCheckFunc,
		   },
		*/

		// TODO test cases
		/*
		   func() test {
		       return test {
		           name: "test_case_2",
		           args: args {
		           ctx: nil,
		           reqs: nil,
		           },
		           fields: fields {
		           name: "",
		           ip: "",
		           ngt: nil,
		           eg: nil,
		           streamConcurrency: 0,
		           UnimplementedAgentServer: nil,
		           UnimplementedValdServer: nil,
		           },
		           want: want{},
		           checkFunc: defaultCheckFunc,
		       }
		   }(),
		*/
	}

	for _, tc := range tests {
		test := tc
		t.Run(test.name, func(tt *testing.T) {
			tt.Parallel()
			defer goleak.VerifyNone(tt, goleak.IgnoreCurrent())
			if test.beforeFunc != nil {
				test.beforeFunc(test.args)
			}
			if test.afterFunc != nil {
				defer test.afterFunc(test.args)
			}
			if test.checkFunc == nil {
				test.checkFunc = defaultCheckFunc
			}
			s := &server{
				name:                     test.fields.name,
				ip:                       test.fields.ip,
				ngt:                      test.fields.ngt,
				eg:                       test.fields.eg,
				streamConcurrency:        test.fields.streamConcurrency,
				UnimplementedAgentServer: test.fields.UnimplementedAgentServer,
				UnimplementedValdServer:  test.fields.UnimplementedValdServer,
			}

			gotRes, err := s.MultiLinearSearch(test.args.ctx, test.args.reqs)
			if err := test.checkFunc(test.want, gotRes, err); err != nil {
				tt.Errorf("error = %v", err)
			}
		})
	}
}

func Test_server_MultiLinearSearchByID(t *testing.T) {
	type args struct {
		ctx  context.Context
		reqs *payload.Search_MultiIDRequest
	}
	type fields struct {
		name                     string
		ip                       string
		ngt                      service.NGT
		eg                       errgroup.Group
		streamConcurrency        int
		UnimplementedAgentServer agent.UnimplementedAgentServer
		UnimplementedValdServer  vald.UnimplementedValdServer
	}
	type want struct {
		wantRes *payload.Search_Responses
		err     error
	}
	type test struct {
		name       string
		args       args
		fields     fields
		want       want
		checkFunc  func(want, *payload.Search_Responses, error) error
		beforeFunc func(args)
		afterFunc  func(args)
	}
	defaultCheckFunc := func(w want, gotRes *payload.Search_Responses, err error) error {
		if !errors.Is(err, w.err) {
			return errors.Errorf("got_error: \"%#v\",\n\t\t\t\twant: \"%#v\"", err, w.err)
		}
		if !reflect.DeepEqual(gotRes, w.wantRes) {
			return errors.Errorf("got: \"%#v\",\n\t\t\t\twant: \"%#v\"", gotRes, w.wantRes)
		}
		return nil
	}
	tests := []test{
		// TODO test cases
		/*
		   {
		       name: "test_case_1",
		       args: args {
		           ctx: nil,
		           reqs: nil,
		       },
		       fields: fields {
		           name: "",
		           ip: "",
		           ngt: nil,
		           eg: nil,
		           streamConcurrency: 0,
		           UnimplementedAgentServer: nil,
		           UnimplementedValdServer: nil,
		       },
		       want: want{},
		       checkFunc: defaultCheckFunc,
		   },
		*/

		// TODO test cases
		/*
		   func() test {
		       return test {
		           name: "test_case_2",
		           args: args {
		           ctx: nil,
		           reqs: nil,
		           },
		           fields: fields {
		           name: "",
		           ip: "",
		           ngt: nil,
		           eg: nil,
		           streamConcurrency: 0,
		           UnimplementedAgentServer: nil,
		           UnimplementedValdServer: nil,
		           },
		           want: want{},
		           checkFunc: defaultCheckFunc,
		       }
		   }(),
		*/
	}

	for _, tc := range tests {
		test := tc
		t.Run(test.name, func(tt *testing.T) {
			tt.Parallel()
			defer goleak.VerifyNone(tt, goleak.IgnoreCurrent())
			if test.beforeFunc != nil {
				test.beforeFunc(test.args)
			}
			if test.afterFunc != nil {
				defer test.afterFunc(test.args)
			}
			if test.checkFunc == nil {
				test.checkFunc = defaultCheckFunc
			}
			s := &server{
				name:                     test.fields.name,
				ip:                       test.fields.ip,
				ngt:                      test.fields.ngt,
				eg:                       test.fields.eg,
				streamConcurrency:        test.fields.streamConcurrency,
				UnimplementedAgentServer: test.fields.UnimplementedAgentServer,
				UnimplementedValdServer:  test.fields.UnimplementedValdServer,
			}

			gotRes, err := s.MultiLinearSearchByID(test.args.ctx, test.args.reqs)
			if err := test.checkFunc(test.want, gotRes, err); err != nil {
				tt.Errorf("error = %v", err)
			}
		})
	}
}<|MERGE_RESOLUTION|>--- conflicted
+++ resolved
@@ -3995,123 +3995,10 @@
 		afterFunc  func(args)
 	}
 	defaultCheckFunc := func(w want, gotRes *payload.Object_Location, err error) error {
-<<<<<<< HEAD
 		if err != nil {
 			st, ok := status.FromError(err)
 			if !ok {
 				errors.Errorf("got error cannot convert to Status: \"%#v\"", err)
-=======
-		if !errors.Is(err, w.err) {
-			return errors.Errorf("got_error: \"%#v\",\n\t\t\t\twant: \"%#v\"", err, w.err)
-		}
-		if !reflect.DeepEqual(gotRes, w.wantRes) {
-			return errors.Errorf("got: \"%#v\",\n\t\t\t\twant: \"%#v\"", gotRes, w.wantRes)
-		}
-		return nil
-	}
-
-	/*
-		Update test cases (only test float32 unless otherwise specified):
-		- Equivalence Class Testing ( 1000 vectors inserted before a update )
-			- case 1.1: success update one vector
-			- case 2.1: fail update with non-existent ID
-			- case 3.1: fail update with one different dimension vector (type: uint8)
-			- case 3.2: fail update with one different dimension vector (type: float32)
-		- Boundary Value Testing ( 1000 vectors inserted before a update )
-			- case 1.1: fail update with "" as ID
-			- case 2.1: success update with ^@ as ID
-			- case 2.2: success update with ^I as ID
-			- case 2.3: success update with ^J as ID
-			- case 2.4: success update with ^M as ID
-			- case 2.5: success update with ^[ as ID
-			- case 2.6: success update with ^? as ID
-			- case 3.1: success update with utf-8 ID from utf-8 index
-			- case 3.2: fail update with utf-8 ID from s-jis index
-			- case 3.3: fail update with utf-8 ID from euc-jp index
-			- case 3.4: fail update with s-jis ID from utf-8 index
-			- case 3.5: success update with s-jis ID from s-jis index
-			- case 3.6: fail update with s-jis ID from euc-jp index
-			- case 3.4: fail update with euc-jp ID from utf-8 index
-			- case 3.5: fail update with euc-jp ID from s-jis index
-			- case 3.6: success update with euc-jp ID from euc-jp index
-			- case 4.1: success update with 😀 as ID
-			- case 5.1: success update with one 0 value vector (type: uint8)
-			- case 5.2: success update with one +0 value vector (type: float32)
-			- case 5.3: success update with one -0 value vector (type: float32)
-			- case 6.1: success update with one min value vector (type: uint8)
-			- case 6.2: success update with one min value vector (type: float32)
-			- case 7.1: success update with one max value vector (type: uint8)
-			- case 7.2: success update with one max value vector (type: float32)
-			- case 8.1: fail update with one NaN value vector (type: float32)
-			- case 9.1: success update with one +inf value vector (type: float32)
-			- case 9.2: success update with one -inf value vector (type: float32)
-			- case 5.1: fail update with one nil vector
-			- case 6.1: fail update with one empty vector
-		- Decision Table Testing
-			- case 1.1: success update with one duplicated vector and SkipStrictExistCheck is false
-			- case 1.2: success update with one different vector and SkipStrictExistsCheck is false
-			- case 2.1: fail update with one duplicated vector and SkipStrictExistCheck is true
-			- case 2.2: success update with one different vector and SkipStrictExistsCheck is true
-	*/
-	tests := []test{
-		// TODO test cases
-		/*
-		   {
-		       name: "test_case_1",
-		       args: args {
-		           ctx: nil,
-		           req: nil,
-		       },
-		       fields: fields {
-		           name: "",
-		           ip: "",
-		           ngt: nil,
-		           eg: nil,
-		           streamConcurrency: 0,
-		       },
-		       want: want{},
-		       checkFunc: defaultCheckFunc,
-		   },
-		*/
-
-		// TODO test cases
-		/*
-		   func() test {
-		       return test {
-		           name: "test_case_2",
-		           args: args {
-		           ctx: nil,
-		           req: nil,
-		           },
-		           fields: fields {
-		           name: "",
-		           ip: "",
-		           ngt: nil,
-		           eg: nil,
-		           streamConcurrency: 0,
-		           },
-		           want: want{},
-		           checkFunc: defaultCheckFunc,
-		       }
-		   }(),
-		*/
-	}
-
-	for _, tc := range tests {
-		test := tc
-		t.Run(test.name, func(tt *testing.T) {
-			tt.Parallel()
-			defer goleak.VerifyNone(tt, goleak.IgnoreCurrent())
-			if test.beforeFunc != nil {
-				test.beforeFunc(test.args)
-			}
-			if test.afterFunc != nil {
-				defer test.afterFunc(test.args)
-			}
-			checkFunc := test.checkFunc
-			if test.checkFunc == nil {
-				checkFunc = defaultCheckFunc
->>>>>>> 36978eaf
 			}
 			if st.Code() != w.code {
 				return errors.Errorf("got code: \"%#v\",\n\t\t\t\twant code: \"%#v\"", st.Code(), w.code)
@@ -4757,7 +4644,7 @@
 			},
 		},
 		{
-			name: "Boundary Value Testing case 8.1: success update with one NaN value vector (type: float32)",
+			name: "Boundary Value Testing case 8.1: fail update with one NaN value vector (type: float32)",
 			args: args{
 				ctx:     ctx,
 				indexId: "test",
