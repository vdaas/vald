//
// Copyright (C) 2019-2024 vdaas.org vald team <vald@vdaas.org>
//
// Licensed under the Apache License, Version 2.0 (the "License");
// You may not use this file except in compliance with the License.
// You may obtain a copy of the License at
//
//    https://www.apache.org/licenses/LICENSE-2.0
//
// Unless required by applicable law or agreed to in writing, software
// distributed under the License is distributed on an "AS IS" BASIS,
// WITHOUT WARRANTIES OR CONDITIONS OF ANY KIND, either express or implied.
// See the License for the specific language governing permissions and
// limitations under the License.
//

// Package service manages the main logic of server.
package service

import (
	"context"
	"encoding/gob"
	"fmt"
	"io/fs"
	"math"
	"os"
	"path/filepath"
	"reflect"
	"runtime"
	"slices"
	"strconv"
	"sync/atomic"
	"time"

	"github.com/vdaas/vald/apis/grpc/v1/payload"
	"github.com/vdaas/vald/internal/config"
	"github.com/vdaas/vald/internal/conv"
	"github.com/vdaas/vald/internal/core/algorithm"
	core "github.com/vdaas/vald/internal/core/algorithm/ngt"
	"github.com/vdaas/vald/internal/errors"
	"github.com/vdaas/vald/internal/file"
	"github.com/vdaas/vald/internal/k8s/client"
	"github.com/vdaas/vald/internal/log"
	"github.com/vdaas/vald/internal/observability/trace"
	"github.com/vdaas/vald/internal/safety"
	"github.com/vdaas/vald/internal/strings"
	"github.com/vdaas/vald/internal/sync"
	"github.com/vdaas/vald/internal/sync/errgroup"
	"github.com/vdaas/vald/pkg/agent/internal/kvs"
	"github.com/vdaas/vald/pkg/agent/internal/metadata"
	"github.com/vdaas/vald/pkg/agent/internal/vqueue"
)

type contextSaveIndexTimeKey string

type NGT interface {
	Start(ctx context.Context) <-chan error
	Search(ctx context.Context, vec []float32, size uint32, epsilon, radius float32) (*payload.Search_Response, error)
	SearchByID(ctx context.Context, uuid string, size uint32, epsilon, radius float32) ([]float32, *payload.Search_Response, error)
	LinearSearch(ctx context.Context, vec []float32, size uint32) (*payload.Search_Response, error)
	LinearSearchByID(ctx context.Context, uuid string, size uint32) ([]float32, *payload.Search_Response, error)
	Insert(uuid string, vec []float32) (err error)
	InsertWithTime(uuid string, vec []float32, t int64) (err error)
	InsertMultiple(vecs map[string][]float32) (err error)
	InsertMultipleWithTime(vecs map[string][]float32, t int64) (err error)
	Update(uuid string, vec []float32) (err error)
	UpdateWithTime(uuid string, vec []float32, t int64) (err error)
	UpdateMultiple(vecs map[string][]float32) (err error)
	UpdateMultipleWithTime(vecs map[string][]float32, t int64) (err error)
	Delete(uuid string) (err error)
	DeleteWithTime(uuid string, t int64) (err error)
	DeleteMultiple(uuids ...string) (err error)
	DeleteMultipleWithTime(uuids []string, t int64) (err error)
	RegenerateIndexes(ctx context.Context) (err error)
	GetObject(uuid string) (vec []float32, timestamp int64, err error)
	ListObjectFunc(ctx context.Context, f func(uuid string, oid uint32, timestamp int64) bool)
	CreateIndex(ctx context.Context, poolSize uint32) (err error)
	SaveIndex(ctx context.Context) (err error)
	Exists(string) (uint32, bool)
	CreateAndSaveIndex(ctx context.Context, poolSize uint32) (err error)
	IsIndexing() bool
	IsFlushing() bool
	IsSaving() bool
	Len() uint64
	NumberOfCreateIndexExecution() uint64
	NumberOfProactiveGCExecution() uint64
	UUIDs(context.Context) (uuids []string)
	DeleteVQueueBufferLen() uint64
	InsertVQueueBufferLen() uint64
	GetDimensionSize() int
	Close(ctx context.Context) error
	BrokenIndexCount() uint64
}

type ngt struct {
	// instances
	core core.NGT
	eg   errgroup.Group
	kvs  kvs.BidiMap
	fmu  sync.Mutex
	fmap map[string]int64 // failure map for index
	vq   vqueue.Queue

	// statuses
	indexing  atomic.Value
	flushing  atomic.Bool
	saving    atomic.Value
	cimu      sync.Mutex // create index mutex
	lastNocie uint64     // last number of create index execution this value prevent unnecessary saveindex.

	// counters
	nocie uint64        // number of create index execution
	nogce uint64        // number of proactive GC execution
	wfci  uint64        // wait for create indexing
	nobic uint64        // number of broken index count
	nopvq atomic.Uint64 // number of processed vq number

	// parameters
	cfg  *config.NGT
	opts []Option

	// configurations
	inMem bool // in-memory mode
	dim   int  // dimension size
	alen  int  // auto indexing length

	lim  time.Duration // auto indexing time limit
	dur  time.Duration // auto indexing check duration
	sdur time.Duration // auto save index check duration

	minLit    time.Duration // minimum load index timeout
	maxLit    time.Duration // maximum load index timeout
	litFactor time.Duration // load index timeout factor

	enableProactiveGC bool // if this value is true, agent component will purge GC memory more proactive
	enableCopyOnWrite bool // if this value is true, agent component will write backup file using Copy on Write and saves old files to the old directory

	podName      string
	podNamespace string
	path         string       // index path
	smu          sync.Mutex   // save index lock
	tmpPath      atomic.Value // temporary index path for Copy on Write
	oldPath      string       // old volume path
	basePath     string       // index base directory for CoW
	brokenPath   string       // backup broken index path
	cowmu        sync.Mutex   // copy on write move lock

	poolSize uint32  // default pool size
	radius   float32 // default radius
	epsilon  float32 // default epsilon

	idelay time.Duration // initial delay duration
	dcd    bool          // disable commit daemon

	kvsdbConcurrency int // kvsdb concurrency
	historyLimit     int // the maximum generation number of broken index backup

	isReadReplica           bool
	enableExportIndexInfo   bool
	exportIndexInfoDuration time.Duration
	patcher                 client.Patcher
}

const (
	kvsFileName          = "ngt-meta.kvsdb"
	kvsTimestampFileName = "ngt-timestamp.kvsdb"
	noTimeStampFile      = -1

	oldIndexDirName    = "backup"
	originIndexDirName = "origin"
	brokenIndexDirName = "broken"

	uncommittedAnnotationsKey                    = "vald.vdaas.org/uncommitted"
	unsavedProcessedVqAnnotationsKey             = "vald.vdaas.org/unsaved-processed-vq"
	unsavedCreateIndexExecutionNumAnnotationsKey = "vald.vdaas.org/unsaved-create-index-execution"
	lastTimeSaveIndexTimestampAnnotationsKey     = "vald.vdaas.org/last-time-save-index-timestamp"
	indexCountAnnotationsKey                     = "vald.vdaas.org/index-count"

	// use this only for tests. usually just leave the ctx value empty and let time.Now() be used
	saveIndexTimeKey contextSaveIndexTimeKey = "saveIndexTimeKey"
)

func New(cfg *config.NGT, opts ...Option) (nn NGT, err error) {
<<<<<<< HEAD
	return newNGT(cfg, opts...)
}

func newNGT(cfg *config.NGT, opts ...Option) (n *ngt, err error) {
	n = &ngt{
		fmap:              make(map[string]int64),
		dim:               cfg.Dimension,
		enableProactiveGC: cfg.EnableProactiveGC,
		enableCopyOnWrite: cfg.EnableCopyOnWrite,
		kvsdbConcurrency:  cfg.KVSDB.Concurrency,
		historyLimit:      cfg.BrokenIndexHistoryLimit,
		cfg:               cfg,
		opts:              opts,
=======
	if cfg.PodName == "" && cfg.EnableExportIndexInfoToK8s {
		return nil, errors.New("pod_name is empty. this must be set either from environment variable or from config file")
	}
	n := &ngt{
		podName:               cfg.PodName,
		podNamespace:          cfg.PodNamespace,
		fmap:                  make(map[string]int64),
		dim:                   cfg.Dimension,
		enableProactiveGC:     cfg.EnableProactiveGC,
		enableCopyOnWrite:     cfg.EnableCopyOnWrite,
		kvsdbConcurrency:      cfg.KVSDB.Concurrency,
		historyLimit:          cfg.BrokenIndexHistoryLimit,
		enableExportIndexInfo: cfg.EnableExportIndexInfoToK8s,
>>>>>>> 1d4efd8e
	}

	for _, opt := range append(defaultOptions, opts...) {
		if err := opt(n); err != nil {
			return nil, errors.ErrOptionFailed(err, reflect.ValueOf(opt))
		}
	}
	if len(n.path) == 0 {
		log.Info("index path setting is empty, starting vald agent with in-memory mode")
		n.inMem = true
	}

	// prepare directories to store index only when it not in-memory mode
	if !n.inMem {
		ctx := context.Background()
		err = n.prepareFolders(ctx)
		if err != nil {
			return nil, err
		}
	}

	err = n.initNGT(
		core.WithInMemoryMode(n.inMem),
		core.WithDefaultPoolSize(n.poolSize),
		core.WithDefaultRadius(n.radius),
		core.WithDefaultEpsilon(n.epsilon),
		core.WithDimension(cfg.Dimension),
		core.WithDistanceTypeByString(cfg.DistanceType),
		core.WithObjectTypeByString(cfg.ObjectType),
		core.WithBulkInsertChunkSize(cfg.BulkInsertChunkSize),
		core.WithCreationEdgeSize(cfg.CreationEdgeSize),
		core.WithSearchEdgeSize(cfg.SearchEdgeSize),
		core.WithErrorBufferLimit(cfg.ErrorBufferLimit),
	)
	if err != nil {
		return nil, err
	}

	if n.dur == 0 || n.alen == 0 {
		n.dcd = true
	}
	if n.vq == nil {
		n.vq, err = vqueue.New()
		if err != nil {
			return nil, err
		}
	}
	n.indexing.Store(false)
	n.saving.Store(false)

	return n, nil
}

// migrate migrates the index directory from old to new under the input path if necessary.
// Migration happens when the path is not empty and there is no `path/origin` directory,
// which indicates that the user has NOT been using CoW mode and the index directory is not migrated yet.
func migrate(ctx context.Context, path string) (err error) {
	// check if migration is required
	if !file.Exists(path) {
		log.Infof("the path %v does not exist. no need to migrate since it's probably the initial state", path)
		return nil
	}
	files, err := file.ListInDir(path)
	if err != nil {
		return errors.ErrAgentMigrationFailed(err)
	}
	if len(files) == 0 {
		// empty directory doesn't need migration
		log.Infof("the path %v is empty. no need to migrate", path)
		return nil
	}
	od := filepath.Join(path, originIndexDirName)
	for _, file := range files {
		if file == od {
			// origin folder exists. meaning already migrated
			return nil
		}
	}

	// at this point, there is something in the path, but there is no `path/origin`, which means migration is required
	// so create origin and move all contents in path to `path/origin`

	// first move all contents to temporary directory because it's not possible to directly move directory to its subdirectory
	tp, err := file.MkdirTemp("")
	if err != nil {
		return errors.ErrAgentMigrationFailed(err)
	}
	err = file.MoveDir(ctx, path, tp)
	if err != nil {
		return errors.ErrAgentMigrationFailed(err)
	}

	// recreate the path again to move contents to `path/origin` lately
	err = file.MkdirAll(path, fs.ModePerm)
	if err != nil {
		return errors.ErrAgentMigrationFailed(err)
	}

	// finally move to `path/origin` directory
	err = file.MoveDir(ctx, tp, file.Join(path, originIndexDirName))
	if err != nil {
		return errors.ErrAgentMigrationFailed(err)
	}

	return nil
}

func (n *ngt) prepareFolders(ctx context.Context) (err error) {
	// migrate from old index directory to new index directory if necessary
	if !n.enableCopyOnWrite {
		err = migrate(ctx, n.path)
		if err != nil {
			return err
		}
	}

	// set paths
	sep := string(os.PathSeparator)
	n.path, err = filepath.Abs(strings.ReplaceAll(n.path, sep+sep, sep))
	if err != nil {
		log.Warn(err)
	}
	n.basePath = n.path
	n.oldPath = file.Join(n.basePath, oldIndexDirName)
	n.path = file.Join(n.basePath, originIndexDirName)
	n.brokenPath = file.Join(n.basePath, brokenIndexDirName)

	// initialize origin and broken index backup directory
	// the path does not differ if it's CoW mode or not
	err = file.MkdirAll(n.path, fs.ModePerm)
	if err != nil {
		log.Warn(err)
	}
	err = file.MkdirAll(n.brokenPath, fs.ModePerm)
	if err != nil {
		log.Warnf("failed to create a folder for broken index backup: %v", err)
	}

	// update broken index count
	files, err := file.ListInDir(n.brokenPath)
	if err != nil {
		log.Warnf("failed to list files in broken index backup directory: %v", err)
	}
	atomic.SwapUint64(&n.nobic, uint64(len(files)))
	log.Debugf("broken index count: %v", n.nobic)

	if n.enableCopyOnWrite && len(n.path) != 0 {
		err = file.MkdirAll(n.oldPath, fs.ModePerm)
		if err != nil {
			log.Warn(err)
		}
		err = n.mktmp()
		if err != nil {
			return err
		}
	}
	return nil
}

func (n *ngt) load(ctx context.Context, path string, opts ...core.Option) (err error) {
	exist, fi, err := file.ExistsWithDetail(path)
	switch {
	case !exist, fi == nil, fi != nil && fi.Size() == 0, err != nil && errors.Is(err, fs.ErrNotExist):
		err = errors.Wrapf(errors.ErrIndexFileNotFound, "index file does not exists,\tpath: %s,\terr: %v", path, err)
		return err
	case err != nil && errors.Is(err, fs.ErrPermission):
		if fi != nil {
			err = errors.Wrap(errors.ErrFailedToOpenFile(err, path, 0, fi.Mode()), "invalid permission for loading index path")
		}
		return err
	case exist && fi != nil && fi.IsDir():
		if fi.Mode().IsDir() && !strings.HasSuffix(path, string(os.PathSeparator)) {
			path += string(os.PathSeparator)
		}
		files, err := filepath.Glob(file.Join(filepath.Dir(path), "*"))
		if err != nil || len(files) == 0 {
			err = errors.Wrapf(errors.ErrIndexFileNotFound, "index path exists but no file does not exists in the directory,\tpath: %s,\tfiles: %v\terr: %v", path, files, err)
			return err
		}
		if strings.HasSuffix(path, string(os.PathSeparator)) {
			path = strings.TrimSuffix(path, string(os.PathSeparator))
		}
	}
	metadataPath := file.Join(path, metadata.AgentMetadataFileName)
	log.Debugf("index path: %s exists, now starting to check metadata from %s", path, metadataPath)
	exist, fi, err = file.ExistsWithDetail(metadataPath)
	switch {
	case !exist, fi == nil, fi != nil && fi.Size() == 0, err != nil && errors.Is(err, fs.ErrNotExist):
		err = errors.Wrapf(errors.ErrIndexFileNotFound, "metadata file does not exists,\tpath: %s,\terr: %v", metadataPath, err)
		return err
	case err != nil && errors.Is(err, fs.ErrPermission):
		if fi != nil {
			err = errors.Wrap(errors.ErrFailedToOpenFile(err, metadataPath, 0, fi.Mode()), "invalid permission for loading metadata")
		}
		return err
	}

	log.Debugf("index path: %s and metadata: %s exists, now starting to load metadata", path, metadataPath)
	agentMetadata, err := metadata.Load(metadataPath)
	if err != nil && errors.Is(err, fs.ErrNotExist) || agentMetadata == nil || agentMetadata.NGT == nil || agentMetadata.NGT.IndexCount == 0 {
		err = errors.Wrapf(err, "cannot read metadata from path: %s\tmetadata: %s", path, agentMetadata)
		return err
	}
	kvsFilePath := file.Join(path, kvsFileName)
	log.Debugf("index path: %s and metadata: %s exists and successfully load metadata, now starting to load kvs data from %s", path, metadataPath, kvsFilePath)
	exist, fi, err = file.ExistsWithDetail(kvsFilePath)
	switch {
	case !exist, fi == nil, fi != nil && fi.Size() == 0, err != nil && errors.Is(err, fs.ErrNotExist):
		err = errors.Wrapf(errors.ErrIndexFileNotFound, "kvsdb file does not exists,\tpath: %s,\terr: %v", kvsFilePath, err)
		return err
	case err != nil && errors.Is(err, fs.ErrPermission):
		if fi != nil {
			err = errors.ErrFailedToOpenFile(err, kvsFilePath, 0, fi.Mode())
		}
		err = errors.Wrapf(err, "invalid permission for loading kvsdb file from %s", kvsFilePath)
		return err
	}
	kvsTimestampFilePath := file.Join(path, kvsTimestampFileName)
	log.Debugf("now starting to load kvs timestamp data from %s", kvsTimestampFilePath)
	exist, fi, err = file.ExistsWithDetail(kvsTimestampFilePath)
	switch {
	case !exist, fi == nil, fi != nil && fi.Size() == 0, err != nil && errors.Is(err, fs.ErrNotExist):
		log.Warnf("timestamp kvsdb file does not exists,\tpath: %s,\terr: %v", kvsTimestampFilePath, err)
	case err != nil && errors.Is(err, fs.ErrPermission):
		if fi != nil {
			err = errors.ErrFailedToOpenFile(err, kvsTimestampFilePath, 0, fi.Mode())
		}
		log.Warnf("invalid permission for loading timestamp kvsdb file from %s", kvsTimestampFilePath)
	}
	var timeout time.Duration
	if agentMetadata != nil && agentMetadata.NGT != nil {
		log.Debugf("the backup index size is %d. starting to load...", agentMetadata.NGT.IndexCount)
		timeout = time.Duration(
			math.Min(
				math.Max(
					float64(agentMetadata.NGT.IndexCount)*float64(n.litFactor),
					float64(n.minLit),
				),
				float64(n.maxLit),
			),
		)
	} else {
		log.Debugf("cannot inspect the backup index size. starting to load default value.")
		timeout = time.Duration(math.Min(float64(n.minLit), float64(n.maxLit)))
	}

	log.Debugf(
		"index path: %s and metadata: %s and kvsdb file: %s and timestamp kvsdb file: %s exists and successfully load metadata, now starting to load full index and kvs data in concurrent",
		path,
		metadataPath,
		kvsFilePath,
		kvsTimestampFilePath,
	)
	ctx, cancel := context.WithTimeout(ctx, timeout)
	defer cancel()
	eg, _ := errgroup.New(ctx)
	eg.Go(safety.RecoverFunc(func() (err error) {
		if n.core != nil {
			n.core.Close()
			n.core = nil
		}
		n.core, err = core.Load(append(opts, core.WithIndexPath(path))...)
		if err != nil {
			err = errors.Wrapf(err, "failed to load ngt index from path: %s", path)
			return err
		}
		return nil
	}))

	eg.Go(safety.RecoverFunc(func() (err error) {
		err = n.loadKVS(ctx, path, timeout)
		if err != nil {
			err = errors.Wrapf(err, "failed to load kvsdb data from path: %s, %s", kvsFilePath, kvsTimestampFilePath)
			return err
		}
		if n.kvs != nil && float64(agentMetadata.NGT.IndexCount/2) > float64(n.kvs.Len()) {
			return errors.ErrIndicesAreTooFewComparedToMetadata
		}
		return nil
	}))

	ech := make(chan error, 1)
	// NOTE: when it exceeds the timeout while loading,
	// it should exit this function and leave this goroutine running.
	n.eg.Go(safety.RecoverFunc(func() error {
		defer close(ech)
		ech <- safety.RecoverFunc(func() (err error) {
			err = eg.Wait()
			if err != nil {
				log.Error(err)
				return err
			}
			cancel()
			return nil
		})()
		return nil
	}))

	select {
	case err := <-ech:
		return err
	case <-ctx.Done():
		if errors.Is(ctx.Err(), context.DeadlineExceeded) {
			log.Errorf("cannot load index backup data from %s within the timeout %s. the process is going to be killed.", path, timeout)
			err := metadata.Store(metadataPath,
				&metadata.Metadata{
					IsInvalid: true,
					NGT: &metadata.NGT{
						IndexCount: 0,
					},
				},
			)
			if err != nil {
				return err
			}
			return errors.ErrIndexLoadTimeout
		}
	}

	return nil
}

// backupBroken backup index at originPath into brokenDir.
// The name of the directory will be timestamp(UnixNano).
// If it exeeds the limit, backupBroken removes the oldest backup directory.
func (n *ngt) backupBroken(ctx context.Context) error {
	if n.historyLimit <= 0 {
		return nil
	}

	// do nothing when origin path is empty
	files, err := file.ListInDir(n.path)
	if err != nil {
		return err
	}
	if len(files) == 0 {
		return nil
	}

	files, err = file.ListInDir(n.brokenPath)
	if err != nil {
		return err
	}
	if len(files) >= n.historyLimit {
		// remove the oldest
		log.Infof("There's already more than %v broken index generations stored. Thus removing the oldest.", n.historyLimit)
		slices.Sort(files)
		if err := os.RemoveAll(files[0]); err != nil {
			return err
		}
	}

	// create directory for new generation broken index
	name := time.Now().UnixNano()
	dest := filepath.Join(n.brokenPath, fmt.Sprint(name))

	// move index to the new directory
	err = file.MoveDir(ctx, n.path, dest)
	if err != nil {
		return err
	}

	// update broken index count
	files, err = file.ListInDir(n.brokenPath)
	if err != nil {
		return err
	}
	atomic.SwapUint64(&n.nobic, uint64(len(files)))
	log.Debugf("broken index count updated: %v", n.nobic)

	// remake the path since it has been moved to broken directory
	if err := file.MkdirAll(n.path, fs.ModePerm); err != nil {
		return errors.Join(err, errors.ErrIndexDirectoryRecreationFailed)
	}

	return nil
}

// needsBackup checks if the backup is needed.
func needsBackup(backupPath string) bool {
	// Initial state where there's only grp, obj, prf, tre -> false
	files, err := file.ListInDir(backupPath)
	if err != nil {
		return false
	}
	// Check if there's *.json or *.kvsdb
	initialState := true
	for _, f := range files {
		if strings.HasSuffix(f, ".json") || strings.HasSuffix(f, ".kvsdb") {
			initialState = false
			break
		}
	}
	if initialState {
		return false
	}

	// Not initial state but no metadata.json exists -> true
	hasMetadataJSON := false
	for _, f := range files {
		if filepath.Base(f) == metadata.AgentMetadataFileName {
			hasMetadataJSON = true
			break
		}
	}
	if !hasMetadataJSON {
		return true
	}

	// Now check the metadata.json to see if backup is required
	metadataPath := filepath.Join(backupPath, metadata.AgentMetadataFileName)
	meta, err := metadata.Load(metadataPath)
	if err != nil {
		return false
	}

	if meta.IsInvalid || meta.NGT.IndexCount > 0 {
		return true
	}

	return false
}

// rebuild rebuilds the index directory with a clean state. When it is required, it moves the current broken index
// to the broken directory until it reaches the limit. If the limit is reached, it removes the oldest.
// the `path` input is the path to rebuild the index directory. It is identical to n.path when CoW is disabled
// and is a temporal path when CoW is enabled.
func (n *ngt) rebuild(ctx context.Context, path string, opts ...core.Option) (err error) {
	// backup when it is required
	if needsBackup(n.path) {
		log.Infof("starting to backup broken index at %v", n.path)
		err = n.backupBroken(ctx)
		if err != nil {
			log.Warnf("failed to backup broken index. will remove it and restart: %v", err)
		}
	}

	// remove the index directory and restart with a clean state
	files, err := file.ListInDir(path)
	if err == nil && len(files) != 0 {
		log.Warnf("index path exists, will remove the directories: %v", files)
		for _, f := range files {
			err = os.RemoveAll(f)
			if err != nil {
				return err
			}
		}
	} else if err != nil {
		log.Debug(err)
	}

	n.core, err = core.New(append(opts, core.WithIndexPath(path))...)
	if err != nil {
		return fmt.Errorf("failed to create new core: %w", err)
	}
	return nil
}

func (n *ngt) initNGT(opts ...core.Option) (err error) {
	if n.kvs == nil {
		n.kvs = kvs.New(kvs.WithConcurrency(n.kvsdbConcurrency))
	}
	if n.inMem {
		log.Debug("vald agent starts with in-memory mode")
		n.core, err = core.New(opts...)
		return err
	}

	ctx := context.Background()
	err = n.load(ctx, n.path, opts...)
	var current uint64
	if err != nil {
		if !n.enableCopyOnWrite {
			log.Debug("failed to load vald index from %s\t error: %v", n.path, err)
			if n.kvs == nil {
				n.kvs = kvs.New(kvs.WithConcurrency(n.kvsdbConcurrency))
			} else if n.kvs.Len() > 0 {
				n.kvs.Close()
				n.kvs = kvs.New(kvs.WithConcurrency(n.kvsdbConcurrency))
			}
			if n.core != nil {
				n.core.Close()
				n.core = nil
			}
			return n.rebuild(ctx, n.path, opts...)
		}
		if errors.Is(err, errors.ErrIndicesAreTooFewComparedToMetadata) && n.kvs != nil {
			current = n.kvs.Len()
			log.Warnf(
				"load vald primary index success from %s\t error: %v\tbut index data are too few %d compared to metadata count now trying to load from old copied index data from %s and compare them",
				n.path,
				err,
				current,
				n.oldPath,
			)
		} else {
			log.Warnf("failed to load vald primary index from %s\t error: %v\ttrying to load from old copied index data from %s", n.path, err, n.oldPath)
			if needsBackup(n.path) {
				log.Infof("starting to backup broken index at %s", n.path)
				if err := n.backupBroken(ctx); err != nil {
					log.Warnf("failed to backup broken index. will try to restart from old index anyway: %v", err)
				}
			}
		}
	} else {
		return nil
	}
	err = n.load(ctx, n.oldPath, opts...)
	if err == nil {
		if current != 0 && n.kvs.Len() < current {
			log.Warnf(
				"load vald secondary index success from %s\t error: %v\tbut index data are too few %d compared to primary data now trying to load from primary index data again from %s and start up with them",
				n.oldPath,
				err,
				n.kvs.Len(),
				n.oldPath,
			)
			err = n.load(ctx, n.path, opts...)
			if err == nil {
				return nil
			}
		} else {
			return nil
		}
	}
	log.Warnf("failed to load vald secondary index from %s and %s\t error: %v\ttrying to load from non-CoW index data from %s for backwards compatibility", n.path, n.oldPath, err, n.basePath)
	err = n.load(ctx, n.basePath, opts...)
	if err == nil {
		file.CopyDir(ctx, n.basePath, n.path)
		return nil
	}
	tpath := n.tmpPath.Load().(string)
	log.Warnf(
		"failed to load vald backwards index from %s and %s and %s\t error: %v\tvald agent couldn't find any index from agent volume in %s trying to start as new index from %s",
		n.path,
		n.oldPath,
		n.basePath,
		err,
		n.basePath,
		tpath,
	)
	if n.core != nil {
		n.core.Close()
		n.core = nil
	}
	err = n.rebuild(ctx, tpath, opts...)
	if err != nil {
		return err
	}
	if n.kvs == nil {
		n.kvs = kvs.New(kvs.WithConcurrency(n.kvsdbConcurrency))
	} else if n.kvs.Len() > 0 {
		n.kvs.Close()
		n.kvs = kvs.New(kvs.WithConcurrency(n.kvsdbConcurrency))
	}
	return nil
}

func (n *ngt) loadKVS(ctx context.Context, path string, timeout time.Duration) (err error) {
	ctx, cancel := context.WithTimeout(ctx, timeout)
	defer cancel()
	eg, _ := errgroup.New(ctx)

	m := make(map[string]uint32)
	mt := make(map[string]int64)

	eg.Go(safety.RecoverFunc(func() (err error) {
		gob.Register(map[string]uint32{})
		var f *os.File
		f, err = file.Open(
			file.Join(path, kvsFileName),
			os.O_RDONLY|os.O_SYNC,
			fs.ModePerm,
		)
		if err != nil {
			return err
		}
		defer func() {
			if f != nil {
				derr := f.Close()
				if derr != nil {
					err = errors.Join(err, derr)
				}
			}
		}()
		err = gob.NewDecoder(f).Decode(&m)
		if err != nil {
			log.Errorf("error decoding kvsdb file,\terr: %v", err)
			return err
		}
		return nil
	}))

	eg.Go(safety.RecoverFunc(func() (err error) {
		gob.Register(map[string]int64{})
		var ft *os.File
		ft, err = file.Open(
			file.Join(path, kvsTimestampFileName),
			os.O_RDONLY|os.O_SYNC,
			fs.ModePerm,
		)
		if err != nil {
			log.Warnf("error opening timestamp kvsdb file,\terr: %v", err)
		}
		defer func() {
			if ft != nil {
				derr := ft.Close()
				if derr != nil {
					err = errors.Join(err, derr)
				}
			}
		}()
		err = gob.NewDecoder(ft).Decode(&mt)
		if err != nil {
			log.Warnf("error decoding timestamp kvsdb file,\terr: %v", err)
		}
		return nil
	}))

	err = eg.Wait()
	if err != nil {
		m = nil
		mt = nil
		return err
	}

	if n.kvs == nil {
		n.kvs = kvs.New(kvs.WithConcurrency(n.kvsdbConcurrency))
	} else if n.kvs.Len() > 0 {
		n.kvs.Close()
		n.kvs = kvs.New(kvs.WithConcurrency(n.kvsdbConcurrency))
	}
	for k, id := range m {
		if ts, ok := mt[k]; ok {
			n.kvs.Set(k, id, ts)
		} else {
			// NOTE: SaveIndex do not write ngt-timestamp.kvsdb with timestamp 0.
			n.kvs.Set(k, id, 0)
			n.fmap[k] = int64(id)
		}
	}
	for k := range mt {
		if _, ok := m[k]; !ok {
			n.fmap[k] = noTimeStampFile
		}
	}
	m = nil
	mt = nil

	return nil
}

func (n *ngt) Start(ctx context.Context) <-chan error {
	if n.dcd {
		return nil
	}
	n.removeInvalidIndex(ctx)
	ech := make(chan error, 2)
	n.eg.Go(safety.RecoverFunc(func() (err error) {
		defer close(ech)
		if n.dur <= 0 {
			n.dur = math.MaxInt64
		}
		if n.sdur <= 0 {
			n.sdur = math.MaxInt64
		}
		if n.lim <= 0 {
			n.lim = math.MaxInt64
		}

		// add initial delay before starting auto indexing
		if n.idelay > 0 {
			timer := time.NewTimer(n.idelay)
			select {
			case <-ctx.Done():
				timer.Stop()
				return ctx.Err()
			case <-timer.C:
			}
			timer.Stop()
		}

		tick := time.NewTicker(n.dur)
		sTick := time.NewTicker(n.sdur)
		limit := time.NewTicker(n.lim)
		exportTick := time.NewTicker(n.exportIndexInfoDuration)
		defer tick.Stop()
		defer sTick.Stop()
		defer limit.Stop()
		defer exportTick.Stop()
		for {
			err = nil
			select {
			case <-ctx.Done():
				err = n.CreateIndex(ctx, n.poolSize)
				if err != nil && !errors.Is(err, errors.ErrUncommittedIndexNotFound) {
					ech <- err
					return errors.Join(ctx.Err(), err)
				}
				return ctx.Err()
			case <-tick.C:
				if n.vq.IVQLen() >= n.alen {
					err = n.CreateIndex(ctx, n.poolSize)
				}
			case <-limit.C:
				err = n.CreateAndSaveIndex(ctx, n.poolSize)
			case <-sTick.C:
				err = n.SaveIndex(ctx)
			case <-exportTick.C:
				if n.enableExportIndexInfo {
					err = n.exportMetricsOnTick(ctx)
				}
			}
			if err != nil && err != errors.ErrUncommittedIndexNotFound {
				ech <- err
				runtime.Gosched()
				err = nil
			}
		}
	}))
	return ech
}

func (n *ngt) Search(ctx context.Context, vec []float32, size uint32, epsilon, radius float32) (res *payload.Search_Response, err error) {
	if n.IsFlushing() {
		return nil, errors.ErrFlushingIsInProgress
	}
	if n.IsIndexing() {
		return nil, errors.ErrCreateIndexingIsInProgress
	}
	sr, err := n.core.Search(ctx, vec, int(size), epsilon, radius)
	if err != nil {
		if n.IsIndexing() {
			return nil, errors.ErrCreateIndexingIsInProgress
		}
		if errors.Is(err, errors.ErrSearchResultEmptyButNoDataStored) && n.Len() == 0 {
			return nil, nil
		}
		log.Errorf("cgo error detected during search: ngt api returned error %v", err)
		return nil, err
	}

	return n.toSearchResponse(sr)
}

func (n *ngt) SearchByID(ctx context.Context, uuid string, size uint32, epsilon, radius float32) (vec []float32, dst *payload.Search_Response, err error) {
	if n.IsFlushing() {
		return nil, nil, errors.ErrFlushingIsInProgress
	}
	if n.IsIndexing() {
		return nil, nil, errors.ErrCreateIndexingIsInProgress
	}
	vec, _, err = n.GetObject(uuid)
	if err != nil {
		return nil, nil, err
	}
	dst, err = n.Search(ctx, vec, size, epsilon, radius)
	if err != nil {
		return vec, nil, err
	}
	return vec, dst, nil
}

func (n *ngt) LinearSearch(ctx context.Context, vec []float32, size uint32) (res *payload.Search_Response, err error) {
	if n.IsFlushing() {
		return nil, errors.ErrFlushingIsInProgress
	}
	if n.IsIndexing() {
		return nil, errors.ErrCreateIndexingIsInProgress
	}
	sr, err := n.core.LinearSearch(ctx, vec, int(size))
	if err != nil {
		if n.IsIndexing() {
			return nil, errors.ErrCreateIndexingIsInProgress
		}
		if errors.Is(err, errors.ErrSearchResultEmptyButNoDataStored) && n.Len() == 0 {
			return nil, nil
		}
		log.Errorf("cgo error detected during linear search: ngt api returned error %v", err)
		return nil, err
	}

	return n.toSearchResponse(sr)
}

func (n *ngt) LinearSearchByID(ctx context.Context, uuid string, size uint32) (vec []float32, dst *payload.Search_Response, err error) {
	if n.IsFlushing() {
		return nil, nil, errors.ErrFlushingIsInProgress
	}
	if n.IsIndexing() {
		return nil, nil, errors.ErrCreateIndexingIsInProgress
	}
	vec, _, err = n.GetObject(uuid)
	if err != nil {
		return nil, nil, err
	}
	dst, err = n.LinearSearch(ctx, vec, size)
	if err != nil {
		return vec, nil, err
	}
	return vec, dst, nil
}

func (n *ngt) Insert(uuid string, vec []float32) (err error) {
	if n.IsFlushing() {
		return errors.ErrFlushingIsInProgress
	}
	return n.insert(uuid, vec, time.Now().UnixNano(), true)
}

func (n *ngt) InsertWithTime(uuid string, vec []float32, t int64) (err error) {
	if n.IsFlushing() {
		return errors.ErrFlushingIsInProgress
	}
	if t <= 0 {
		t = time.Now().UnixNano()
	}
	return n.insert(uuid, vec, t, true)
}

func (n *ngt) insert(uuid string, vec []float32, t int64, validation bool) (err error) {
	if len(uuid) == 0 {
		err = errors.ErrUUIDNotFound(0)
		return err
	}
	if validation {
		_, ok := n.Exists(uuid)
		if ok {
			return errors.ErrUUIDAlreadyExists(uuid)
		}
	}
	return n.vq.PushInsert(uuid, vec, t)
}

func (n *ngt) InsertMultiple(vecs map[string][]float32) (err error) {
	if n.IsFlushing() {
		return errors.ErrFlushingIsInProgress
	}
	return n.insertMultiple(vecs, time.Now().UnixNano(), true)
}

func (n *ngt) InsertMultipleWithTime(vecs map[string][]float32, t int64) (err error) {
	if n.IsFlushing() {
		return errors.ErrFlushingIsInProgress
	}
	if t <= 0 {
		t = time.Now().UnixNano()
	}
	return n.insertMultiple(vecs, t, true)
}

func (n *ngt) insertMultiple(vecs map[string][]float32, now int64, validation bool) (err error) {
	for uuid, vec := range vecs {
		ierr := n.insert(uuid, vec, now, validation)
		if ierr != nil {
			if err != nil {
				err = errors.Join(ierr, err)
			} else {
				err = ierr
			}
		}
	}
	return err
}

func (n *ngt) Update(uuid string, vec []float32) (err error) {
	if n.IsFlushing() {
		return errors.ErrFlushingIsInProgress
	}
	return n.update(uuid, vec, time.Now().UnixNano())
}

func (n *ngt) UpdateWithTime(uuid string, vec []float32, t int64) (err error) {
	if n.IsFlushing() {
		return errors.ErrFlushingIsInProgress
	}
	if t <= 0 {
		t = time.Now().UnixNano()
	}
	return n.update(uuid, vec, t)
}

func (n *ngt) update(uuid string, vec []float32, t int64) (err error) {
	if err = n.readyForUpdate(uuid, vec); err != nil {
		return err
	}
	err = n.delete(uuid, t, true) // `true` is to return NotFound error with non-existent ID
	if err != nil {
		return err
	}
	t++
	return n.insert(uuid, vec, t, false)
}

func (n *ngt) UpdateMultiple(vecs map[string][]float32) (err error) {
	if n.IsFlushing() {
		return errors.ErrFlushingIsInProgress
	}
	return n.updateMultiple(vecs, time.Now().UnixNano())
}

func (n *ngt) UpdateMultipleWithTime(vecs map[string][]float32, t int64) (err error) {
	if n.IsFlushing() {
		return errors.ErrFlushingIsInProgress
	}
	if t <= 0 {
		t = time.Now().UnixNano()
	}
	return n.updateMultiple(vecs, t)
}

func (n *ngt) updateMultiple(vecs map[string][]float32, t int64) (err error) {
	uuids := make([]string, 0, len(vecs))
	for uuid, vec := range vecs {
		if err = n.readyForUpdate(uuid, vec); err != nil {
			delete(vecs, uuid)
		} else {
			uuids = append(uuids, uuid)
		}
	}
	err = n.deleteMultiple(uuids, t, true) // `true` is to return NotFound error with non-existent ID
	if err != nil {
		return err
	}
	t++
	return n.insertMultiple(vecs, t, false)
}

func (n *ngt) Delete(uuid string) (err error) {
	if n.IsFlushing() {
		return errors.ErrFlushingIsInProgress
	}
	return n.delete(uuid, time.Now().UnixNano(), true)
}

func (n *ngt) DeleteWithTime(uuid string, t int64) (err error) {
	if n.IsFlushing() {
		return errors.ErrFlushingIsInProgress
	}
	if t <= 0 {
		t = time.Now().UnixNano()
	}
	return n.delete(uuid, t, true)
}

func (n *ngt) delete(uuid string, t int64, validation bool) (err error) {
	if len(uuid) == 0 {
		err = errors.ErrUUIDNotFound(0)
		return err
	}
	if validation {
		_, _, ok := n.kvs.Get(uuid)
		if !ok && !n.vq.IVExists(uuid) {
			return errors.ErrObjectIDNotFound(uuid)
		}
	}
	return n.vq.PushDelete(uuid, t)
}

func (n *ngt) DeleteMultiple(uuids ...string) (err error) {
	if n.IsFlushing() {
		return errors.ErrFlushingIsInProgress
	}
	return n.deleteMultiple(uuids, time.Now().UnixNano(), true)
}

func (n *ngt) DeleteMultipleWithTime(uuids []string, t int64) (err error) {
	if n.IsFlushing() {
		return errors.ErrFlushingIsInProgress
	}
	if t <= 0 {
		t = time.Now().UnixNano()
	}
	return n.deleteMultiple(uuids, t, true)
}

func (n *ngt) deleteMultiple(uuids []string, now int64, validation bool) (err error) {
	for _, uuid := range uuids {
		ierr := n.delete(uuid, now, validation)
		if ierr != nil {
			if err != nil {
				err = errors.Join(ierr, err)
			} else {
				err = ierr
			}
		}
	}
	return err
}

// RegenerateIndexes deletes the KVS and file, and then re-generate the NGT instance.
func (n *ngt) RegenerateIndexes(ctx context.Context) (err error) {
	if n.IsFlushing() {
		return errors.ErrFlushingIsInProgress
	}
	err = func() error {
		ticker := time.NewTicker(time.Millisecond * 100)
		defer ticker.Stop()
		// wait for not indexing & not saving
		for n.IsIndexing() || n.IsSaving() {
			runtime.Gosched()
			select {
			case <-ctx.Done():
				return ctx.Err()
			case <-ticker.C:
			}
		}
		return nil
	}()
	if err != nil {
		return err
	}
	n.cimu.Lock()
	defer n.cimu.Unlock()
	n.flushing.Store(true)
	n.indexing.Store(true)
	defer n.flushing.Store(false)
	defer n.indexing.Store(false)

	// delete kvs
	err = n.kvs.Close()
	if err != nil {
		log.Errorf("failed to flushing vector to ngt index in delete kvs. error: %v", err)
	}
	n.kvs = kvs.New(kvs.WithConcurrency(n.kvsdbConcurrency))

	n.vq, err = vqueue.New()

	// gc
	runtime.GC()
	atomic.AddUint64(&n.nogce, 1)

	// delete file
	err = file.DeleteDir(ctx, n.path)
	if err != nil {
		log.Errorf("failed to flushing vector to ngt index in delete file. error: %v", err)
	}

	// delete cow
	if n.enableCopyOnWrite {
		err := file.DeleteDir(ctx, n.oldPath)
		if err != nil {
			log.Errorf("failed to flushing vector to ngt index in delete file. error: %v", err)
		}
	}

	// renew instance
	nn, err := newNGT(n.cfg, n.opts...)
	if err != nil {
		return err
	}
	// Regenerate with flags set
	nn.flushing.Store(true)
	nn.indexing.Store(true)
	n = nn

	return nil
}

func (n *ngt) CreateIndex(ctx context.Context, poolSize uint32) (err error) {
	ctx, span := trace.StartSpan(ctx, "vald/agent-ngt/service/NGT.CreateIndex")
	defer func() {
		if span != nil {
			span.End()
		}
	}()

	if n.isReadReplica {
		return errors.ErrWriteOperationToReadReplica
	}

	ic := n.vq.IVQLen() + n.vq.DVQLen()
	if ic == 0 {
		return errors.ErrUncommittedIndexNotFound
	}
	wf := atomic.AddUint64(&n.wfci, 1)
	if wf > 1 {
		atomic.AddUint64(&n.wfci, ^uint64(0))
		log.Debugf("concurrent create index waiting detected this request will be ignored, concurrent: %d", wf)
		return nil
	}
	err = func() error {
		ticker := time.NewTicker(time.Millisecond * 100)
		defer ticker.Stop()
		// wait for not indexing & not saving
		for n.IsIndexing() || n.IsSaving() || n.IsFlushing() {
			runtime.Gosched()
			select {
			case <-ctx.Done():
				atomic.AddUint64(&n.wfci, ^uint64(0))
				return ctx.Err()
			case <-ticker.C:
			}
		}
		atomic.AddUint64(&n.wfci, ^uint64(0))
		return nil
	}()
	if err != nil {
		return err
	}
	n.cimu.Lock()
	defer n.cimu.Unlock()
	n.indexing.Store(true)
	now := time.Now().UnixNano()
	defer n.indexing.Store(false)
	defer n.gc()
	ic = n.vq.IVQLen() + n.vq.DVQLen()
	if ic == 0 {
		return errors.ErrUncommittedIndexNotFound
	}
	log.Infof("create index operation started, uncommitted indexes = %d", ic)
	log.Debug("create index delete phase started")
	// vqProcessedCnt is a tempral counter to store the number of processed vqueue items.
	// This will be added to nopvq after CreateIndex operation succeeds.
	var vqProcessedCnt uint64
	n.vq.RangePopDelete(ctx, now, func(uuid string) bool {
		log.Debugf("start delete operation for kvsdb id: %s", uuid)
		oid, ok := n.kvs.Delete(uuid)
		if !ok {
			log.Warn(errors.ErrObjectIDNotFound(uuid))
			return true
		}
		log.Debugf("start remove operation for ngt index id: %s, oid: %d", uuid, oid)
		if err := n.core.Remove(uint(oid)); err != nil {
			log.Errorf("failed to remove oid: %d from ngt index. error: %v", oid, err)
			n.fmu.Lock()
			n.fmap[uuid] = int64(oid)
			n.fmu.Unlock()
		}
		log.Debugf("removed from ngt index and kvsdb id: %s, oid: %d", uuid, oid)

		vqProcessedCnt++
		return true
	})
	log.Debug("create index delete phase finished")
	n.gc()
	log.Debug("create index insert phase started")
	var icnt uint32
	n.vq.RangePopInsert(ctx, now, func(uuid string, vector []float32, timestamp int64) bool {
		log.Debugf("start insert operation for ngt index id: %s", uuid)
		oid, err := n.core.Insert(vector)
		if err != nil {
			log.Warnf("failed to insert vector uuid: %s vec: %v to ngt index. error: %v", uuid, vector, err)
			if errors.Is(err, errors.ErrIncompatibleDimensionSize(len(vector), n.dim)) {
				log.Error(err)
				return true
			}
			oid, err = n.core.Insert(vector)
			if err != nil {
				log.Errorf("failed to retry insert vector uuid: %s vec: %v to ngt index. error: %v", uuid, vector, err)
				return true
			}
		}
		log.Debugf("start insert operation for kvsdb id: %s, oid: %d", uuid, oid)
		n.kvs.Set(uuid, uint32(oid), timestamp)
		atomic.AddUint32(&icnt, 1)

		n.fmu.Lock()
		_, ok := n.fmap[uuid]
		if ok {
			delete(n.fmap, uuid)
		}
		n.fmu.Unlock()
		log.Debugf("finished to insert ngt index and kvsdb id: %s, oid: %d", uuid, oid)

		vqProcessedCnt++
		return true
	})
	if poolSize <= 0 {
		if n.poolSize > 0 && n.poolSize < atomic.LoadUint32(&icnt) {
			poolSize = n.poolSize
		} else {
			poolSize = atomic.LoadUint32(&icnt)
		}
	}
	log.Debug("create index insert phase finished")
	log.Debug("create graph and tree phase started")
	log.Debugf("pool size = %d", poolSize)
	err = n.core.CreateIndex(poolSize)
	if err != nil {
		log.Error("an error occurred on creating graph and tree phase:", err)
		return err
	}

	atomic.AddUint64(&n.nocie, 1)
	n.nopvq.Add(vqProcessedCnt)
	log.Debug("create graph and tree phase finished")
	log.Info("create index operation finished")

	if n.enableExportIndexInfo {
		log.Info("exporting index info to k8s resource")
		if err := n.exportMetricsOnCreateIndex(ctx); err != nil {
			log.Errorf("failed to export index info to k8s resource: %v", err)
			return err
		}
	}
	return err
}

func (n *ngt) removeInvalidIndex(ctx context.Context) {
	if n.kvs.Len() == 0 {
		return
	}
	var dcnt uint32
	n.kvs.Range(ctx, func(uuid string, oid uint32, _ int64) bool {
		vec, err := n.core.GetVector(uint(oid))
		if err != nil || vec == nil || len(vec) != n.dim {
			log.Debugf("invalid index detected err: %v\tuuid: %s\toid: %d will remove", err, uuid, oid)
			n.kvs.Delete(uuid)
			n.fmu.Lock()
			err = n.core.Remove(uint(oid))
			n.fmap[uuid] = int64(oid)
			n.fmu.Unlock()
			atomic.AddUint32(&dcnt, 1)
			if err != nil {
				log.Debugf("invalid index remove operation returned error: %v", err)
			}
		}
		return true
	})
	if atomic.LoadUint32(&dcnt) <= 0 {
		return
	}
	var poolSize uint32
	if n.poolSize > 0 && n.poolSize < atomic.LoadUint32(&dcnt) {
		poolSize = n.poolSize
	} else {
		poolSize = atomic.LoadUint32(&dcnt)
	}
	n.cimu.Lock()
	defer n.cimu.Unlock()
	n.indexing.Store(true)
	defer n.indexing.Store(false)
	log.Debug("create graph and tree phase for removing invalid index started")
	err := n.core.CreateIndex(poolSize)
	if err != nil {
		log.Error("an error occurred on creating graph and tree phase:", err)
	} else {
		atomic.AddUint64(&n.nocie, 1)
	}
	log.Debug("create graph and tree phase for removing invalid index finished")
}

func (n *ngt) SaveIndex(ctx context.Context) (err error) {
	ctx, span := trace.StartSpan(ctx, "vald/agent-ngt/service/NGT.SaveIndex")
	defer func() {
		if span != nil {
			span.End()
		}
	}()
	if !n.inMem {
		return n.saveIndex(ctx)
	}
	return nil
}

func (n *ngt) saveIndex(ctx context.Context) (err error) {
	// Skip it here in case this private function is called directly from someone
	if n.isReadReplica {
		return errors.ErrWriteOperationToReadReplica
	}

	nocie := atomic.LoadUint64(&n.nocie)
	if atomic.LoadUint64(&n.lastNocie) == nocie {
		return
	}
	atomic.SwapUint64(&n.lastNocie, nocie)
	err = func() error {
		ticker := time.NewTicker(time.Second)
		defer ticker.Stop()
		// wait for not indexing & not saving
		for n.IsIndexing() || n.IsSaving() || n.IsFlushing() {
			if n.IsFlushing() {
				return errors.ErrFlushingIsInProgress
			}
			runtime.Gosched()
			select {
			case <-ctx.Done():
				return ctx.Err()
			case <-ticker.C:
			}
		}
		return nil
	}()
	if err != nil {
		return err
	}
	n.saving.Store(true)

	// number of processed vq before save operation
	// this will be subtracted from n.nopvq after save operation succeeds
	beforeNopvq := n.nopvq.Load()

	defer n.gc()
	// since defering here, atomic operations are guaranteed in this scope
	defer n.saving.Store(false)

	log.Debug("cleanup invalid index started")
	n.removeInvalidIndex(ctx)
	log.Debug("cleanup invalid index finished")

	eg, ectx := errgroup.New(ctx)
	// we want to ensure the acutal kvs size between kvsdb and metadata,
	// so we create this counter to count the actual kvs size instead of using kvs.Len()
	var (
		kvsLen uint64
		path   string
	)

	if n.enableCopyOnWrite {
		path = n.tmpPath.Load().(string)
	} else {
		path = n.path
	}
	n.smu.Lock()
	defer n.smu.Unlock()
	log.Infof("save index operation started, the number of create index execution = %d", nocie)

	if n.kvs.Len() > 0 && path != "" {
		eg.Go(safety.RecoverFunc(func() (err error) {
			log.Debugf("start save operation for kvsdb, the number of kvsdb = %d", n.kvs.Len())
			m := make(map[string]uint32, n.Len())
			mt := make(map[string]int64, n.Len())
			defer func() {
				m = nil
				mt = nil
			}()
			var mu sync.Mutex
			n.kvs.Range(ectx, func(key string, id uint32, ts int64) bool {
				mu.Lock()
				m[key] = id
				mt[key] = ts
				mu.Unlock()
				atomic.AddUint64(&kvsLen, 1)
				return true
			})

			var wg sync.WaitGroup
			wg.Add(1)
			defer wg.Wait()
			eg.Go(safety.RecoverFunc(func() (err error) {
				defer wg.Done()
				var f *os.File
				f, err = file.Open(
					file.Join(path, kvsFileName),
					os.O_WRONLY|os.O_CREATE|os.O_TRUNC,
					fs.ModePerm,
				)
				if err != nil {
					log.Warnf("failed to create or open kvsdb file, err: %v", err)
					return err
				}
				defer func() {
					if f != nil {
						derr := f.Close()
						if derr != nil {
							err = errors.Join(err, derr)
						}
					}
				}()
				gob.Register(map[string]uint32{})
				err = gob.NewEncoder(f).Encode(&m)
				if err != nil {
					log.Warnf("failed to encode kvsdb data, err: %v", err)
					return err
				}
				err = f.Sync()
				if err != nil {
					log.Warnf("failed to flush all kvsdb data to storage, err: %v", err)
					return err
				}
				return nil
			}))
			var ft *os.File
			ft, err = file.Open(
				file.Join(path, kvsTimestampFileName),
				os.O_WRONLY|os.O_CREATE|os.O_TRUNC,
				fs.ModePerm,
			)
			if err != nil {
				log.Warnf("failed to create or open kvs timestamp file, err: %v", err)
				return err
			}
			defer func() {
				if ft != nil {
					derr := ft.Close()
					if derr != nil {
						err = errors.Join(err, derr)
					}
				}
			}()
			gob.Register(map[string]int64{})
			err = gob.NewEncoder(ft).Encode(&mt)
			if err != nil {
				log.Warnf("failed to encode kvs timestamp data, err: %v", err)
				return err
			}
			err = ft.Sync()
			if err != nil {
				log.Warnf("failed to flush all kvsdb timestamp data to storage, err: %v", err)
				return err
			}
			log.Debug("save operation for kvsdb finished")
			return nil
		}))
	}

	eg.Go(safety.RecoverFunc(func() (err error) {
		n.fmu.Lock()
		fl := len(n.fmap)
		n.fmu.Unlock()
		log.Debugf("start save operation for invalid kvsdb, the number of invalid kvsdb = %d", fl)
		if fl > 0 && path != "" {
			var f *os.File
			f, err = file.Open(
				file.Join(path, "invalid-"+kvsFileName),
				os.O_WRONLY|os.O_CREATE|os.O_TRUNC,
				fs.ModePerm,
			)
			if err != nil {
				log.Warnf("failed to create or open invalid kvsdb file, err: %v", err)
				return err
			}
			defer func() {
				if f != nil {
					derr := f.Close()
					if derr != nil {
						err = errors.Join(err, derr)
					}
				}
			}()
			gob.Register(map[string]int64{})
			n.fmu.Lock()
			err = gob.NewEncoder(f).Encode(&n.fmap)
			n.fmu.Unlock()
			if err != nil {
				log.Warnf("failed to encode invalid kvsdb data, err: %v", err)
				return err
			}
			err = f.Sync()
			if err != nil {
				log.Warnf("failed to flush all invalid kvsdb data to storage, err: %v", err)
				return err
			}
		}
		log.Debug("start save operation for invalid kvsdb finished")
		return nil
	}))

	eg.Go(safety.RecoverFunc(func() error {
		log.Debug("start save operation for index")
		if err := n.core.SaveIndexWithPath(path); err != nil {
			log.Warnf("failed to save index with path, err: %v\tpath: %s", err, path)
			return err
		}
		log.Debug("save operation for index finished")
		return nil
	}))

	err = eg.Wait()
	if err != nil {
		return err
	}

	log.Debug("start save operation for metadata file")
	err = metadata.Store(
		file.Join(path, metadata.AgentMetadataFileName),
		&metadata.Metadata{
			IsInvalid: false,
			NGT: &metadata.NGT{
				IndexCount: kvsLen,
			},
		},
	)
	if err != nil {
		log.Warnf("failed to save metadata file, err: %v", err)
		return err
	}
	log.Debug("save operation for metadata file finished")

	if err := n.moveAndSwitchSavedData(ctx); err != nil {
		log.Warnf("failed to move and switch saved data for copy on write, err: %v", err)
		return err
	}
	log.Info("save index operation finished")

	// now save operation succeeds, subtract it from n.nopvq
	n.nopvq.Add(-beforeNopvq)
	if n.enableExportIndexInfo {
		if err := n.exportMetricsOnSaveIndex(ctx); err != nil {
			return err
		}
	}
	return nil
}

func (n *ngt) CreateAndSaveIndex(ctx context.Context, poolSize uint32) (err error) {
	ctx, span := trace.StartSpan(ctx, "vald/agent-ngt/service/NGT.CreateAndSaveIndex")
	defer func() {
		if span != nil {
			span.End()
		}
	}()

	err = n.CreateIndex(ctx, poolSize)
	if err != nil &&
		!errors.Is(err, errors.ErrUncommittedIndexNotFound) &&
		!errors.Is(err, context.Canceled) &&
		!errors.Is(err, context.DeadlineExceeded) {
		return err
	}
	return n.SaveIndex(ctx)
}

func (n *ngt) moveAndSwitchSavedData(ctx context.Context) (err error) {
	if !n.enableCopyOnWrite {
		return nil
	}
	n.cowmu.Lock()
	defer n.cowmu.Unlock()
	log.Debug("start move and switch saved data operation for copy on write")
	err = file.MoveDir(ctx, n.path, n.oldPath)
	if err != nil {
		log.Warnf("failed to backup backup data from %s to %s error: %v", n.path, n.oldPath, err)
	}
	path := n.tmpPath.Load().(string)
	err = file.MoveDir(ctx, path, n.path)
	if err != nil {
		log.Warnf("failed to move temporary index data from %s to %s error: %v, trying to rollback secondary backup data from %s to %s", path, n.path, n.oldPath, n.path, err)
		return file.MoveDir(ctx, n.oldPath, n.path)
	}
	defer log.Warnf("finished to copy index from %s => %s => %s", path, n.path, n.oldPath)
	return n.mktmp()
}

func (n *ngt) mktmp() (err error) {
	if !n.enableCopyOnWrite {
		return nil
	}
	path, err := file.MkdirTemp(file.Join(os.TempDir(), "vald"))
	if err != nil {
		log.Warnf("failed to create temporary index file path directory %s:\terr: %v", path, err)
		return err
	}
	n.tmpPath.Store(path)
	return nil
}

func (n *ngt) Exists(uuid string) (oid uint32, ok bool) {
	if n.IsFlushing() {
		log.Debugf("Exists\tuuid: %s's data will be delete soon\terror: %v",
			uuid, errors.ErrFlushingIsInProgress)
		return 0, false
	}
	ok = n.vq.IVExists(uuid)
	if !ok {
		oid, _, ok = n.kvs.Get(uuid)
		if !ok {
			log.Debugf("Exists\tuuid: %s's data not found in kvsdb and insert vqueue\terror: %v", uuid, errors.ErrObjectIDNotFound(uuid))
			return 0, false
		}
		if n.vq.DVExists(uuid) {
			log.Debugf(
				"Exists\tuuid: %s's data found in kvsdb and not found in insert vqueue, but delete vqueue data exists. the object will be delete soon\terror: %v",
				uuid,
				errors.ErrObjectIDNotFound(uuid),
			)
			return 0, false
		}
	}
	return oid, ok
}

func (n *ngt) GetObject(uuid string) (vec []float32, timestamp int64, err error) {
	vec, ts, exists := n.vq.GetVector(uuid)
	if exists {
		return vec, ts, nil
	}

	oid, ts, ok := n.kvs.Get(uuid)
	if !ok {
		log.Debugf("GetObject\tuuid: %s's data not found in kvsdb and insert vqueue", uuid)
		return nil, 0, errors.ErrObjectIDNotFound(uuid)
	}

	if n.vq.DVExists(uuid) {
		log.Debugf("GetObject\tuuid: %s's data found in kvsdb and not found in insert vqueue, but delete vqueue data exists. the object will be delete soon", uuid)
		return nil, 0, errors.ErrObjectIDNotFound(uuid)
	}

	vec, err = n.core.GetVector(uint(oid))
	if err != nil {
		log.Debugf("GetObject\tuuid: %s oid: %d's vector not found in ngt index", uuid, oid)
		return nil, 0, errors.ErrObjectNotFound(err, uuid)
	}

	return vec, ts, nil
}

func (n *ngt) readyForUpdate(uuid string, vec []float32) (err error) {
	if len(uuid) == 0 {
		return errors.ErrUUIDNotFound(0)
	}
	if len(vec) != n.GetDimensionSize() {
		return errors.ErrInvalidDimensionSize(len(vec), n.GetDimensionSize())
	}
	ovec, _, err := n.GetObject(uuid)
	// if error (GetObject cannot find vector) return error
	if err != nil {
		return err
	}
	// if vector length is not equal or if some difference exists let's try update
	if len(vec) != len(ovec) || conv.F32stos(vec) != conv.F32stos(ovec) {
		return nil
	}
	// if no difference exists (same vector already exists) return error for skip update
	return errors.ErrUUIDAlreadyExists(uuid)
}

func (n *ngt) IsSaving() bool {
	s, ok := n.saving.Load().(bool)
	return s && ok
}

func (n *ngt) IsIndexing() bool {
	i, ok := n.indexing.Load().(bool)
	return i && ok
}

func (n *ngt) IsFlushing() bool {
	return n.flushing.Load()
}

func (n *ngt) UUIDs(ctx context.Context) (uuids []string) {
	uuids = make([]string, 0, n.kvs.Len())
	var mu sync.Mutex
	n.kvs.Range(ctx, func(uuid string, oid uint32, _ int64) bool {
		mu.Lock()
		uuids = append(uuids, uuid)
		mu.Unlock()
		return true
	})
	return uuids
}

func (n *ngt) NumberOfCreateIndexExecution() uint64 {
	return atomic.LoadUint64(&n.nocie)
}

func (n *ngt) NumberOfProactiveGCExecution() uint64 {
	return atomic.LoadUint64(&n.nogce)
}

func (n *ngt) lastNumberOfCreateIndexExecution() uint64 {
	return atomic.LoadUint64(&n.lastNocie)
}

func (n *ngt) gc() {
	if n.enableProactiveGC {
		runtime.GC()
		atomic.AddUint64(&n.nogce, 1)
	}
}

func (n *ngt) Len() uint64 {
	return n.kvs.Len()
}

func (n *ngt) InsertVQueueBufferLen() uint64 {
	return uint64(n.vq.IVQLen())
}

func (n *ngt) DeleteVQueueBufferLen() uint64 {
	return uint64(n.vq.DVQLen())
}

func (n *ngt) GetDimensionSize() int {
	return n.dim
}

func (n *ngt) Close(ctx context.Context) (err error) {
	defer n.core.Close()
	defer func() {
		kerr := n.kvs.Close()
		if kerr != nil &&
			!errors.Is(err, context.Canceled) &&
			!errors.Is(err, context.DeadlineExceeded) {
			if err != nil {
				err = errors.Join(kerr, err)
			} else {
				err = kerr
			}
		}
	}()
	if len(n.path) != 0 {
		if n.isReadReplica {
			log.Info("skip create and save index operation on close because this is read replica")
			return err
		}
		cerr := n.CreateIndex(ctx, n.poolSize)
		if cerr != nil &&
			!errors.Is(err, errors.ErrUncommittedIndexNotFound) &&
			!errors.Is(err, context.Canceled) &&
			!errors.Is(err, context.DeadlineExceeded) {
			if err != nil {
				err = errors.Join(cerr, err)
			} else {
				err = cerr
			}
		}
		serr := n.SaveIndex(ctx)
		if serr != nil &&
			!errors.Is(err, errors.ErrUncommittedIndexNotFound) &&
			!errors.Is(err, context.Canceled) &&
			!errors.Is(err, context.DeadlineExceeded) {
			if err != nil {
				err = errors.Join(serr, err)
			} else {
				err = serr
			}
		}
	}
	return err
}

func (n *ngt) BrokenIndexCount() uint64 {
	return atomic.LoadUint64(&n.nobic)
}

// ListObjectFunc applies the input function on each index stored in the kvs and vqueue.
// Use this function for performing something on each object with caring about the memory usage.
// If the vector exists in the vqueue, this vector is not indexed so the oid(object ID) is processed as 0.
func (n *ngt) ListObjectFunc(ctx context.Context, f func(uuid string, oid uint32, ts int64) bool) {
	dup := make(map[string]bool)
	n.vq.Range(ctx, func(uuid string, vec []float32, ts int64) (ok bool) {
		ok = f(uuid, 0, ts)
		if !ok {
			return false
		}
		var kts int64
		_, kts, ok = n.kvs.Get(uuid)
		if ok && ts > kts {
			dup[uuid] = true
		}
		return true
	})
	n.kvs.Range(ctx, func(uuid string, oid uint32, ts int64) (ok bool) {
		if dup[uuid] {
			return true
		}
		return f(uuid, oid, ts)
	})
}

func (n *ngt) toSearchResponse(sr []algorithm.SearchResult) (res *payload.Search_Response, err error) {
	if len(sr) == 0 {
		if n.Len() == 0 {
			return nil, nil
		}
		return nil, errors.ErrEmptySearchResult
	}

	res = &payload.Search_Response{
		Results: make([]*payload.Object_Distance, 0, len(sr)),
	}
	for _, d := range sr {
		if err = d.Error; d.ID == 0 && err != nil {
			log.Warnf("an error occurred while searching: %v", err)
			continue
		}
		key, _, ok := n.kvs.GetInverse(d.ID)
		if ok {
			res.Results = append(res.GetResults(), &payload.Object_Distance{
				Id:       key,
				Distance: d.Distance,
			})
		} else {
			log.Warn("not found", d.ID, d.Distance)
		}
	}
	if len(res.GetResults()) == 0 {
		if n.Len() == 0 {
			return nil, nil
		}
		return nil, errors.ErrEmptySearchResult
	}
	return res, nil
}

func (n *ngt) uncommittedEntry() (k, v string) {
	return uncommittedAnnotationsKey, strconv.FormatUint(n.InsertVQueueBufferLen()+n.DeleteVQueueBufferLen(), 10)
}

func (n *ngt) processedVqEntries() (k, v string) {
	return unsavedProcessedVqAnnotationsKey, strconv.FormatUint(n.nopvq.Load(), 10)
}

func (n *ngt) unsavedNumberOfCreateIndexExecutionEntry() (k, v string) {
	num := n.NumberOfCreateIndexExecution() - n.lastNumberOfCreateIndexExecution()
	return unsavedCreateIndexExecutionNumAnnotationsKey, strconv.FormatUint(num, 10)
}

func (n *ngt) lastTimeSaveIndexTimestampEntry(timestamp time.Time) (k, v string) {
	return lastTimeSaveIndexTimestampAnnotationsKey, timestamp.UTC().Format(time.RFC3339)
}

func (n *ngt) indexCountEntry() (k, v string) {
	return indexCountAnnotationsKey, strconv.FormatUint(n.Len(), 10)
}

func (n *ngt) exportMetricsOnTick(ctx context.Context) error {
	entries := make(map[string]string)
	k, v := n.uncommittedEntry()
	entries[k] = v

	k, v = n.indexCountEntry()
	entries[k] = v

	return n.patcher.ApplyPodAnnotations(ctx, n.podName, n.podNamespace, entries)
}

func (n *ngt) exportMetricsOnCreateIndex(ctx context.Context) error {
	entries := make(map[string]string)
	k, v := n.uncommittedEntry()
	entries[k] = v

	k, v = n.processedVqEntries()
	entries[k] = v

	k, v = n.unsavedNumberOfCreateIndexExecutionEntry()
	entries[k] = v

	k, v = n.indexCountEntry()
	entries[k] = v

	return n.patcher.ApplyPodAnnotations(ctx, n.podName, n.podNamespace, entries)
}

func (n *ngt) exportMetricsOnSaveIndex(ctx context.Context) error {
	entries := make(map[string]string)

	val := ctx.Value(saveIndexTimeKey)
	t, ok := val.(time.Time)
	if !ok {
		t = time.Now()
	}

	k, v := n.lastTimeSaveIndexTimestampEntry(t)
	entries[k] = v

	k, v = n.unsavedNumberOfCreateIndexExecutionEntry()
	entries[k] = v

	k, v = n.processedVqEntries()
	entries[k] = v

	return n.patcher.ApplyPodAnnotations(ctx, n.podName, n.podNamespace, entries)
}<|MERGE_RESOLUTION|>--- conflicted
+++ resolved
@@ -181,25 +181,14 @@
 )
 
 func New(cfg *config.NGT, opts ...Option) (nn NGT, err error) {
-<<<<<<< HEAD
+	if cfg.PodName == "" && cfg.EnableExportIndexInfoToK8s {
+		return nil, errors.New("pod_name is empty. this must be set either from environment variable or from config file")
+	}
 	return newNGT(cfg, opts...)
 }
 
 func newNGT(cfg *config.NGT, opts ...Option) (n *ngt, err error) {
 	n = &ngt{
-		fmap:              make(map[string]int64),
-		dim:               cfg.Dimension,
-		enableProactiveGC: cfg.EnableProactiveGC,
-		enableCopyOnWrite: cfg.EnableCopyOnWrite,
-		kvsdbConcurrency:  cfg.KVSDB.Concurrency,
-		historyLimit:      cfg.BrokenIndexHistoryLimit,
-		cfg:               cfg,
-		opts:              opts,
-=======
-	if cfg.PodName == "" && cfg.EnableExportIndexInfoToK8s {
-		return nil, errors.New("pod_name is empty. this must be set either from environment variable or from config file")
-	}
-	n := &ngt{
 		podName:               cfg.PodName,
 		podNamespace:          cfg.PodNamespace,
 		fmap:                  make(map[string]int64),
@@ -209,7 +198,8 @@
 		kvsdbConcurrency:      cfg.KVSDB.Concurrency,
 		historyLimit:          cfg.BrokenIndexHistoryLimit,
 		enableExportIndexInfo: cfg.EnableExportIndexInfoToK8s,
->>>>>>> 1d4efd8e
+		cfg:                   cfg,
+		opts:                  opts,
 	}
 
 	for _, opt := range append(defaultOptions, opts...) {
