--- conflicted
+++ resolved
@@ -66,13 +66,9 @@
 	DeleteWithTime(uuid string, t int64) (err error)
 	DeleteMultiple(uuids ...string) (err error)
 	DeleteMultipleWithTime(uuids []string, t int64) (err error)
-<<<<<<< HEAD
 	RegenerateIndexes(ctx context.Context) (err error)
-	GetObject(uuid string) (vec []float32, err error)
-=======
 	GetObject(uuid string) (vec []float32, timestamp int64, err error)
 	ListObjectFunc(ctx context.Context, f func(uuid string, oid uint32, timestamp int64) bool)
->>>>>>> c70ae6ce
 	CreateIndex(ctx context.Context, poolSize uint32) (err error)
 	SaveIndex(ctx context.Context) (err error)
 	Exists(string) (uint32, bool)
@@ -892,14 +888,10 @@
 	return ech
 }
 
-<<<<<<< HEAD
-func (n *ngt) Search(ctx context.Context, vec []float32, size uint32, epsilon, radius float32) ([]model.Distance, error) {
+func (n *ngt) Search(ctx context.Context, vec []float32, size uint32, epsilon, radius float32) (res *payload.Search_Response, err error) {
 	if n.IsFlushing() {
 		return nil, errors.ErrFlushingIsInProgress
 	}
-=======
-func (n *ngt) Search(ctx context.Context, vec []float32, size uint32, epsilon, radius float32) (res *payload.Search_Response, err error) {
->>>>>>> c70ae6ce
 	if n.IsIndexing() {
 		return nil, errors.ErrCreateIndexingIsInProgress
 	}
@@ -918,14 +910,10 @@
 	return n.toSearchResponse(sr)
 }
 
-<<<<<<< HEAD
-func (n *ngt) SearchByID(ctx context.Context, uuid string, size uint32, epsilon, radius float32) (vec []float32, dst []model.Distance, err error) {
+func (n *ngt) SearchByID(ctx context.Context, uuid string, size uint32, epsilon, radius float32) (vec []float32, dst *payload.Search_Response, err error) {
 	if n.IsFlushing() {
 		return nil, nil, errors.ErrFlushingIsInProgress
 	}
-=======
-func (n *ngt) SearchByID(ctx context.Context, uuid string, size uint32, epsilon, radius float32) (vec []float32, dst *payload.Search_Response, err error) {
->>>>>>> c70ae6ce
 	if n.IsIndexing() {
 		return nil, nil, errors.ErrCreateIndexingIsInProgress
 	}
@@ -940,14 +928,10 @@
 	return vec, dst, nil
 }
 
-<<<<<<< HEAD
-func (n *ngt) LinearSearch(vec []float32, size uint32) ([]model.Distance, error) {
+func (n *ngt) LinearSearch(ctx context.Context, vec []float32, size uint32) (res *payload.Search_Response, err error) {
 	if n.IsFlushing() {
 		return nil, errors.ErrFlushingIsInProgress
 	}
-=======
-func (n *ngt) LinearSearch(ctx context.Context, vec []float32, size uint32) (res *payload.Search_Response, err error) {
->>>>>>> c70ae6ce
 	if n.IsIndexing() {
 		return nil, errors.ErrCreateIndexingIsInProgress
 	}
@@ -966,14 +950,10 @@
 	return n.toSearchResponse(sr)
 }
 
-<<<<<<< HEAD
-func (n *ngt) LinearSearchByID(uuid string, size uint32) (vec []float32, dst []model.Distance, err error) {
+func (n *ngt) LinearSearchByID(ctx context.Context, uuid string, size uint32) (vec []float32, dst *payload.Search_Response, err error) {
 	if n.IsFlushing() {
 		return nil, nil, errors.ErrFlushingIsInProgress
 	}
-=======
-func (n *ngt) LinearSearchByID(ctx context.Context, uuid string, size uint32) (vec []float32, dst *payload.Search_Response, err error) {
->>>>>>> c70ae6ce
 	if n.IsIndexing() {
 		return nil, nil, errors.ErrCreateIndexingIsInProgress
 	}
