//
// Copyright (C) 2019-2020 Vdaas.org Vald team ( kpango, rinx, kmrmt )
//
// Licensed under the Apache License, Version 2.0 (the "License");
// you may not use this file except in compliance with the License.
// You may obtain a copy of the License at
//
//    https://www.apache.org/licenses/LICENSE-2.0
//
// Unless required by applicable law or agreed to in writing, software
// distributed under the License is distributed on an "AS IS" BASIS,
// WITHOUT WARRANTIES OR CONDITIONS OF ANY KIND, either express or implied.
// See the License for the specific language governing permissions and
// limitations under the License.
//

// Package service manages the main logic of server.
package service

import (
	"context"
	"encoding/gob"
	"math"
	"os"
	"path/filepath"
	"reflect"
	"runtime"
	"sync"
	"sync/atomic"
	"time"

	"github.com/vdaas/vald/internal/config"
	core "github.com/vdaas/vald/internal/core/algorithm/ngt"
	"github.com/vdaas/vald/internal/errgroup"
	"github.com/vdaas/vald/internal/errors"
	"github.com/vdaas/vald/internal/file"
	"github.com/vdaas/vald/internal/log"
	"github.com/vdaas/vald/internal/observability/trace"
	"github.com/vdaas/vald/internal/safety"
	"github.com/vdaas/vald/pkg/agent/core/ngt/model"
	"github.com/vdaas/vald/pkg/agent/core/ngt/service/kvs"
	"github.com/vdaas/vald/pkg/agent/internal/metadata"
)

type NGT interface {
	Start(ctx context.Context) <-chan error
	Search(vec []float32, size uint32, epsilon, radius float32) ([]model.Distance, error)
	SearchByID(uuid string, size uint32, epsilon, radius float32) ([]model.Distance, error)
	Insert(uuid string, vec []float32) (err error)
	InsertMultiple(vecs map[string][]float32) (err error)
	Update(uuid string, vec []float32) (err error)
	UpdateMultiple(vecs map[string][]float32) (err error)
	Delete(uuid string) (err error)
	DeleteMultiple(uuids ...string) (err error)
	GetObject(uuid string) (vec []float32, err error)
	CreateIndex(ctx context.Context, poolSize uint32) (err error)
	SaveIndex(ctx context.Context) (err error)
	Exists(string) (uint32, bool)
	CreateAndSaveIndex(ctx context.Context, poolSize uint32) (err error)
	IsIndexing() bool
	IsSaving() bool
	Len() uint64
	NumberOfCreateIndexExecution() uint64
	NumberOfProactiveGCExecution() uint64
	UUIDs(context.Context) (uuids []string)
	UncommittedUUIDs() (uuids []string)
	DeleteVCacheLen() uint64
	InsertVCacheLen() uint64
	Close(ctx context.Context) error
}

type ngt struct {
	// instances
	core core.NGT
	eg   errgroup.Group
	kvs  kvs.BidiMap
	ivc  *vcaches // insertion vector cache
	dvc  *vcaches // deletion vector cache

	// statuses
	indexing  atomic.Value
	saving    atomic.Value
	lastNoice uint64 // last number of create index execution this value prevent unnecessary saveindex.

	// counters
	ic    uint64 // insert count
	nocie uint64 // number of create index execution
	nogce uint64 // number of proactive GC execution

	// configurations
	inMem bool // in-memory mode

	alen int // auto indexing length

	lim  time.Duration // auto indexing time limit
	dur  time.Duration // auto indexing check duration
	sdur time.Duration // auto save index check duration

	minLit    time.Duration // minimum load index timeout
	maxLit    time.Duration // maximum load index timeout
	litFactor time.Duration // load index timeout factor

	enableProactiveGC bool // if this value is true, agent component will purge GC memory more proactive

	path string // index path

	poolSize uint32  // default pool size
	radius   float32 // default radius
	epsilon  float32 // default epsilon

	idelay time.Duration // initial delay duration
	dcd    bool          // disable commit daemon
}

type vcache struct {
	vector []float32
	date   int64
}

const (
	kvsFileName = "ngt-meta.kvsdb"
)

func New(cfg *config.NGT, opts ...Option) (nn NGT, err error) {
	n := new(ngt)

	for _, opt := range append(defaultOptions, opts...) {
		if err := opt(n); err != nil {
			return nil, errors.ErrOptionFailed(err, reflect.ValueOf(opt))
		}
	}

	n.kvs = kvs.New()

	err = n.initNGT(
		core.WithInMemoryMode(n.inMem),
		core.WithIndexPath(n.path),
		core.WithDefaultPoolSize(n.poolSize),
		core.WithDefaultRadius(n.radius),
		core.WithDefaultEpsilon(n.epsilon),
		core.WithDimension(cfg.Dimension),
		core.WithDistanceTypeByString(cfg.DistanceType),
		core.WithObjectTypeByString(cfg.ObjectType),
		core.WithBulkInsertChunkSize(cfg.BulkInsertChunkSize),
		core.WithCreationEdgeSize(cfg.CreationEdgeSize),
		core.WithSearchEdgeSize(cfg.SearchEdgeSize),
	)
	if err != nil {
		return nil, err
	}

	if n.dur == 0 || n.alen == 0 {
		n.dcd = true
	}
	if n.ivc == nil {
		n.ivc = new(vcaches)
	}
	if n.dvc == nil {
		n.dvc = new(vcaches)
	}

	n.indexing.Store(false)
	n.saving.Store(false)

	return n, nil
}

func (n *ngt) initNGT(opts ...core.Option) (err error) {
	if _, err = os.Stat(n.path); os.IsNotExist(err) || n.inMem {
		n.core, err = core.New(opts...)
		return err
	}

	log.Debugf("load index from %s", n.path)

	agentMetadata, err := metadata.Load(filepath.Join(n.path, metadata.AgentMetadataFileName))
	if err != nil {
		log.Warnf("cannot read metadata from %s: %s", metadata.AgentMetadataFileName, err)
	}

	var timeout time.Duration
	if agentMetadata != nil && agentMetadata.NGT != nil {
		log.Debugf("the backup index size is %d. starting to load...", agentMetadata.NGT.IndexCount)
		timeout = time.Duration(
			math.Min(
				math.Max(
					float64(agentMetadata.NGT.IndexCount)*float64(n.litFactor),
					float64(n.minLit),
				),
				float64(n.maxLit),
			),
		)
	} else {
		log.Debugf("cannot inspect the backup index size. starting to load.")
		timeout = time.Duration(math.Min(float64(n.minLit), float64(n.maxLit)))
	}

	ctx, cancel := context.WithTimeout(context.Background(), timeout)
	defer cancel()

	eg, _ := errgroup.New(ctx)
	eg.Go(safety.RecoverFunc(func() (err error) {
		n.core, err = core.Load(opts...)
		return err
	}))

	eg.Go(safety.RecoverFunc(n.loadKVS))

	ech := make(chan error, 1)

	// NOTE: when it exceeds the timeout while loading,
	// it should exit this function and leave this goroutine running.
	go func() {
		defer close(ech)

		err = safety.RecoverFunc(func() (err error) {
			err = eg.Wait()
			if err != nil {
				return err
			}
			cancel()
			return nil
		})()
		if err != nil {
			ech <- err
		}
	}()

	select {
	case err := <-ech:
		return err
	case <-ctx.Done():
		if ctx.Err() == context.DeadlineExceeded {
			log.Errorf("cannot load index backup data within the timeout %s. the process is going to be killed.", timeout)

			err := metadata.Store(
				filepath.Join(n.path, metadata.AgentMetadataFileName),
				&metadata.Metadata{
					IsInvalid: true,
					NGT: &metadata.NGT{
						IndexCount: 0,
					},
				},
			)
			if err != nil {
				return err
			}

			return errors.ErrIndexLoadTimeout
		}
	}

	return nil
}

func (n *ngt) loadKVS() error {
	gob.Register(map[string]uint32{})

	f, err := file.Open(
		filepath.Join(n.path, kvsFileName),
		os.O_RDONLY|os.O_SYNC,
		os.ModePerm,
	)
	if err != nil {
		return err
	}

	defer f.Close()

	m := make(map[string]uint32)
	err = gob.NewDecoder(f).Decode(&m)
	if err != nil {
		return err
	}

	for k, id := range m {
		n.kvs.Set(k, id)
	}

	return nil
}

func (n *ngt) Start(ctx context.Context) <-chan error {
	if n.dcd {
		return nil
	}
	ech := make(chan error, 2)
	n.eg.Go(safety.RecoverFunc(func() (err error) {
		if n.sdur == 0 {
			n.sdur = n.dur + time.Second
		}
		if n.lim == 0 {
			n.lim = n.dur * 2
		}
		defer close(ech)

		timer := time.NewTimer(n.idelay)
		select {
		case <-ctx.Done():
			timer.Stop()
			return ctx.Err()
		case <-timer.C:
		}
		timer.Stop()

		tick := time.NewTicker(n.dur)
		sTick := time.NewTicker(n.sdur)
		limit := time.NewTicker(n.lim)
		defer tick.Stop()
		defer sTick.Stop()
		defer limit.Stop()
		for {
			err = nil
			select {
			case <-ctx.Done():
				err = n.CreateIndex(ctx, n.poolSize)
				if err != nil {
					ech <- err
					return errors.Wrap(ctx.Err(), err.Error())
				}
				return ctx.Err()
			case <-tick.C:
				if int(atomic.LoadUint64(&n.ic)) >= n.alen {
					err = n.CreateIndex(ctx, n.poolSize)
				}
			case <-limit.C:
				err = n.CreateAndSaveIndex(ctx, n.poolSize)
			case <-sTick.C:
				err = n.SaveIndex(ctx)
			}
			if err != nil && err != errors.ErrUncommittedIndexNotFound {
				ech <- err
				runtime.Gosched()
				err = nil
			}
		}
	}))

	return ech
}

func (n *ngt) Search(vec []float32, size uint32, epsilon, radius float32) ([]model.Distance, error) {
	if n.IsIndexing() {
		return make([]model.Distance, 0), nil
	}
	sr, err := n.core.Search(vec, int(size), epsilon, radius)
	if err != nil {
		return nil, err
	}

	ds := make([]model.Distance, 0, len(sr))
	for _, d := range sr {
		if err = d.Error; d.ID == 0 && err != nil {
			log.Debug("an error occurred while searching:", err)
			continue
		}
		key, ok := n.kvs.GetInverse(d.ID)
		if ok {
			ds = append(ds, model.Distance{
				ID:       key,
				Distance: d.Distance,
			})
		}
	}

	return ds, nil
}

func (n *ngt) SearchByID(uuid string, size uint32, epsilon, radius float32) (dst []model.Distance, err error) {
	if n.IsIndexing() {
		log.Debug("SearchByID\t now indexing...")
		return make([]model.Distance, 0), nil
	}
	log.Debugf("SearchByID\tuuid: %s size: %d epsilon: %f radius: %f", uuid, size, epsilon, radius)
	vec, err := n.GetObject(uuid)
	if err != nil {
		log.Debugf("SearchByID\tuuid: %s's vector not found", uuid)
		return nil, err
	}
	return n.Search(vec, size, epsilon, radius)
}

func (n *ngt) Insert(uuid string, vec []float32) (err error) {
	return n.insert(uuid, vec, time.Now().UnixNano(), true)
}

func (n *ngt) insert(uuid string, vec []float32, t int64, validation bool) (err error) {
	if len(uuid) == 0 {
		err = errors.ErrUUIDNotFound(0)
		return err
	}
	if validation {
		id, ok := n.kvs.Get(uuid)
		if ok {
			err = errors.ErrUUIDAlreadyExists(uuid, uint(id))
			return err
		}
		_, ok = n.insertCache(uuid)
		if ok {
			err = errors.ErrUUIDAlreadyExists(uuid, uint(id))
			return err
		}
	}
	n.ivc.Store(uuid, vcache{
		vector: vec,
		date:   t,
	})
	atomic.AddUint64(&n.ic, 1)
	return nil
}

func (n *ngt) InsertMultiple(vecs map[string][]float32) (err error) {
	t := time.Now().UnixNano()
	for uuid, vec := range vecs {
		ierr := n.insert(uuid, vec, t, true)
		if ierr != nil {
			if err != nil {
				err = errors.Wrap(ierr, err.Error())
			} else {
				err = ierr
			}
		}
	}
	return err
}

func (n *ngt) Update(uuid string, vec []float32) (err error) {
	now := time.Now().UnixNano()
	if !n.readyForUpdate(uuid, vec) {
		return nil
	}
	err = n.delete(uuid, now)
	if err != nil {
		return err
	}
	now++
	return n.insert(uuid, vec, now, false)
}

func (n *ngt) UpdateMultiple(vecs map[string][]float32) (err error) {
	uuids := make([]string, 0, len(vecs))
	for uuid, vec := range vecs {
		if n.readyForUpdate(uuid, vec) {
			uuids = append(uuids, uuid)
		} else {
			delete(vecs, uuid)
		}
	}
	err = n.DeleteMultiple(uuids...)
	if err != nil {
		for _, uuid := range uuids {
			n.dvc.Delete(uuid)
		}
		return err
	}
	t := time.Now().UnixNano()
	for uuid, vec := range vecs {
		ierr := n.insert(uuid, vec, t, false)
		if ierr != nil {
			n.dvc.Delete(uuid)
			n.ivc.Delete(uuid)
			atomic.AddUint64(&n.ic, ^uint64(0))
			if err != nil {
				err = errors.Wrap(ierr, err.Error())
			} else {
				err = ierr
			}
		}
	}
	return err
}

func (n *ngt) Delete(uuid string) (err error) {
	return n.delete(uuid, time.Now().UnixNano())
}

func (n *ngt) delete(uuid string, t int64) (err error) {
	if len(uuid) == 0 {
		err = errors.ErrUUIDNotFound(0)
		return err
	}
	_, ok := n.kvs.Get(uuid)
	if !ok {
		_, ok := n.insertCache(uuid)
		if !ok {
			err = errors.ErrObjectIDNotFound(uuid)
			return err
		}
	}
	if vc, ok := n.ivc.Load(uuid); ok && vc.date < t {
		n.ivc.Delete(uuid)
		atomic.AddUint64(&n.ic, ^uint64(0))
	}
	n.dvc.Store(uuid, vcache{
		date: t,
	})
	return nil
}

func (n *ngt) DeleteMultiple(uuids ...string) (err error) {
	t := time.Now().UnixNano()
	for _, uuid := range uuids {
		ierr := n.delete(uuid, t)
		if ierr != nil {
			if err != nil {
				err = errors.Wrap(ierr, err.Error())
			} else {
				err = ierr
			}
		}
	}
	return err
}

func (n *ngt) GetObject(uuid string) (vec []float32, err error) {
	oid, ok := n.kvs.Get(uuid)
	if !ok {
		log.Debugf("GetObject\tuuid: %s's kvs data not found, trying to read from vcache", uuid)
		ivc, ok := n.insertCache(uuid)
		if !ok {
			log.Debugf("GetObject\tuuid: %s's vcache data not found", uuid)
			return nil, errors.ErrObjectIDNotFound(uuid)
		}
		return ivc.vector, nil
	}
	log.Debugf("GetObject\tGetVector oid: %d", oid)
	vec, err = n.core.GetVector(uint(oid))
	if err != nil {
		log.Debugf("GetObject\tuuid: %s oid: %d's vector not found", uuid, oid)
		return nil, errors.ErrObjectNotFound(err, uuid)
	}
	return vec, nil
}

func (n *ngt) CreateIndex(ctx context.Context, poolSize uint32) (err error) {
	ctx, span := trace.StartSpan(ctx, "vald/agent-ngt/service/NGT.CreateIndex")
	defer func() {
		if span != nil {
			span.End()
		}
	}()

	if n.IsIndexing() || n.IsSaving() {
		return nil
	}
	ic := atomic.LoadUint64(&n.ic)
	if ic == 0 {
		return errors.ErrUncommittedIndexNotFound
	}
	n.indexing.Store(true)
	atomic.StoreUint64(&n.ic, 0)
	t := time.Now().UnixNano()
	defer n.indexing.Store(false)
	defer n.gc()

	log.Infof("create index operation started, uncommitted indexes = %d", ic)
	delList := make([]string, 0, ic)
	n.dvc.Range(func(uuid string, dvc vcache) bool {
		if dvc.date > t {
			return true
		}
		if ivc, ok := n.ivc.Load(uuid); ok && ivc.date < t && ivc.date < dvc.date {
			n.ivc.Delete(uuid)
		}
		delList = append(delList, uuid)
		return true
	})
	log.Info("create index delete kvs phase started")
	log.Debugf("deleting kvs: %#v", delList)
	doids := make([]uint, 0, ic)
	for _, duuid := range delList {
		n.dvc.Delete(duuid)
		id, ok := n.kvs.Delete(duuid)
		if !ok {
			log.Error(errors.ErrObjectIDNotFound(duuid).Error())
			err = errors.Wrap(err, errors.ErrObjectIDNotFound(duuid).Error())
		} else {
			doids = append(doids, uint(id))
		}
	}
	log.Info("create index delete kvs phase finished")

	log.Info("create index delete index phase started")
	log.Debugf("deleting index: %#v", doids)
	brerr := n.core.BulkRemove(doids...)
	log.Info("create index delete index phase finished")
	if brerr != nil {
		log.Error("an error occurred on deleting index phase:", brerr)
		err = errors.Wrap(err, brerr.Error())
	}
	uuids := make([]string, 0, ic)
	vecs := make([][]float32, 0, ic)
	n.ivc.Range(func(uuid string, ivc vcache) bool {
		if ivc.date <= t {
			uuids = append(uuids, uuid)
			vecs = append(vecs, ivc.vector)
		}
		return true
	})
	for _, uuid := range uuids {
		n.ivc.Delete(uuid)
	}
	n.gc()
	log.Info("create index insert index phase started")
	log.Debugf("inserting index: %#v", vecs)
	oids, errs := n.core.BulkInsert(vecs)
	log.Info("create index insert index phase finished")
	if errs != nil && len(errs) != 0 {
		for _, bierr := range errs {
			if bierr != nil {
				log.Error("an error occurred on inserting index phase:", bierr)
				err = errors.Wrap(err, bierr.Error())
			}
		}
	}

	log.Info("create index insert kvs phase started")
	log.Debugf("uuids = %#v\t\toids = %#v", uuids, oids)
	for i, uuid := range uuids {
		if len(oids) > i {
			oid := uint32(oids[i])
			if oid != 0 {
				n.kvs.Set(uuid, oid)
			}
		}
	}
	log.Info("create index insert kvs phase finished")

	log.Info("create graph and tree phase started")
	log.Debugf("pool size = %d", poolSize)
	cierr := n.core.CreateIndex(poolSize)
	if cierr != nil {
		log.Error("an error occurred on creating graph and tree phase:", cierr)
		err = errors.Wrap(err, cierr.Error())
	}
	log.Info("create graph and tree phase finished")

	log.Info("create index operation finished")
	atomic.AddUint64(&n.nocie, 1)
	return err
}

func (n *ngt) SaveIndex(ctx context.Context) (err error) {
	ctx, span := trace.StartSpan(ctx, "vald/agent-ngt/service/NGT.SaveIndex")
	defer func() {
		if span != nil {
			span.End()
		}
	}()
	if len(n.path) != 0 && !n.inMem {
		err = n.saveIndex(ctx)
	}

	return
}

func (n *ngt) saveIndex(ctx context.Context) (err error) {
	noice := atomic.LoadUint64(&n.nocie)
	if atomic.LoadUint64(&n.lastNoice) == noice {
		return
	}
	atomic.SwapUint64(&n.lastNoice, noice)
	ticker := time.NewTicker(time.Second)
	defer ticker.Stop()
	// wait for not indexing & not saving
	for n.IsIndexing() || n.IsSaving() {
		runtime.Gosched()
		select {
		case <-ctx.Done():
			return ctx.Err()
		case <-ticker.C:
		}
	}
	n.saving.Store(true)
	defer n.gc()
	defer n.saving.Store(false)

	eg, ctx := errgroup.New(ctx)

	eg.Go(safety.RecoverFunc(func() error {
		if n.path != "" {
			m := make(map[string]uint32, n.kvs.Len())
			var mu sync.Mutex
			n.kvs.Range(ctx, func(key string, id uint32) bool {
				mu.Lock()
				m[key] = id
				mu.Unlock()
				return true
			})
			f, err := file.Open(
				filepath.Join(n.path, kvsFileName),
				os.O_WRONLY|os.O_CREATE|os.O_TRUNC,
				os.ModePerm,
			)
			if err != nil {
				return err
			}
			defer f.Close()
			gob.Register(map[string]uint32{})
			return gob.NewEncoder(f).Encode(&m)
		}
		return nil
	}))

	eg.Go(safety.RecoverFunc(func() error {
		return n.core.SaveIndex()
	}))

	err = eg.Wait()
	if err != nil {
		return err
	}

	return metadata.Store(
		filepath.Join(n.path, metadata.AgentMetadataFileName),
		&metadata.Metadata{
			IsInvalid: false,
			NGT: &metadata.NGT{
				IndexCount: n.Len(),
			},
		},
	)
}

func (n *ngt) CreateAndSaveIndex(ctx context.Context, poolSize uint32) (err error) {
	ctx, span := trace.StartSpan(ctx, "vald/agent-ngt/service/NGT.CreateAndSaveIndex")
	defer func() {
		if span != nil {
			span.End()
		}
	}()

	err = n.CreateIndex(ctx, poolSize)
	if err != nil && err != errors.ErrUncommittedIndexNotFound {
		return err
	}
	return n.SaveIndex(ctx)
}

func (n *ngt) Exists(uuid string) (oid uint32, ok bool) {
	oid, ok = n.kvs.Get(uuid)
	if !ok {
		_, ok = n.insertCache(uuid)
	}
	return oid, ok
}

func (n *ngt) readyForUpdate(uuid string, vec []float32) (ready bool) {
<<<<<<< HEAD
	if len(vec) == 0 {
=======
	if len(uuid) == 0 || len(vec) == 0 {
>>>>>>> 43caa540
		return false
	}
	ovec, err := n.GetObject(uuid)
	if err != nil || len(vec) != len(ovec) {
		// if error (GetObject cannot find vector) or vector length is not equal let's try update
		return true
	}
	for i, v := range vec {
		if v != ovec[i] {
			// if difference exists return true for update
			return true
		}
	}
	// if no difference exists (same vector already exists) return false for skip update
	return false
}

func (n *ngt) insertCache(uuid string) (*vcache, bool) {
	iv, ok := n.ivc.Load(uuid)
	if ok {
		dv, ok := n.dvc.Load(uuid)
		if !ok {
			return &iv, true
		}
		if ok && dv.date <= iv.date {
			return &iv, true
		}
		n.ivc.Delete(uuid)
		atomic.AddUint64(&n.ic, ^uint64(0))
	}
	return nil, false
}

func (n *ngt) IsSaving() bool {
	s, ok := n.saving.Load().(bool)
	return s && ok
}

func (n *ngt) IsIndexing() bool {
	i, ok := n.indexing.Load().(bool)
	return i && ok
}

func (n *ngt) UUIDs(ctx context.Context) (uuids []string) {
	uuids = make([]string, 0, n.kvs.Len())
	n.kvs.Range(ctx, func(uuid string, oid uint32) bool {
		uuids = append(uuids, uuid)
		return true
	})
	return uuids
}

func (n *ngt) UncommittedUUIDs() (uuids []string) {
	var mu sync.Mutex
	uuids = make([]string, 0, atomic.LoadUint64(&n.ic))
	n.ivc.Range(func(uuid string, vc vcache) bool {
		mu.Lock()
		uuids = append(uuids, uuid)
		mu.Unlock()
		return true
	})
	return uuids
}

func (n *ngt) NumberOfCreateIndexExecution() uint64 {
	return atomic.LoadUint64(&n.nocie)
}

func (n *ngt) NumberOfProactiveGCExecution() uint64 {
	return atomic.LoadUint64(&n.nogce)
}

func (n *ngt) gc() {
	if n.enableProactiveGC {
		runtime.GC()
		atomic.AddUint64(&n.nogce, 1)
	}
}

func (n *ngt) Len() uint64 {
	return n.kvs.Len()
}

func (n *ngt) InsertVCacheLen() uint64 {
	return n.ivc.Len()
}

func (n *ngt) DeleteVCacheLen() uint64 {
	return n.dvc.Len()
}

func (n *ngt) Close(ctx context.Context) (err error) {
	if len(n.path) != 0 {
		err = n.CreateAndSaveIndex(ctx, n.poolSize)
	}
	n.core.Close()
	return
}<|MERGE_RESOLUTION|>--- conflicted
+++ resolved
@@ -746,11 +746,7 @@
 }
 
 func (n *ngt) readyForUpdate(uuid string, vec []float32) (ready bool) {
-<<<<<<< HEAD
-	if len(vec) == 0 {
-=======
 	if len(uuid) == 0 || len(vec) == 0 {
->>>>>>> 43caa540
 		return false
 	}
 	ovec, err := n.GetObject(uuid)
