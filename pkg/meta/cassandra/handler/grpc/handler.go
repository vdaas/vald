//
// Copyright (C) 2019-2020 Vdaas.org Vald team ( kpango, rinx, kmrmt )
//
// Licensed under the Apache License, Version 2.0 (the "License");
// you may not use this file except in compliance with the License.
// You may obtain a copy of the License at
//
//    https://www.apache.org/licenses/LICENSE-2.0
//
// Unless required by applicable law or agreed to in writing, software
// distributed under the License is distributed on an "AS IS" BASIS,
// WITHOUT WARRANTIES OR CONDITIONS OF ANY KIND, either express or implied.
// See the License for the specific language governing permissions and
// limitations under the License.
//

// Package grpc provides grpc server logic
package grpc

import (
	"context"
	"fmt"

	"github.com/vdaas/vald/apis/grpc/meta"
	"github.com/vdaas/vald/apis/grpc/payload"
	"github.com/vdaas/vald/internal/errors"
	"github.com/vdaas/vald/internal/info"
	"github.com/vdaas/vald/internal/log"
	"github.com/vdaas/vald/internal/net/grpc/status"
	"github.com/vdaas/vald/internal/observability/trace"
	"github.com/vdaas/vald/pkg/meta/cassandra/service"
)

type server struct {
	cassandra service.Cassandra
}

func New(opts ...Option) meta.MetaServer {
	s := new(server)

	for _, opt := range append(defaultOpts, opts...) {
		opt(s)
	}
	return s
}

func (s *server) GetMeta(ctx context.Context, key *payload.Meta_Key) (*payload.Meta_Val, error) {
	ctx, span := trace.StartSpan(ctx, "vald/meta-cassandra.GetMeta")
	defer func() {
		if span != nil {
			span.End()
		}
	}()
	val, err := s.cassandra.Get(key.GetKey())
	if err != nil {
		switch {
		case errors.IsErrCassandraNotFound(errors.UnWrapAll(err)):
			log.Warnf("[GetMeta]\tnot found\t%v\t%+v", key.GetKey(), err)
<<<<<<< HEAD
			return nil, status.WrapWithNotFound(fmt.Sprintf("GetMeta API Cassandra key %s not found", key.GetKey()), err, info.Get())

		case errors.IsErrCassandraUnavailable(errors.UnWrapAll(err)):
			log.Warnf("[GetMeta]\tunavailable\t%+v", err)
			return nil, status.WrapWithUnavailable(fmt.Sprintf("GetMeta API Cassandra unavailable"), err, info.Get())

		default:
			log.Errorf("[GetMeta]\tunknown error\t%+v", err)
			return nil, status.WrapWithUnknown(fmt.Sprintf("GetMeta API Cassandra unknown error occurred key %s", key.GetKey()), err, info.Get())
		}
=======
			if span != nil {
				span.SetStatus(trace.StatusCodeNotFound(err.Error()))
			}
			return nil, status.WrapWithNotFound(fmt.Sprintf("GetMeta API key %s not found", key.GetKey()), err, info.Get())
		}
		log.Errorf("[GetMeta]\tunknown error\t%+v", err)
		if span != nil {
			span.SetStatus(trace.StatusCodeUnknown(err.Error()))
		}
		return nil, status.WrapWithUnknown(fmt.Sprintf("GetMeta API unknown error occurred key %s", key.GetKey()), err, info.Get())
>>>>>>> 623c4eb9
	}
	return &payload.Meta_Val{
		Val: val,
	}, nil
}

func (s *server) GetMetas(ctx context.Context, keys *payload.Meta_Keys) (mv *payload.Meta_Vals, err error) {
	ctx, span := trace.StartSpan(ctx, "vald/meta-cassandra.GetMetas")
	defer func() {
		if span != nil {
			span.End()
		}
	}()
	mv = new(payload.Meta_Vals)
	mv.Vals, err = s.cassandra.GetMultiple(keys.GetKeys()...)
	if err != nil {
		switch {
		case errors.IsErrCassandraNotFound(errors.UnWrapAll(err)):
			log.Warnf("[GetMetas]\tnot found\t%v\t%+v", keys.GetKeys(), err)
			if span != nil {
				span.SetStatus(trace.StatusCodeNotFound(err.Error()))
			}
			return mv, status.WrapWithNotFound(fmt.Sprintf("GetMetas API Cassandra entry keys %#v not found", keys.GetKeys()), err, info.Get())

		case errors.IsErrCassandraUnavailable(errors.UnWrapAll(err)):
			log.Warnf("[GetMetas]\tunavailable\t%+v", err)
			return mv, status.WrapWithUnavailable(fmt.Sprintf("GetMetas API Cassandra unavailable"), err, info.Get())

		default:
			log.Errorf("[GetMetas]\tunknown error\t%+v", err)
			return mv, status.WrapWithUnknown(fmt.Sprintf("GetMetas API Cassandra entry keys %#v unknown error occurred", keys.GetKeys()), err, info.Get())
		}
<<<<<<< HEAD
=======
		log.Errorf("[GetMetas]\tunknown error\t%+v", err)
		if span != nil {
			span.SetStatus(trace.StatusCodeUnknown(err.Error()))
		}
		return mv, status.WrapWithUnknown(fmt.Sprintf("GetMetas API Cassandra entry keys %#v unknown error occurred", keys.GetKeys()), err, info.Get())
>>>>>>> 623c4eb9
	}
	return mv, nil
}

func (s *server) GetMetaInverse(ctx context.Context, val *payload.Meta_Val) (*payload.Meta_Key, error) {
	ctx, span := trace.StartSpan(ctx, "vald/meta-cassandra.GetMetaInverse")
	defer func() {
		if span != nil {
			span.End()
		}
	}()
	key, err := s.cassandra.GetInverse(val.GetVal())
	if err != nil {
		switch {
		case errors.IsErrCassandraNotFound(errors.UnWrapAll(err)):
			log.Warnf("[GetMetaInverse]\tnot found\t%v\t%+v", val.GetVal(), err)
<<<<<<< HEAD
			return nil, status.WrapWithNotFound(fmt.Sprintf("GetMetaInverse API Cassandra val %s not found", val.GetVal()), err, info.Get())

		case errors.IsErrCassandraUnavailable(errors.UnWrapAll(err)):
			log.Warnf("[GetMetaInverse]\tunavailable\t%+v", err)
			return nil, status.WrapWithUnavailable(fmt.Sprintf("GetMetaInverse API Cassandra unavailable"), err, info.Get())

		default:
			log.Errorf("[GetMetaInverse]\tunknown error\t%+v", err)
			return nil, status.WrapWithUnknown(fmt.Sprintf("GetMetaInverse API Cassandra val %s unknown error occurred", val.GetVal()), err, info.Get())
		}
=======
			if span != nil {
				span.SetStatus(trace.StatusCodeNotFound(err.Error()))
			}
			return nil, status.WrapWithNotFound(fmt.Sprintf("GetMetaInverse API val %s not found", val.GetVal()), err, info.Get())
		}
		log.Errorf("[GetMetaInverse]\tunknown error\t%+v", err)
		if span != nil {
			span.SetStatus(trace.StatusCodeUnknown(err.Error()))
		}
		return nil, status.WrapWithUnknown(fmt.Sprintf("GetMetaInverse API val %s unknown error occurred", val.GetVal()), err, info.Get())
>>>>>>> 623c4eb9
	}
	return &payload.Meta_Key{
		Key: key,
	}, nil
}

func (s *server) GetMetasInverse(ctx context.Context, vals *payload.Meta_Vals) (mk *payload.Meta_Keys, err error) {
	ctx, span := trace.StartSpan(ctx, "vald/meta-cassandra.GetMetasInverse")
	defer func() {
		if span != nil {
			span.End()
		}
	}()
	mk = new(payload.Meta_Keys)
	mk.Keys, err = s.cassandra.GetInverseMultiple(vals.GetVals()...)
	if err != nil {
		switch {
		case errors.IsErrCassandraNotFound(errors.UnWrapAll(err)):
			log.Warnf("[GetMetasInverse]\tnot found\t%v\t%+v", vals.GetVals(), err)
<<<<<<< HEAD
			return mk, status.WrapWithNotFound(fmt.Sprintf("GetMetasInverse API Cassandra vals %#v not found", vals.GetVals()), err, info.Get())

		case errors.IsErrCassandraUnavailable(errors.UnWrapAll(err)):
			log.Warnf("[GetMetasInverse]\tunavailable\t%+v", err)
			return mk, status.WrapWithUnavailable(fmt.Sprintf("GetMetasInverse API Cassandra unavailable"), err, info.Get())

		default:
			log.Errorf("[GetMetasInverse]\tunknown error\t%+v", err)
			return mk, status.WrapWithUnknown(fmt.Sprintf("GetMetasInverse API Cassandra vals %#v unknown error occurred", vals.GetVals()), err, info.Get())
		}
=======
			if span != nil {
				span.SetStatus(trace.StatusCodeNotFound(err.Error()))
			}
			return mk, status.WrapWithNotFound(fmt.Sprintf("GetMetasInverse API vals %#v not found", vals.GetVals()), err, info.Get())
		}
		log.Errorf("[GetMetasInverse]\tunknown error\t%+v", err)
		if span != nil {
			span.SetStatus(trace.StatusCodeUnknown(err.Error()))
		}
		return mk, status.WrapWithUnknown(fmt.Sprintf("GetMetasInverse API vals %#v unknown error occurred", vals.GetVals()), err, info.Get())
>>>>>>> 623c4eb9
	}
	return mk, nil
}

func (s *server) SetMeta(ctx context.Context, kv *payload.Meta_KeyVal) (_ *payload.Empty, err error) {
	ctx, span := trace.StartSpan(ctx, "vald/meta-cassandra.SetMeta")
	defer func() {
		if span != nil {
			span.End()
		}
	}()
	err = s.cassandra.Set(kv.GetKey(), kv.GetVal())
	if err != nil {
		log.Errorf("[SetMeta]\tunknown error\t%+v", err)
<<<<<<< HEAD
		return nil, status.WrapWithInternal(fmt.Sprintf("SetMeta API Cassandra key %s val %s failed to store", kv.GetKey(), kv.GetVal()), err, info.Get())
=======
		if span != nil {
			span.SetStatus(trace.StatusCodeInternal(err.Error()))
		}
		return nil, status.WrapWithInternal(fmt.Sprintf("SetMeta API key %s val %s failed to store", kv.GetKey(), kv.GetVal()), err, info.Get())
>>>>>>> 623c4eb9
	}
	return new(payload.Empty), nil
}

func (s *server) SetMetas(ctx context.Context, kvs *payload.Meta_KeyVals) (_ *payload.Empty, err error) {
	ctx, span := trace.StartSpan(ctx, "vald/meta-cassandra.SetMetas")
	defer func() {
		if span != nil {
			span.End()
		}
	}()
	query := make(map[string]string, len(kvs.GetKvs())/2)
	for _, kv := range kvs.GetKvs() {
		query[kv.GetKey()] = kv.GetVal()
	}
	err = s.cassandra.SetMultiple(query)
	if err != nil {
		log.Errorf("[SetMetas]\tunknown error\t%+v", err)
<<<<<<< HEAD
		return nil, status.WrapWithInternal(fmt.Sprintf("SetMetas API Cassandra failed to store %#v", query), err, info.Get())
=======
		if span != nil {
			span.SetStatus(trace.StatusCodeInternal(err.Error()))
		}
		return nil, status.WrapWithInternal(fmt.Sprintf("SetMetas API failed to store %#v", query), err, info.Get())
>>>>>>> 623c4eb9
	}
	return new(payload.Empty), nil
}

func (s *server) DeleteMeta(ctx context.Context, key *payload.Meta_Key) (*payload.Meta_Val, error) {
	ctx, span := trace.StartSpan(ctx, "vald/meta-cassandra.DeleteMeta")
	defer func() {
		if span != nil {
			span.End()
		}
	}()
	val, err := s.cassandra.Delete(key.GetKey())
	if err != nil {
		switch {
		case errors.IsErrCassandraNotFound(errors.UnWrapAll(err)):
			log.Warnf("[DeleteMeta]\tnot found\t%v\t%+v", key.GetKey(), err)
<<<<<<< HEAD
			return nil, status.WrapWithNotFound(fmt.Sprintf("DeleteMeta API Cassandra key %s not found", key.GetKey()), err, info.Get())

		case errors.IsErrCassandraUnavailable(errors.UnWrapAll(err)):
			log.Warnf("[DeleteMeta]\tunavailable\t%+v", err)
			return nil, status.WrapWithUnavailable(fmt.Sprintf("DeleteMeta API Cassandra unavailable"), err, info.Get())

		default:
			log.Errorf("[DeleteMeta]\tunknown error\t%+v", err)
			return nil, status.WrapWithUnknown(fmt.Sprintf("DeleteMeta API Cassandra unknown error occurred key %s", key.GetKey()), err, info.Get())
		}
=======
			if span != nil {
				span.SetStatus(trace.StatusCodeNotFound(err.Error()))
			}
			return nil, status.WrapWithNotFound(fmt.Sprintf("DeleteMeta API key %s not found", key.GetKey()), err, info.Get())
		}
		log.Errorf("[DeleteMeta]\tunknown error\t%+v", err)
		if span != nil {
			span.SetStatus(trace.StatusCodeUnknown(err.Error()))
		}
		return nil, status.WrapWithUnknown(fmt.Sprintf("DeleteMeta API unknown error occurred key %s", key.GetKey()), err, info.Get())
>>>>>>> 623c4eb9
	}
	return &payload.Meta_Val{
		Val: val,
	}, nil
}

func (s *server) DeleteMetas(ctx context.Context, keys *payload.Meta_Keys) (mv *payload.Meta_Vals, err error) {
	ctx, span := trace.StartSpan(ctx, "vald/meta-cassandra.DeleteMetas")
	defer func() {
		if span != nil {
			span.End()
		}
	}()
	mv = new(payload.Meta_Vals)
	mv.Vals, err = s.cassandra.DeleteMultiple(keys.GetKeys()...)
	if err != nil {
		switch {
		case errors.IsErrCassandraNotFound(errors.UnWrapAll(err)):
			log.Warnf("[DeleteMetas]\tnot found\t%v\t%+v", keys.GetKeys(), err)
			if span != nil {
				span.SetStatus(trace.StatusCodeNotFound(err.Error()))
			}
			return mv, status.WrapWithNotFound(fmt.Sprintf("DeleteMetas API Cassandra entry keys %#v not found", keys.GetKeys()), err, info.Get())

		case errors.IsErrCassandraUnavailable(errors.UnWrapAll(err)):
			log.Warnf("[DeleteMetas]\tunavailable\t%+v", err)
			return nil, status.WrapWithUnavailable(fmt.Sprintf("DeleteMetas API Cassandra unavailable"), err, info.Get())

		default:
			log.Errorf("[DeleteMetas]\tunknown error\t%+v", err)
			return mv, status.WrapWithUnknown(fmt.Sprintf("DeleteMetas API Cassandra entry keys %#v unknown error occurred", keys.GetKeys()), err, info.Get())
		}
<<<<<<< HEAD
=======
		log.Errorf("[DeleteMetas]\tunknown error\t%+v", err)
		if span != nil {
			span.SetStatus(trace.StatusCodeUnknown(err.Error()))
		}
		return mv, status.WrapWithUnknown(fmt.Sprintf("DeleteMetas API Cassandra entry keys %#v unknown error occurred", keys.GetKeys()), err, info.Get())
>>>>>>> 623c4eb9
	}
	return mv, nil
}

func (s *server) DeleteMetaInverse(ctx context.Context, val *payload.Meta_Val) (*payload.Meta_Key, error) {
	ctx, span := trace.StartSpan(ctx, "vald/meta-cassandra.DeleteMetaInverse")
	defer func() {
		if span != nil {
			span.End()
		}
	}()
	key, err := s.cassandra.DeleteInverse(val.GetVal())
	if err != nil {
		switch {
		case errors.IsErrCassandraNotFound(errors.UnWrapAll(err)):
			log.Warnf("[DeleteMetaInverse]\tnot found\t%v\t%+v", val.GetVal(), err)
<<<<<<< HEAD
			return nil, status.WrapWithNotFound(fmt.Sprintf("DeleteMetaInverse API Cassandra val %s not found", val.GetVal()), err, info.Get())

		case errors.IsErrCassandraUnavailable(errors.UnWrapAll(err)):
			log.Warnf("[DeleteMetaInverse]\tunavailable\t%+v", err)
			return nil, status.WrapWithUnavailable(fmt.Sprintf("DeleteMetaInverse API Cassandra unavailable"), err, info.Get())

		default:
			log.Errorf("[DeleteMetaInverse]\tunknown error\t%+v", err)
			return nil, status.WrapWithUnknown(fmt.Sprintf("DeleteMetaInverse API val %s unknown error occurred", val.GetVal()), err, info.Get())
		}
=======
			if span != nil {
				span.SetStatus(trace.StatusCodeNotFound(err.Error()))
			}
			return nil, status.WrapWithNotFound(fmt.Sprintf("DeleteMetaInverse API val %s not found", val.GetVal()), err, info.Get())
		}
		log.Errorf("[DeleteMetaInverse]\tunknown error\t%+v", err)
		if span != nil {
			span.SetStatus(trace.StatusCodeUnknown(err.Error()))
		}
		return nil, status.WrapWithUnknown(fmt.Sprintf("DeleteMetaInverse API val %s unknown error occurred", val.GetVal()), err, info.Get())
>>>>>>> 623c4eb9
	}
	return &payload.Meta_Key{
		Key: key,
	}, nil
}

func (s *server) DeleteMetasInverse(ctx context.Context, vals *payload.Meta_Vals) (mk *payload.Meta_Keys, err error) {
	ctx, span := trace.StartSpan(ctx, "vald/meta-cassandra.DeleteMetasInverse")
	defer func() {
		if span != nil {
			span.End()
		}
	}()
	mk = new(payload.Meta_Keys)
	mk.Keys, err = s.cassandra.DeleteInverseMultiple(vals.GetVals()...)
	if err != nil {
		switch {
		case errors.IsErrCassandraNotFound(errors.UnWrapAll(err)):
			log.Warnf("[DeleteMetasInverse]\tnot found\t%v\t%+v", vals.GetVals(), err)
<<<<<<< HEAD
			return mk, status.WrapWithNotFound(fmt.Sprintf("DeleteMetasInverse API Cassandra vals %#v not found", vals.GetVals()), err, info.Get())

		case errors.IsErrCassandraUnavailable(errors.UnWrapAll(err)):
			log.Warnf("[DeleteMetasInverse]\tunavailable\t%+v", err)
			return nil, status.WrapWithUnavailable(fmt.Sprintf("DeleteMetasInverse API Cassandra unavailable"), err, info.Get())

		default:
			log.Errorf("[DeleteMetasInverse]\tunknown error\t%+v", err)
			return mk, status.WrapWithUnknown(fmt.Sprintf("DeleteMetasInverse API vals %#v unknown error occurred", vals.GetVals()), err, info.Get())
		}
=======
			if span != nil {
				span.SetStatus(trace.StatusCodeNotFound(err.Error()))
			}
			return mk, status.WrapWithNotFound(fmt.Sprintf("DeleteMetasInverse API vals %#v not found", vals.GetVals()), err, info.Get())
		}
		log.Errorf("[DeleteMetasInverse]\tunknown error\t%+v", err)
		if span != nil {
			span.SetStatus(trace.StatusCodeUnknown(err.Error()))
		}
		return mk, status.WrapWithUnknown(fmt.Sprintf("DeleteMetasInverse API vals %#v unknown error occurred", vals.GetVals()), err, info.Get())
>>>>>>> 623c4eb9
	}
	return mk, nil
}<|MERGE_RESOLUTION|>--- conflicted
+++ resolved
@@ -56,29 +56,25 @@
 		switch {
 		case errors.IsErrCassandraNotFound(errors.UnWrapAll(err)):
 			log.Warnf("[GetMeta]\tnot found\t%v\t%+v", key.GetKey(), err)
-<<<<<<< HEAD
+			if span != nil {
+				span.SetStatus(trace.StatusCodeNotFound(err.Error()))
+			}
 			return nil, status.WrapWithNotFound(fmt.Sprintf("GetMeta API Cassandra key %s not found", key.GetKey()), err, info.Get())
 
 		case errors.IsErrCassandraUnavailable(errors.UnWrapAll(err)):
 			log.Warnf("[GetMeta]\tunavailable\t%+v", err)
+			if span != nil {
+				span.SetStatus(trace.StatusCodeUnavailable(err.Error()))
+			}
 			return nil, status.WrapWithUnavailable(fmt.Sprintf("GetMeta API Cassandra unavailable"), err, info.Get())
 
 		default:
 			log.Errorf("[GetMeta]\tunknown error\t%+v", err)
+			if span != nil {
+				span.SetStatus(trace.StatusCodeUnknown(err.Error()))
+			}
 			return nil, status.WrapWithUnknown(fmt.Sprintf("GetMeta API Cassandra unknown error occurred key %s", key.GetKey()), err, info.Get())
 		}
-=======
-			if span != nil {
-				span.SetStatus(trace.StatusCodeNotFound(err.Error()))
-			}
-			return nil, status.WrapWithNotFound(fmt.Sprintf("GetMeta API key %s not found", key.GetKey()), err, info.Get())
-		}
-		log.Errorf("[GetMeta]\tunknown error\t%+v", err)
-		if span != nil {
-			span.SetStatus(trace.StatusCodeUnknown(err.Error()))
-		}
-		return nil, status.WrapWithUnknown(fmt.Sprintf("GetMeta API unknown error occurred key %s", key.GetKey()), err, info.Get())
->>>>>>> 623c4eb9
 	}
 	return &payload.Meta_Val{
 		Val: val,
@@ -105,20 +101,18 @@
 
 		case errors.IsErrCassandraUnavailable(errors.UnWrapAll(err)):
 			log.Warnf("[GetMetas]\tunavailable\t%+v", err)
+			if span != nil {
+				span.SetStatus(trace.StatusCodeUnavailable(err.Error()))
+			}
 			return mv, status.WrapWithUnavailable(fmt.Sprintf("GetMetas API Cassandra unavailable"), err, info.Get())
 
 		default:
 			log.Errorf("[GetMetas]\tunknown error\t%+v", err)
+			if span != nil {
+				span.SetStatus(trace.StatusCodeUnknown(err.Error()))
+			}
 			return mv, status.WrapWithUnknown(fmt.Sprintf("GetMetas API Cassandra entry keys %#v unknown error occurred", keys.GetKeys()), err, info.Get())
 		}
-<<<<<<< HEAD
-=======
-		log.Errorf("[GetMetas]\tunknown error\t%+v", err)
-		if span != nil {
-			span.SetStatus(trace.StatusCodeUnknown(err.Error()))
-		}
-		return mv, status.WrapWithUnknown(fmt.Sprintf("GetMetas API Cassandra entry keys %#v unknown error occurred", keys.GetKeys()), err, info.Get())
->>>>>>> 623c4eb9
 	}
 	return mv, nil
 }
@@ -135,29 +129,25 @@
 		switch {
 		case errors.IsErrCassandraNotFound(errors.UnWrapAll(err)):
 			log.Warnf("[GetMetaInverse]\tnot found\t%v\t%+v", val.GetVal(), err)
-<<<<<<< HEAD
+			if span != nil {
+				span.SetStatus(trace.StatusCodeNotFound(err.Error()))
+			}
 			return nil, status.WrapWithNotFound(fmt.Sprintf("GetMetaInverse API Cassandra val %s not found", val.GetVal()), err, info.Get())
 
 		case errors.IsErrCassandraUnavailable(errors.UnWrapAll(err)):
 			log.Warnf("[GetMetaInverse]\tunavailable\t%+v", err)
+			if span != nil {
+				span.SetStatus(trace.StatusCodeUnavailable(err.Error()))
+			}
 			return nil, status.WrapWithUnavailable(fmt.Sprintf("GetMetaInverse API Cassandra unavailable"), err, info.Get())
 
 		default:
 			log.Errorf("[GetMetaInverse]\tunknown error\t%+v", err)
+			if span != nil {
+				span.SetStatus(trace.StatusCodeUnknown(err.Error()))
+			}
 			return nil, status.WrapWithUnknown(fmt.Sprintf("GetMetaInverse API Cassandra val %s unknown error occurred", val.GetVal()), err, info.Get())
 		}
-=======
-			if span != nil {
-				span.SetStatus(trace.StatusCodeNotFound(err.Error()))
-			}
-			return nil, status.WrapWithNotFound(fmt.Sprintf("GetMetaInverse API val %s not found", val.GetVal()), err, info.Get())
-		}
-		log.Errorf("[GetMetaInverse]\tunknown error\t%+v", err)
-		if span != nil {
-			span.SetStatus(trace.StatusCodeUnknown(err.Error()))
-		}
-		return nil, status.WrapWithUnknown(fmt.Sprintf("GetMetaInverse API val %s unknown error occurred", val.GetVal()), err, info.Get())
->>>>>>> 623c4eb9
 	}
 	return &payload.Meta_Key{
 		Key: key,
@@ -177,29 +167,25 @@
 		switch {
 		case errors.IsErrCassandraNotFound(errors.UnWrapAll(err)):
 			log.Warnf("[GetMetasInverse]\tnot found\t%v\t%+v", vals.GetVals(), err)
-<<<<<<< HEAD
+			if span != nil {
+				span.SetStatus(trace.StatusCodeNotFound(err.Error()))
+			}
 			return mk, status.WrapWithNotFound(fmt.Sprintf("GetMetasInverse API Cassandra vals %#v not found", vals.GetVals()), err, info.Get())
 
 		case errors.IsErrCassandraUnavailable(errors.UnWrapAll(err)):
 			log.Warnf("[GetMetasInverse]\tunavailable\t%+v", err)
+			if span != nil {
+				span.SetStatus(trace.StatusCodeUnavailable(err.Error()))
+			}
 			return mk, status.WrapWithUnavailable(fmt.Sprintf("GetMetasInverse API Cassandra unavailable"), err, info.Get())
 
 		default:
 			log.Errorf("[GetMetasInverse]\tunknown error\t%+v", err)
+			if span != nil {
+				span.SetStatus(trace.StatusCodeUnknown(err.Error()))
+			}
 			return mk, status.WrapWithUnknown(fmt.Sprintf("GetMetasInverse API Cassandra vals %#v unknown error occurred", vals.GetVals()), err, info.Get())
 		}
-=======
-			if span != nil {
-				span.SetStatus(trace.StatusCodeNotFound(err.Error()))
-			}
-			return mk, status.WrapWithNotFound(fmt.Sprintf("GetMetasInverse API vals %#v not found", vals.GetVals()), err, info.Get())
-		}
-		log.Errorf("[GetMetasInverse]\tunknown error\t%+v", err)
-		if span != nil {
-			span.SetStatus(trace.StatusCodeUnknown(err.Error()))
-		}
-		return mk, status.WrapWithUnknown(fmt.Sprintf("GetMetasInverse API vals %#v unknown error occurred", vals.GetVals()), err, info.Get())
->>>>>>> 623c4eb9
 	}
 	return mk, nil
 }
@@ -214,14 +200,10 @@
 	err = s.cassandra.Set(kv.GetKey(), kv.GetVal())
 	if err != nil {
 		log.Errorf("[SetMeta]\tunknown error\t%+v", err)
-<<<<<<< HEAD
+		if span != nil {
+			span.SetStatus(trace.StatusCodeInternal(err.Error()))
+		}
 		return nil, status.WrapWithInternal(fmt.Sprintf("SetMeta API Cassandra key %s val %s failed to store", kv.GetKey(), kv.GetVal()), err, info.Get())
-=======
-		if span != nil {
-			span.SetStatus(trace.StatusCodeInternal(err.Error()))
-		}
-		return nil, status.WrapWithInternal(fmt.Sprintf("SetMeta API key %s val %s failed to store", kv.GetKey(), kv.GetVal()), err, info.Get())
->>>>>>> 623c4eb9
 	}
 	return new(payload.Empty), nil
 }
@@ -240,14 +222,10 @@
 	err = s.cassandra.SetMultiple(query)
 	if err != nil {
 		log.Errorf("[SetMetas]\tunknown error\t%+v", err)
-<<<<<<< HEAD
+		if span != nil {
+			span.SetStatus(trace.StatusCodeInternal(err.Error()))
+		}
 		return nil, status.WrapWithInternal(fmt.Sprintf("SetMetas API Cassandra failed to store %#v", query), err, info.Get())
-=======
-		if span != nil {
-			span.SetStatus(trace.StatusCodeInternal(err.Error()))
-		}
-		return nil, status.WrapWithInternal(fmt.Sprintf("SetMetas API failed to store %#v", query), err, info.Get())
->>>>>>> 623c4eb9
 	}
 	return new(payload.Empty), nil
 }
@@ -264,29 +242,25 @@
 		switch {
 		case errors.IsErrCassandraNotFound(errors.UnWrapAll(err)):
 			log.Warnf("[DeleteMeta]\tnot found\t%v\t%+v", key.GetKey(), err)
-<<<<<<< HEAD
+			if span != nil {
+				span.SetStatus(trace.StatusCodeNotFound(err.Error()))
+			}
 			return nil, status.WrapWithNotFound(fmt.Sprintf("DeleteMeta API Cassandra key %s not found", key.GetKey()), err, info.Get())
 
 		case errors.IsErrCassandraUnavailable(errors.UnWrapAll(err)):
 			log.Warnf("[DeleteMeta]\tunavailable\t%+v", err)
+			if span != nil {
+				span.SetStatus(trace.StatusCodeUnavailable(err.Error()))
+			}
 			return nil, status.WrapWithUnavailable(fmt.Sprintf("DeleteMeta API Cassandra unavailable"), err, info.Get())
 
 		default:
 			log.Errorf("[DeleteMeta]\tunknown error\t%+v", err)
+			if span != nil {
+				span.SetStatus(trace.StatusCodeUnknown(err.Error()))
+			}
 			return nil, status.WrapWithUnknown(fmt.Sprintf("DeleteMeta API Cassandra unknown error occurred key %s", key.GetKey()), err, info.Get())
 		}
-=======
-			if span != nil {
-				span.SetStatus(trace.StatusCodeNotFound(err.Error()))
-			}
-			return nil, status.WrapWithNotFound(fmt.Sprintf("DeleteMeta API key %s not found", key.GetKey()), err, info.Get())
-		}
-		log.Errorf("[DeleteMeta]\tunknown error\t%+v", err)
-		if span != nil {
-			span.SetStatus(trace.StatusCodeUnknown(err.Error()))
-		}
-		return nil, status.WrapWithUnknown(fmt.Sprintf("DeleteMeta API unknown error occurred key %s", key.GetKey()), err, info.Get())
->>>>>>> 623c4eb9
 	}
 	return &payload.Meta_Val{
 		Val: val,
@@ -313,20 +287,18 @@
 
 		case errors.IsErrCassandraUnavailable(errors.UnWrapAll(err)):
 			log.Warnf("[DeleteMetas]\tunavailable\t%+v", err)
+			if span != nil {
+				span.SetStatus(trace.StatusCodeUnavailable(err.Error()))
+			}
 			return nil, status.WrapWithUnavailable(fmt.Sprintf("DeleteMetas API Cassandra unavailable"), err, info.Get())
 
 		default:
 			log.Errorf("[DeleteMetas]\tunknown error\t%+v", err)
+			if span != nil {
+				span.SetStatus(trace.StatusCodeUnknown(err.Error()))
+			}
 			return mv, status.WrapWithUnknown(fmt.Sprintf("DeleteMetas API Cassandra entry keys %#v unknown error occurred", keys.GetKeys()), err, info.Get())
 		}
-<<<<<<< HEAD
-=======
-		log.Errorf("[DeleteMetas]\tunknown error\t%+v", err)
-		if span != nil {
-			span.SetStatus(trace.StatusCodeUnknown(err.Error()))
-		}
-		return mv, status.WrapWithUnknown(fmt.Sprintf("DeleteMetas API Cassandra entry keys %#v unknown error occurred", keys.GetKeys()), err, info.Get())
->>>>>>> 623c4eb9
 	}
 	return mv, nil
 }
@@ -343,29 +315,25 @@
 		switch {
 		case errors.IsErrCassandraNotFound(errors.UnWrapAll(err)):
 			log.Warnf("[DeleteMetaInverse]\tnot found\t%v\t%+v", val.GetVal(), err)
-<<<<<<< HEAD
+			if span != nil {
+				span.SetStatus(trace.StatusCodeNotFound(err.Error()))
+			}
 			return nil, status.WrapWithNotFound(fmt.Sprintf("DeleteMetaInverse API Cassandra val %s not found", val.GetVal()), err, info.Get())
 
 		case errors.IsErrCassandraUnavailable(errors.UnWrapAll(err)):
 			log.Warnf("[DeleteMetaInverse]\tunavailable\t%+v", err)
+			if span != nil {
+				span.SetStatus(trace.StatusCodeUnavailable(err.Error()))
+			}
 			return nil, status.WrapWithUnavailable(fmt.Sprintf("DeleteMetaInverse API Cassandra unavailable"), err, info.Get())
 
 		default:
 			log.Errorf("[DeleteMetaInverse]\tunknown error\t%+v", err)
+			if span != nil {
+				span.SetStatus(trace.StatusCodeUnknown(err.Error()))
+			}
 			return nil, status.WrapWithUnknown(fmt.Sprintf("DeleteMetaInverse API val %s unknown error occurred", val.GetVal()), err, info.Get())
 		}
-=======
-			if span != nil {
-				span.SetStatus(trace.StatusCodeNotFound(err.Error()))
-			}
-			return nil, status.WrapWithNotFound(fmt.Sprintf("DeleteMetaInverse API val %s not found", val.GetVal()), err, info.Get())
-		}
-		log.Errorf("[DeleteMetaInverse]\tunknown error\t%+v", err)
-		if span != nil {
-			span.SetStatus(trace.StatusCodeUnknown(err.Error()))
-		}
-		return nil, status.WrapWithUnknown(fmt.Sprintf("DeleteMetaInverse API val %s unknown error occurred", val.GetVal()), err, info.Get())
->>>>>>> 623c4eb9
 	}
 	return &payload.Meta_Key{
 		Key: key,
@@ -385,29 +353,25 @@
 		switch {
 		case errors.IsErrCassandraNotFound(errors.UnWrapAll(err)):
 			log.Warnf("[DeleteMetasInverse]\tnot found\t%v\t%+v", vals.GetVals(), err)
-<<<<<<< HEAD
+			if span != nil {
+				span.SetStatus(trace.StatusCodeNotFound(err.Error()))
+			}
 			return mk, status.WrapWithNotFound(fmt.Sprintf("DeleteMetasInverse API Cassandra vals %#v not found", vals.GetVals()), err, info.Get())
 
 		case errors.IsErrCassandraUnavailable(errors.UnWrapAll(err)):
 			log.Warnf("[DeleteMetasInverse]\tunavailable\t%+v", err)
+			if span != nil {
+				span.SetStatus(trace.StatusCodeUnavailable(err.Error()))
+			}
 			return nil, status.WrapWithUnavailable(fmt.Sprintf("DeleteMetasInverse API Cassandra unavailable"), err, info.Get())
 
 		default:
 			log.Errorf("[DeleteMetasInverse]\tunknown error\t%+v", err)
+			if span != nil {
+				span.SetStatus(trace.StatusCodeUnknown(err.Error()))
+			}
 			return mk, status.WrapWithUnknown(fmt.Sprintf("DeleteMetasInverse API vals %#v unknown error occurred", vals.GetVals()), err, info.Get())
 		}
-=======
-			if span != nil {
-				span.SetStatus(trace.StatusCodeNotFound(err.Error()))
-			}
-			return mk, status.WrapWithNotFound(fmt.Sprintf("DeleteMetasInverse API vals %#v not found", vals.GetVals()), err, info.Get())
-		}
-		log.Errorf("[DeleteMetasInverse]\tunknown error\t%+v", err)
-		if span != nil {
-			span.SetStatus(trace.StatusCodeUnknown(err.Error()))
-		}
-		return mk, status.WrapWithUnknown(fmt.Sprintf("DeleteMetasInverse API vals %#v unknown error occurred", vals.GetVals()), err, info.Get())
->>>>>>> 623c4eb9
 	}
 	return mk, nil
 }