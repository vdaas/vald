//
// Copyright (C) 2019-2020 Vdaas.org Vald team ( kpango, rinx, kmrmt )
//
// Licensed under the Apache License, Version 2.0 (the "License");
// you may not use this file except in compliance with the License.
// You may obtain a copy of the License at
//
//    https://www.apache.org/licenses/LICENSE-2.0
//
// Unless required by applicable law or agreed to in writing, software
// distributed under the License is distributed on an "AS IS" BASIS,
// WITHOUT WARRANTIES OR CONDITIONS OF ANY KIND, either express or implied.
// See the License for the specific language governing permissions and
// limitations under the License.
//

// Package service manages the main logic of server.
package service

import (
	"context"
	"reflect"
	"testing"

	"github.com/vdaas/vald/internal/db/nosql/cassandra"
	"github.com/vdaas/vald/internal/errors"
	"go.uber.org/goleak"
)

func TestNew(t *testing.T) {
	t.Parallel()
	type args struct {
		opts []Option
	}
	type want struct {
		wantCas Cassandra
		err     error
	}
	type test struct {
		name       string
		args       args
		want       want
		checkFunc  func(want, Cassandra, error) error
		beforeFunc func(args)
		afterFunc  func(args)
	}
	defaultCheckFunc := func(w want, gotCas Cassandra, err error) error {
		if !errors.Is(err, w.err) {
			return errors.Errorf("got error = %v, want %v", err, w.err)
		}
		if !reflect.DeepEqual(gotCas, w.wantCas) {
			return errors.Errorf("got = %v, want %v", gotCas, w.wantCas)
		}
		return nil
	}
	tests := []test{
		// TODO test cases
		/*
		   {
		       name: "test_case_1",
		       args: args {
		           opts: nil,
		       },
		       want: want{},
		       checkFunc: defaultCheckFunc,
		   },
		*/

		// TODO test cases
		/*
		   func() test {
		       return test {
		           name: "test_case_2",
		           args: args {
		           opts: nil,
		           },
		           want: want{},
		           checkFunc: defaultCheckFunc,
		       }
		   }(),
		*/
	}

	for _, test := range tests {
		t.Run(test.name, func(tt *testing.T) {
<<<<<<< HEAD
			tt.Parallel()
=======
>>>>>>> 2348bba7
			defer goleak.VerifyNone(tt)
			if test.beforeFunc != nil {
				test.beforeFunc(test.args)
			}
			if test.afterFunc != nil {
				defer test.afterFunc(test.args)
			}
			if test.checkFunc == nil {
				test.checkFunc = defaultCheckFunc
			}

			gotCas, err := New(test.args.opts...)
			if err := test.checkFunc(test.want, gotCas, err); err != nil {
				tt.Errorf("error = %v", err)
			}

		})
	}
}

func Test_client_Connect(t *testing.T) {
	t.Parallel()
	type args struct {
		ctx context.Context
	}
	type fields struct {
		db      cassandra.Cassandra
		kvTable string
		vkTable string
	}
	type want struct {
		err error
	}
	type test struct {
		name       string
		args       args
		fields     fields
		want       want
		checkFunc  func(want, error) error
		beforeFunc func(args)
		afterFunc  func(args)
	}
	defaultCheckFunc := func(w want, err error) error {
		if !errors.Is(err, w.err) {
			return errors.Errorf("got error = %v, want %v", err, w.err)
		}
		return nil
	}
	tests := []test{
		// TODO test cases
		/*
		   {
		       name: "test_case_1",
		       args: args {
		           ctx: nil,
		       },
		       fields: fields {
		           db: nil,
		           kvTable: "",
		           vkTable: "",
		       },
		       want: want{},
		       checkFunc: defaultCheckFunc,
		   },
		*/

		// TODO test cases
		/*
		   func() test {
		       return test {
		           name: "test_case_2",
		           args: args {
		           ctx: nil,
		           },
		           fields: fields {
		           db: nil,
		           kvTable: "",
		           vkTable: "",
		           },
		           want: want{},
		           checkFunc: defaultCheckFunc,
		       }
		   }(),
		*/
	}

	for _, test := range tests {
		t.Run(test.name, func(tt *testing.T) {
<<<<<<< HEAD
			tt.Parallel()
=======
>>>>>>> 2348bba7
			defer goleak.VerifyNone(tt)
			if test.beforeFunc != nil {
				test.beforeFunc(test.args)
			}
			if test.afterFunc != nil {
				defer test.afterFunc(test.args)
			}
			if test.checkFunc == nil {
				test.checkFunc = defaultCheckFunc
			}
			c := &client{
				db:      test.fields.db,
				kvTable: test.fields.kvTable,
				vkTable: test.fields.vkTable,
			}

			err := c.Connect(test.args.ctx)
			if err := test.checkFunc(test.want, err); err != nil {
				tt.Errorf("error = %v", err)
			}

		})
	}
}

func Test_client_Close(t *testing.T) {
	t.Parallel()
	type args struct {
		ctx context.Context
	}
	type fields struct {
		db      cassandra.Cassandra
		kvTable string
		vkTable string
	}
	type want struct {
		err error
	}
	type test struct {
		name       string
		args       args
		fields     fields
		want       want
		checkFunc  func(want, error) error
		beforeFunc func(args)
		afterFunc  func(args)
	}
	defaultCheckFunc := func(w want, err error) error {
		if !errors.Is(err, w.err) {
			return errors.Errorf("got error = %v, want %v", err, w.err)
		}
		return nil
	}
	tests := []test{
		// TODO test cases
		/*
		   {
		       name: "test_case_1",
		       args: args {
		           ctx: nil,
		       },
		       fields: fields {
		           db: nil,
		           kvTable: "",
		           vkTable: "",
		       },
		       want: want{},
		       checkFunc: defaultCheckFunc,
		   },
		*/

		// TODO test cases
		/*
		   func() test {
		       return test {
		           name: "test_case_2",
		           args: args {
		           ctx: nil,
		           },
		           fields: fields {
		           db: nil,
		           kvTable: "",
		           vkTable: "",
		           },
		           want: want{},
		           checkFunc: defaultCheckFunc,
		       }
		   }(),
		*/
	}

	for _, test := range tests {
		t.Run(test.name, func(tt *testing.T) {
<<<<<<< HEAD
			tt.Parallel()
=======
>>>>>>> 2348bba7
			defer goleak.VerifyNone(tt)
			if test.beforeFunc != nil {
				test.beforeFunc(test.args)
			}
			if test.afterFunc != nil {
				defer test.afterFunc(test.args)
			}
			if test.checkFunc == nil {
				test.checkFunc = defaultCheckFunc
			}
			c := &client{
				db:      test.fields.db,
				kvTable: test.fields.kvTable,
				vkTable: test.fields.vkTable,
			}

			err := c.Close(test.args.ctx)
			if err := test.checkFunc(test.want, err); err != nil {
				tt.Errorf("error = %v", err)
			}

		})
	}
}

func Test_client_Get(t *testing.T) {
	t.Parallel()
	type args struct {
		key string
	}
	type fields struct {
		db      cassandra.Cassandra
		kvTable string
		vkTable string
	}
	type want struct {
		want string
		err  error
	}
	type test struct {
		name       string
		args       args
		fields     fields
		want       want
		checkFunc  func(want, string, error) error
		beforeFunc func(args)
		afterFunc  func(args)
	}
	defaultCheckFunc := func(w want, got string, err error) error {
		if !errors.Is(err, w.err) {
			return errors.Errorf("got error = %v, want %v", err, w.err)
		}
		if !reflect.DeepEqual(got, w.want) {
			return errors.Errorf("got = %v, want %v", got, w.want)
		}
		return nil
	}
	tests := []test{
		// TODO test cases
		/*
		   {
		       name: "test_case_1",
		       args: args {
		           key: "",
		       },
		       fields: fields {
		           db: nil,
		           kvTable: "",
		           vkTable: "",
		       },
		       want: want{},
		       checkFunc: defaultCheckFunc,
		   },
		*/

		// TODO test cases
		/*
		   func() test {
		       return test {
		           name: "test_case_2",
		           args: args {
		           key: "",
		           },
		           fields: fields {
		           db: nil,
		           kvTable: "",
		           vkTable: "",
		           },
		           want: want{},
		           checkFunc: defaultCheckFunc,
		       }
		   }(),
		*/
	}

	for _, test := range tests {
		t.Run(test.name, func(tt *testing.T) {
<<<<<<< HEAD
			tt.Parallel()
=======
>>>>>>> 2348bba7
			defer goleak.VerifyNone(tt)
			if test.beforeFunc != nil {
				test.beforeFunc(test.args)
			}
			if test.afterFunc != nil {
				defer test.afterFunc(test.args)
			}
			if test.checkFunc == nil {
				test.checkFunc = defaultCheckFunc
			}
			c := &client{
				db:      test.fields.db,
				kvTable: test.fields.kvTable,
				vkTable: test.fields.vkTable,
			}

			got, err := c.Get(test.args.key)
			if err := test.checkFunc(test.want, got, err); err != nil {
				tt.Errorf("error = %v", err)
			}

		})
	}
}

func Test_client_GetMultiple(t *testing.T) {
	t.Parallel()
	type args struct {
		keys []string
	}
	type fields struct {
		db      cassandra.Cassandra
		kvTable string
		vkTable string
	}
	type want struct {
		wantVals []string
		err      error
	}
	type test struct {
		name       string
		args       args
		fields     fields
		want       want
		checkFunc  func(want, []string, error) error
		beforeFunc func(args)
		afterFunc  func(args)
	}
	defaultCheckFunc := func(w want, gotVals []string, err error) error {
		if !errors.Is(err, w.err) {
			return errors.Errorf("got error = %v, want %v", err, w.err)
		}
		if !reflect.DeepEqual(gotVals, w.wantVals) {
			return errors.Errorf("got = %v, want %v", gotVals, w.wantVals)
		}
		return nil
	}
	tests := []test{
		// TODO test cases
		/*
		   {
		       name: "test_case_1",
		       args: args {
		           keys: nil,
		       },
		       fields: fields {
		           db: nil,
		           kvTable: "",
		           vkTable: "",
		       },
		       want: want{},
		       checkFunc: defaultCheckFunc,
		   },
		*/

		// TODO test cases
		/*
		   func() test {
		       return test {
		           name: "test_case_2",
		           args: args {
		           keys: nil,
		           },
		           fields: fields {
		           db: nil,
		           kvTable: "",
		           vkTable: "",
		           },
		           want: want{},
		           checkFunc: defaultCheckFunc,
		       }
		   }(),
		*/
	}

	for _, test := range tests {
		t.Run(test.name, func(tt *testing.T) {
<<<<<<< HEAD
			tt.Parallel()
=======
>>>>>>> 2348bba7
			defer goleak.VerifyNone(tt)
			if test.beforeFunc != nil {
				test.beforeFunc(test.args)
			}
			if test.afterFunc != nil {
				defer test.afterFunc(test.args)
			}
			if test.checkFunc == nil {
				test.checkFunc = defaultCheckFunc
			}
			c := &client{
				db:      test.fields.db,
				kvTable: test.fields.kvTable,
				vkTable: test.fields.vkTable,
			}

			gotVals, err := c.GetMultiple(test.args.keys...)
			if err := test.checkFunc(test.want, gotVals, err); err != nil {
				tt.Errorf("error = %v", err)
			}

		})
	}
}

func Test_client_GetInverse(t *testing.T) {
	t.Parallel()
	type args struct {
		val string
	}
	type fields struct {
		db      cassandra.Cassandra
		kvTable string
		vkTable string
	}
	type want struct {
		want string
		err  error
	}
	type test struct {
		name       string
		args       args
		fields     fields
		want       want
		checkFunc  func(want, string, error) error
		beforeFunc func(args)
		afterFunc  func(args)
	}
	defaultCheckFunc := func(w want, got string, err error) error {
		if !errors.Is(err, w.err) {
			return errors.Errorf("got error = %v, want %v", err, w.err)
		}
		if !reflect.DeepEqual(got, w.want) {
			return errors.Errorf("got = %v, want %v", got, w.want)
		}
		return nil
	}
	tests := []test{
		// TODO test cases
		/*
		   {
		       name: "test_case_1",
		       args: args {
		           val: "",
		       },
		       fields: fields {
		           db: nil,
		           kvTable: "",
		           vkTable: "",
		       },
		       want: want{},
		       checkFunc: defaultCheckFunc,
		   },
		*/

		// TODO test cases
		/*
		   func() test {
		       return test {
		           name: "test_case_2",
		           args: args {
		           val: "",
		           },
		           fields: fields {
		           db: nil,
		           kvTable: "",
		           vkTable: "",
		           },
		           want: want{},
		           checkFunc: defaultCheckFunc,
		       }
		   }(),
		*/
	}

	for _, test := range tests {
		t.Run(test.name, func(tt *testing.T) {
<<<<<<< HEAD
			tt.Parallel()
=======
>>>>>>> 2348bba7
			defer goleak.VerifyNone(tt)
			if test.beforeFunc != nil {
				test.beforeFunc(test.args)
			}
			if test.afterFunc != nil {
				defer test.afterFunc(test.args)
			}
			if test.checkFunc == nil {
				test.checkFunc = defaultCheckFunc
			}
			c := &client{
				db:      test.fields.db,
				kvTable: test.fields.kvTable,
				vkTable: test.fields.vkTable,
			}

			got, err := c.GetInverse(test.args.val)
			if err := test.checkFunc(test.want, got, err); err != nil {
				tt.Errorf("error = %v", err)
			}

		})
	}
}

func Test_client_GetInverseMultiple(t *testing.T) {
	t.Parallel()
	type args struct {
		vals []string
	}
	type fields struct {
		db      cassandra.Cassandra
		kvTable string
		vkTable string
	}
	type want struct {
		wantKeys []string
		err      error
	}
	type test struct {
		name       string
		args       args
		fields     fields
		want       want
		checkFunc  func(want, []string, error) error
		beforeFunc func(args)
		afterFunc  func(args)
	}
	defaultCheckFunc := func(w want, gotKeys []string, err error) error {
		if !errors.Is(err, w.err) {
			return errors.Errorf("got error = %v, want %v", err, w.err)
		}
		if !reflect.DeepEqual(gotKeys, w.wantKeys) {
			return errors.Errorf("got = %v, want %v", gotKeys, w.wantKeys)
		}
		return nil
	}
	tests := []test{
		// TODO test cases
		/*
		   {
		       name: "test_case_1",
		       args: args {
		           vals: nil,
		       },
		       fields: fields {
		           db: nil,
		           kvTable: "",
		           vkTable: "",
		       },
		       want: want{},
		       checkFunc: defaultCheckFunc,
		   },
		*/

		// TODO test cases
		/*
		   func() test {
		       return test {
		           name: "test_case_2",
		           args: args {
		           vals: nil,
		           },
		           fields: fields {
		           db: nil,
		           kvTable: "",
		           vkTable: "",
		           },
		           want: want{},
		           checkFunc: defaultCheckFunc,
		       }
		   }(),
		*/
	}

	for _, test := range tests {
		t.Run(test.name, func(tt *testing.T) {
<<<<<<< HEAD
			tt.Parallel()
=======
>>>>>>> 2348bba7
			defer goleak.VerifyNone(tt)
			if test.beforeFunc != nil {
				test.beforeFunc(test.args)
			}
			if test.afterFunc != nil {
				defer test.afterFunc(test.args)
			}
			if test.checkFunc == nil {
				test.checkFunc = defaultCheckFunc
			}
			c := &client{
				db:      test.fields.db,
				kvTable: test.fields.kvTable,
				vkTable: test.fields.vkTable,
			}

			gotKeys, err := c.GetInverseMultiple(test.args.vals...)
			if err := test.checkFunc(test.want, gotKeys, err); err != nil {
				tt.Errorf("error = %v", err)
			}

		})
	}
}

func Test_client_Set(t *testing.T) {
	t.Parallel()
	type args struct {
		key string
		val string
	}
	type fields struct {
		db      cassandra.Cassandra
		kvTable string
		vkTable string
	}
	type want struct {
		err error
	}
	type test struct {
		name       string
		args       args
		fields     fields
		want       want
		checkFunc  func(want, error) error
		beforeFunc func(args)
		afterFunc  func(args)
	}
	defaultCheckFunc := func(w want, err error) error {
		if !errors.Is(err, w.err) {
			return errors.Errorf("got error = %v, want %v", err, w.err)
		}
		return nil
	}
	tests := []test{
		// TODO test cases
		/*
		   {
		       name: "test_case_1",
		       args: args {
		           key: "",
		           val: "",
		       },
		       fields: fields {
		           db: nil,
		           kvTable: "",
		           vkTable: "",
		       },
		       want: want{},
		       checkFunc: defaultCheckFunc,
		   },
		*/

		// TODO test cases
		/*
		   func() test {
		       return test {
		           name: "test_case_2",
		           args: args {
		           key: "",
		           val: "",
		           },
		           fields: fields {
		           db: nil,
		           kvTable: "",
		           vkTable: "",
		           },
		           want: want{},
		           checkFunc: defaultCheckFunc,
		       }
		   }(),
		*/
	}

	for _, test := range tests {
		t.Run(test.name, func(tt *testing.T) {
<<<<<<< HEAD
			tt.Parallel()
=======
>>>>>>> 2348bba7
			defer goleak.VerifyNone(tt)
			if test.beforeFunc != nil {
				test.beforeFunc(test.args)
			}
			if test.afterFunc != nil {
				defer test.afterFunc(test.args)
			}
			if test.checkFunc == nil {
				test.checkFunc = defaultCheckFunc
			}
			c := &client{
				db:      test.fields.db,
				kvTable: test.fields.kvTable,
				vkTable: test.fields.vkTable,
			}

			err := c.Set(test.args.key, test.args.val)
			if err := test.checkFunc(test.want, err); err != nil {
				tt.Errorf("error = %v", err)
			}

		})
	}
}

func Test_client_SetMultiple(t *testing.T) {
	t.Parallel()
	type args struct {
		kvs map[string]string
	}
	type fields struct {
		db      cassandra.Cassandra
		kvTable string
		vkTable string
	}
	type want struct {
		err error
	}
	type test struct {
		name       string
		args       args
		fields     fields
		want       want
		checkFunc  func(want, error) error
		beforeFunc func(args)
		afterFunc  func(args)
	}
	defaultCheckFunc := func(w want, err error) error {
		if !errors.Is(err, w.err) {
			return errors.Errorf("got error = %v, want %v", err, w.err)
		}
		return nil
	}
	tests := []test{
		// TODO test cases
		/*
		   {
		       name: "test_case_1",
		       args: args {
		           kvs: nil,
		       },
		       fields: fields {
		           db: nil,
		           kvTable: "",
		           vkTable: "",
		       },
		       want: want{},
		       checkFunc: defaultCheckFunc,
		   },
		*/

		// TODO test cases
		/*
		   func() test {
		       return test {
		           name: "test_case_2",
		           args: args {
		           kvs: nil,
		           },
		           fields: fields {
		           db: nil,
		           kvTable: "",
		           vkTable: "",
		           },
		           want: want{},
		           checkFunc: defaultCheckFunc,
		       }
		   }(),
		*/
	}

	for _, test := range tests {
		t.Run(test.name, func(tt *testing.T) {
<<<<<<< HEAD
			tt.Parallel()
=======
>>>>>>> 2348bba7
			defer goleak.VerifyNone(tt)
			if test.beforeFunc != nil {
				test.beforeFunc(test.args)
			}
			if test.afterFunc != nil {
				defer test.afterFunc(test.args)
			}
			if test.checkFunc == nil {
				test.checkFunc = defaultCheckFunc
			}
			c := &client{
				db:      test.fields.db,
				kvTable: test.fields.kvTable,
				vkTable: test.fields.vkTable,
			}

			err := c.SetMultiple(test.args.kvs)
			if err := test.checkFunc(test.want, err); err != nil {
				tt.Errorf("error = %v", err)
			}

		})
	}
}

func Test_client_deleteByKeys(t *testing.T) {
	t.Parallel()
	type args struct {
		keys []string
	}
	type fields struct {
		db      cassandra.Cassandra
		kvTable string
		vkTable string
	}
	type want struct {
		want []string
		err  error
	}
	type test struct {
		name       string
		args       args
		fields     fields
		want       want
		checkFunc  func(want, []string, error) error
		beforeFunc func(args)
		afterFunc  func(args)
	}
	defaultCheckFunc := func(w want, got []string, err error) error {
		if !errors.Is(err, w.err) {
			return errors.Errorf("got error = %v, want %v", err, w.err)
		}
		if !reflect.DeepEqual(got, w.want) {
			return errors.Errorf("got = %v, want %v", got, w.want)
		}
		return nil
	}
	tests := []test{
		// TODO test cases
		/*
		   {
		       name: "test_case_1",
		       args: args {
		           keys: nil,
		       },
		       fields: fields {
		           db: nil,
		           kvTable: "",
		           vkTable: "",
		       },
		       want: want{},
		       checkFunc: defaultCheckFunc,
		   },
		*/

		// TODO test cases
		/*
		   func() test {
		       return test {
		           name: "test_case_2",
		           args: args {
		           keys: nil,
		           },
		           fields: fields {
		           db: nil,
		           kvTable: "",
		           vkTable: "",
		           },
		           want: want{},
		           checkFunc: defaultCheckFunc,
		       }
		   }(),
		*/
	}

	for _, test := range tests {
		t.Run(test.name, func(tt *testing.T) {
<<<<<<< HEAD
			tt.Parallel()
=======
>>>>>>> 2348bba7
			defer goleak.VerifyNone(tt)
			if test.beforeFunc != nil {
				test.beforeFunc(test.args)
			}
			if test.afterFunc != nil {
				defer test.afterFunc(test.args)
			}
			if test.checkFunc == nil {
				test.checkFunc = defaultCheckFunc
			}
			c := &client{
				db:      test.fields.db,
				kvTable: test.fields.kvTable,
				vkTable: test.fields.vkTable,
			}

			got, err := c.deleteByKeys(test.args.keys...)
			if err := test.checkFunc(test.want, got, err); err != nil {
				tt.Errorf("error = %v", err)
			}

		})
	}
}

func Test_client_Delete(t *testing.T) {
	t.Parallel()
	type args struct {
		key string
	}
	type fields struct {
		db      cassandra.Cassandra
		kvTable string
		vkTable string
	}
	type want struct {
		want string
		err  error
	}
	type test struct {
		name       string
		args       args
		fields     fields
		want       want
		checkFunc  func(want, string, error) error
		beforeFunc func(args)
		afterFunc  func(args)
	}
	defaultCheckFunc := func(w want, got string, err error) error {
		if !errors.Is(err, w.err) {
			return errors.Errorf("got error = %v, want %v", err, w.err)
		}
		if !reflect.DeepEqual(got, w.want) {
			return errors.Errorf("got = %v, want %v", got, w.want)
		}
		return nil
	}
	tests := []test{
		// TODO test cases
		/*
		   {
		       name: "test_case_1",
		       args: args {
		           key: "",
		       },
		       fields: fields {
		           db: nil,
		           kvTable: "",
		           vkTable: "",
		       },
		       want: want{},
		       checkFunc: defaultCheckFunc,
		   },
		*/

		// TODO test cases
		/*
		   func() test {
		       return test {
		           name: "test_case_2",
		           args: args {
		           key: "",
		           },
		           fields: fields {
		           db: nil,
		           kvTable: "",
		           vkTable: "",
		           },
		           want: want{},
		           checkFunc: defaultCheckFunc,
		       }
		   }(),
		*/
	}

	for _, test := range tests {
		t.Run(test.name, func(tt *testing.T) {
<<<<<<< HEAD
			tt.Parallel()
=======
>>>>>>> 2348bba7
			defer goleak.VerifyNone(tt)
			if test.beforeFunc != nil {
				test.beforeFunc(test.args)
			}
			if test.afterFunc != nil {
				defer test.afterFunc(test.args)
			}
			if test.checkFunc == nil {
				test.checkFunc = defaultCheckFunc
			}
			c := &client{
				db:      test.fields.db,
				kvTable: test.fields.kvTable,
				vkTable: test.fields.vkTable,
			}

			got, err := c.Delete(test.args.key)
			if err := test.checkFunc(test.want, got, err); err != nil {
				tt.Errorf("error = %v", err)
			}

		})
	}
}

func Test_client_DeleteMultiple(t *testing.T) {
	t.Parallel()
	type args struct {
		keys []string
	}
	type fields struct {
		db      cassandra.Cassandra
		kvTable string
		vkTable string
	}
	type want struct {
		want []string
		err  error
	}
	type test struct {
		name       string
		args       args
		fields     fields
		want       want
		checkFunc  func(want, []string, error) error
		beforeFunc func(args)
		afterFunc  func(args)
	}
	defaultCheckFunc := func(w want, got []string, err error) error {
		if !errors.Is(err, w.err) {
			return errors.Errorf("got error = %v, want %v", err, w.err)
		}
		if !reflect.DeepEqual(got, w.want) {
			return errors.Errorf("got = %v, want %v", got, w.want)
		}
		return nil
	}
	tests := []test{
		// TODO test cases
		/*
		   {
		       name: "test_case_1",
		       args: args {
		           keys: nil,
		       },
		       fields: fields {
		           db: nil,
		           kvTable: "",
		           vkTable: "",
		       },
		       want: want{},
		       checkFunc: defaultCheckFunc,
		   },
		*/

		// TODO test cases
		/*
		   func() test {
		       return test {
		           name: "test_case_2",
		           args: args {
		           keys: nil,
		           },
		           fields: fields {
		           db: nil,
		           kvTable: "",
		           vkTable: "",
		           },
		           want: want{},
		           checkFunc: defaultCheckFunc,
		       }
		   }(),
		*/
	}

	for _, test := range tests {
		t.Run(test.name, func(tt *testing.T) {
<<<<<<< HEAD
			tt.Parallel()
=======
>>>>>>> 2348bba7
			defer goleak.VerifyNone(tt)
			if test.beforeFunc != nil {
				test.beforeFunc(test.args)
			}
			if test.afterFunc != nil {
				defer test.afterFunc(test.args)
			}
			if test.checkFunc == nil {
				test.checkFunc = defaultCheckFunc
			}
			c := &client{
				db:      test.fields.db,
				kvTable: test.fields.kvTable,
				vkTable: test.fields.vkTable,
			}

			got, err := c.DeleteMultiple(test.args.keys...)
			if err := test.checkFunc(test.want, got, err); err != nil {
				tt.Errorf("error = %v", err)
			}

		})
	}
}

func Test_client_deleteByValues(t *testing.T) {
	t.Parallel()
	type args struct {
		vals []string
	}
	type fields struct {
		db      cassandra.Cassandra
		kvTable string
		vkTable string
	}
	type want struct {
		want []string
		err  error
	}
	type test struct {
		name       string
		args       args
		fields     fields
		want       want
		checkFunc  func(want, []string, error) error
		beforeFunc func(args)
		afterFunc  func(args)
	}
	defaultCheckFunc := func(w want, got []string, err error) error {
		if !errors.Is(err, w.err) {
			return errors.Errorf("got error = %v, want %v", err, w.err)
		}
		if !reflect.DeepEqual(got, w.want) {
			return errors.Errorf("got = %v, want %v", got, w.want)
		}
		return nil
	}
	tests := []test{
		// TODO test cases
		/*
		   {
		       name: "test_case_1",
		       args: args {
		           vals: nil,
		       },
		       fields: fields {
		           db: nil,
		           kvTable: "",
		           vkTable: "",
		       },
		       want: want{},
		       checkFunc: defaultCheckFunc,
		   },
		*/

		// TODO test cases
		/*
		   func() test {
		       return test {
		           name: "test_case_2",
		           args: args {
		           vals: nil,
		           },
		           fields: fields {
		           db: nil,
		           kvTable: "",
		           vkTable: "",
		           },
		           want: want{},
		           checkFunc: defaultCheckFunc,
		       }
		   }(),
		*/
	}

	for _, test := range tests {
		t.Run(test.name, func(tt *testing.T) {
<<<<<<< HEAD
			tt.Parallel()
=======
>>>>>>> 2348bba7
			defer goleak.VerifyNone(tt)
			if test.beforeFunc != nil {
				test.beforeFunc(test.args)
			}
			if test.afterFunc != nil {
				defer test.afterFunc(test.args)
			}
			if test.checkFunc == nil {
				test.checkFunc = defaultCheckFunc
			}
			c := &client{
				db:      test.fields.db,
				kvTable: test.fields.kvTable,
				vkTable: test.fields.vkTable,
			}

			got, err := c.deleteByValues(test.args.vals...)
			if err := test.checkFunc(test.want, got, err); err != nil {
				tt.Errorf("error = %v", err)
			}

		})
	}
}

func Test_client_DeleteInverse(t *testing.T) {
	t.Parallel()
	type args struct {
		val string
	}
	type fields struct {
		db      cassandra.Cassandra
		kvTable string
		vkTable string
	}
	type want struct {
		want string
		err  error
	}
	type test struct {
		name       string
		args       args
		fields     fields
		want       want
		checkFunc  func(want, string, error) error
		beforeFunc func(args)
		afterFunc  func(args)
	}
	defaultCheckFunc := func(w want, got string, err error) error {
		if !errors.Is(err, w.err) {
			return errors.Errorf("got error = %v, want %v", err, w.err)
		}
		if !reflect.DeepEqual(got, w.want) {
			return errors.Errorf("got = %v, want %v", got, w.want)
		}
		return nil
	}
	tests := []test{
		// TODO test cases
		/*
		   {
		       name: "test_case_1",
		       args: args {
		           val: "",
		       },
		       fields: fields {
		           db: nil,
		           kvTable: "",
		           vkTable: "",
		       },
		       want: want{},
		       checkFunc: defaultCheckFunc,
		   },
		*/

		// TODO test cases
		/*
		   func() test {
		       return test {
		           name: "test_case_2",
		           args: args {
		           val: "",
		           },
		           fields: fields {
		           db: nil,
		           kvTable: "",
		           vkTable: "",
		           },
		           want: want{},
		           checkFunc: defaultCheckFunc,
		       }
		   }(),
		*/
	}

	for _, test := range tests {
		t.Run(test.name, func(tt *testing.T) {
<<<<<<< HEAD
			tt.Parallel()
=======
>>>>>>> 2348bba7
			defer goleak.VerifyNone(tt)
			if test.beforeFunc != nil {
				test.beforeFunc(test.args)
			}
			if test.afterFunc != nil {
				defer test.afterFunc(test.args)
			}
			if test.checkFunc == nil {
				test.checkFunc = defaultCheckFunc
			}
			c := &client{
				db:      test.fields.db,
				kvTable: test.fields.kvTable,
				vkTable: test.fields.vkTable,
			}

			got, err := c.DeleteInverse(test.args.val)
			if err := test.checkFunc(test.want, got, err); err != nil {
				tt.Errorf("error = %v", err)
			}

		})
	}
}

func Test_client_DeleteInverseMultiple(t *testing.T) {
	t.Parallel()
	type args struct {
		vals []string
	}
	type fields struct {
		db      cassandra.Cassandra
		kvTable string
		vkTable string
	}
	type want struct {
		want []string
		err  error
	}
	type test struct {
		name       string
		args       args
		fields     fields
		want       want
		checkFunc  func(want, []string, error) error
		beforeFunc func(args)
		afterFunc  func(args)
	}
	defaultCheckFunc := func(w want, got []string, err error) error {
		if !errors.Is(err, w.err) {
			return errors.Errorf("got error = %v, want %v", err, w.err)
		}
		if !reflect.DeepEqual(got, w.want) {
			return errors.Errorf("got = %v, want %v", got, w.want)
		}
		return nil
	}
	tests := []test{
		// TODO test cases
		/*
		   {
		       name: "test_case_1",
		       args: args {
		           vals: nil,
		       },
		       fields: fields {
		           db: nil,
		           kvTable: "",
		           vkTable: "",
		       },
		       want: want{},
		       checkFunc: defaultCheckFunc,
		   },
		*/

		// TODO test cases
		/*
		   func() test {
		       return test {
		           name: "test_case_2",
		           args: args {
		           vals: nil,
		           },
		           fields: fields {
		           db: nil,
		           kvTable: "",
		           vkTable: "",
		           },
		           want: want{},
		           checkFunc: defaultCheckFunc,
		       }
		   }(),
		*/
	}

	for _, test := range tests {
		t.Run(test.name, func(tt *testing.T) {
<<<<<<< HEAD
			tt.Parallel()
=======
>>>>>>> 2348bba7
			defer goleak.VerifyNone(tt)
			if test.beforeFunc != nil {
				test.beforeFunc(test.args)
			}
			if test.afterFunc != nil {
				defer test.afterFunc(test.args)
			}
			if test.checkFunc == nil {
				test.checkFunc = defaultCheckFunc
			}
			c := &client{
				db:      test.fields.db,
				kvTable: test.fields.kvTable,
				vkTable: test.fields.vkTable,
			}

			got, err := c.DeleteInverseMultiple(test.args.vals...)
			if err := test.checkFunc(test.want, got, err); err != nil {
				tt.Errorf("error = %v", err)
			}

		})
	}
}<|MERGE_RESOLUTION|>--- conflicted
+++ resolved
@@ -83,10 +83,7 @@
 
 	for _, test := range tests {
 		t.Run(test.name, func(tt *testing.T) {
-<<<<<<< HEAD
 			tt.Parallel()
-=======
->>>>>>> 2348bba7
 			defer goleak.VerifyNone(tt)
 			if test.beforeFunc != nil {
 				test.beforeFunc(test.args)
@@ -175,10 +172,7 @@
 
 	for _, test := range tests {
 		t.Run(test.name, func(tt *testing.T) {
-<<<<<<< HEAD
 			tt.Parallel()
-=======
->>>>>>> 2348bba7
 			defer goleak.VerifyNone(tt)
 			if test.beforeFunc != nil {
 				test.beforeFunc(test.args)
@@ -272,10 +266,7 @@
 
 	for _, test := range tests {
 		t.Run(test.name, func(tt *testing.T) {
-<<<<<<< HEAD
 			tt.Parallel()
-=======
->>>>>>> 2348bba7
 			defer goleak.VerifyNone(tt)
 			if test.beforeFunc != nil {
 				test.beforeFunc(test.args)
@@ -373,10 +364,7 @@
 
 	for _, test := range tests {
 		t.Run(test.name, func(tt *testing.T) {
-<<<<<<< HEAD
 			tt.Parallel()
-=======
->>>>>>> 2348bba7
 			defer goleak.VerifyNone(tt)
 			if test.beforeFunc != nil {
 				test.beforeFunc(test.args)
@@ -474,10 +462,7 @@
 
 	for _, test := range tests {
 		t.Run(test.name, func(tt *testing.T) {
-<<<<<<< HEAD
 			tt.Parallel()
-=======
->>>>>>> 2348bba7
 			defer goleak.VerifyNone(tt)
 			if test.beforeFunc != nil {
 				test.beforeFunc(test.args)
@@ -575,10 +560,7 @@
 
 	for _, test := range tests {
 		t.Run(test.name, func(tt *testing.T) {
-<<<<<<< HEAD
 			tt.Parallel()
-=======
->>>>>>> 2348bba7
 			defer goleak.VerifyNone(tt)
 			if test.beforeFunc != nil {
 				test.beforeFunc(test.args)
@@ -676,10 +658,7 @@
 
 	for _, test := range tests {
 		t.Run(test.name, func(tt *testing.T) {
-<<<<<<< HEAD
 			tt.Parallel()
-=======
->>>>>>> 2348bba7
 			defer goleak.VerifyNone(tt)
 			if test.beforeFunc != nil {
 				test.beforeFunc(test.args)
@@ -776,10 +755,7 @@
 
 	for _, test := range tests {
 		t.Run(test.name, func(tt *testing.T) {
-<<<<<<< HEAD
 			tt.Parallel()
-=======
->>>>>>> 2348bba7
 			defer goleak.VerifyNone(tt)
 			if test.beforeFunc != nil {
 				test.beforeFunc(test.args)
@@ -873,10 +849,7 @@
 
 	for _, test := range tests {
 		t.Run(test.name, func(tt *testing.T) {
-<<<<<<< HEAD
 			tt.Parallel()
-=======
->>>>>>> 2348bba7
 			defer goleak.VerifyNone(tt)
 			if test.beforeFunc != nil {
 				test.beforeFunc(test.args)
@@ -974,10 +947,7 @@
 
 	for _, test := range tests {
 		t.Run(test.name, func(tt *testing.T) {
-<<<<<<< HEAD
 			tt.Parallel()
-=======
->>>>>>> 2348bba7
 			defer goleak.VerifyNone(tt)
 			if test.beforeFunc != nil {
 				test.beforeFunc(test.args)
@@ -1075,10 +1045,7 @@
 
 	for _, test := range tests {
 		t.Run(test.name, func(tt *testing.T) {
-<<<<<<< HEAD
 			tt.Parallel()
-=======
->>>>>>> 2348bba7
 			defer goleak.VerifyNone(tt)
 			if test.beforeFunc != nil {
 				test.beforeFunc(test.args)
@@ -1176,10 +1143,7 @@
 
 	for _, test := range tests {
 		t.Run(test.name, func(tt *testing.T) {
-<<<<<<< HEAD
 			tt.Parallel()
-=======
->>>>>>> 2348bba7
 			defer goleak.VerifyNone(tt)
 			if test.beforeFunc != nil {
 				test.beforeFunc(test.args)
@@ -1277,10 +1241,7 @@
 
 	for _, test := range tests {
 		t.Run(test.name, func(tt *testing.T) {
-<<<<<<< HEAD
 			tt.Parallel()
-=======
->>>>>>> 2348bba7
 			defer goleak.VerifyNone(tt)
 			if test.beforeFunc != nil {
 				test.beforeFunc(test.args)
@@ -1378,10 +1339,7 @@
 
 	for _, test := range tests {
 		t.Run(test.name, func(tt *testing.T) {
-<<<<<<< HEAD
 			tt.Parallel()
-=======
->>>>>>> 2348bba7
 			defer goleak.VerifyNone(tt)
 			if test.beforeFunc != nil {
 				test.beforeFunc(test.args)
@@ -1479,10 +1437,7 @@
 
 	for _, test := range tests {
 		t.Run(test.name, func(tt *testing.T) {
-<<<<<<< HEAD
 			tt.Parallel()
-=======
->>>>>>> 2348bba7
 			defer goleak.VerifyNone(tt)
 			if test.beforeFunc != nil {
 				test.beforeFunc(test.args)
