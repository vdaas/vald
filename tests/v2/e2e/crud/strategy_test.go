--- conflicted
+++ resolved
@@ -190,11 +190,7 @@
 						if st.Metrics != nil && st.Metrics.Enabled && col != nil && c != nil {
 							st.Operations[i].Collector = c
 							if err := col.Merge(c); err != nil {
-<<<<<<< HEAD
-								ttt.Errorf("failed to merge operation collector: %v", err)
-=======
 								ttt.Logf("failed to merge operation for collector: %v and %v error: %v", col, c, err)
->>>>>>> a8acecd0
 							}
 						}
 						return nil
