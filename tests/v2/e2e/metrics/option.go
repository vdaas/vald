//
// Copyright (C) 2019-2025 vdaas.org vald team <vald@vdaas.org>
//
// Licensed under the Apache License, Version 2.0 (the "License");
// You may not use this file except in compliance with the License.
// You may obtain a copy of the License at
//
//    https://www.apache.org/licenses/LICENSE-2.0
//
// Unless required by applicable law or agreed to in writing, software
// distributed under the License is distributed on an "AS IS" BASIS,
// WITHOUT WARRANTIES OR CONDITIONS OF ANY KIND, either express or implied.
// See the License for the specific language governing permissions and
// limitations under the License.
//

package metrics

import (
	"sync/atomic"
	"time"

	"github.com/vdaas/vald/internal/errors"
)

type (
	// Option represents a functional option for configuring the metrics collector.
	Option func(*collector) error

	// HistogramOption represents a functional option for configuring a histogram.
	HistogramOption func(*histogram) error

	// TDigestOption configures a TDigest.
<<<<<<< HEAD
	TDigestOption func(*TDigestConfig) error
=======
	TDigestOption func(*tDigestConfig) error
>>>>>>> 3b157431

	// ExemplarOption represents a functional option for configuring an Exemplar.
	ExemplarOption func(*exemplar)
)

<<<<<<< HEAD
// TDigestConfig holds configuration for TDigest.
type TDigestConfig struct {
=======
// tDigestConfig holds configuration for TDigest.
type tDigestConfig struct {
>>>>>>> 3b157431
	Compression              float64
	CompressionTriggerFactor float64
	Quantiles                []float64
	NumShards                int
}

var (
	defaultTDigestOpts = []TDigestOption{
		WithTDigestCompression(100),
		WithTDigestCompressionTriggerFactor(1.5),
		WithTDigestQuantiles([]float64{0.1, 0.25, 0.5, 0.75, 0.9, 0.95, 0.99}...),
		WithTDigestNumShards(16),
	}

	defaultHistogramOpts = []HistogramOption{
		WithHistogramMin(1000),        // 1us
		WithHistogramMax(60000000000), // 60s (soft limit)
		WithHistogramGrowth(1.2),
		WithHistogramNumBuckets(100), // Covers range from us to min
		WithHistogramNumShards(16),
	}

	defaultExemplarOpts = []ExemplarOption{
		WithExemplarCapacity(10),
	}

	defaultOptions = []Option{
		WithLatencyHistogram(defaultHistogramOpts...),
		WithQueueWaitHistogram(defaultHistogramOpts...),
		WithExemplar(defaultExemplarOpts...),
		WithLatencyTDigest(defaultTDigestOpts...),
		WithQueueWaitTDigest(defaultTDigestOpts...),
	}
)

// WithCustomCounters registers custom counters with the collector.
func WithCustomCounters(names ...string) Option {
	return func(c *collector) error {
		for _, name := range names {
			c.counters[name] = new(CounterHandle)
			c.counters[name].value = new(atomic.Uint64)
		}
		return nil
	}
}

// WithTimeScale adds a time-based scale to the collector.
func WithTimeScale(name string, width time.Duration, capacity uint64) Option {
	return func(c *collector) error {
		if width <= 0 {
			return errors.New("time scale width must be positive")
		}
		s, err := newScale(name, uint64(width), capacity, len(c.counters), TimeScale, c.latencies, c.queueWaits, c.exemplars)
		if err != nil {
			return err
		}
		c.scales = append(c.scales, s)
		return nil
	}
}

// WithRangeScale adds a range-based scale to the collector.
func WithRangeScale(name string, width, capacity uint64) Option {
	return func(c *collector) error {
		s, err := newScale(name, width, capacity, len(c.counters), RangeScale, c.latencies, c.queueWaits, c.exemplars)
		if err != nil {
			return err
		}
		c.scales = append(c.scales, s)
		return nil
	}
}

// WithLatencyHistogram sets the histogram for latency metrics.
func WithLatencyHistogram(opts ...HistogramOption) Option {
	return func(c *collector) error {
		h, err := NewHistogram(opts...)
		if err != nil {
			return err
		}
		c.latencies = h
		return nil
	}
}

// WithQueueWaitHistogram sets the histogram for queue wait metrics.
func WithQueueWaitHistogram(opts ...HistogramOption) Option {
	return func(c *collector) error {
		h, err := NewHistogram(opts...)
		if err != nil {
			return err
		}
		c.queueWaits = h
		return nil
	}
}

// WithLatencyTDigest sets the t-digest for latency metrics.
func WithLatencyTDigest(opts ...TDigestOption) Option {
	return func(c *collector) error {
		t, err := NewTDigest(opts...)
		if err != nil {
			return err
		}
		c.latPercentiles = t
		return nil
	}
}

// WithQueueWaitTDigest sets the t-digest for queue wait metrics.
func WithQueueWaitTDigest(opts ...TDigestOption) Option {
	return func(c *collector) error {
		t, err := NewTDigest(opts...)
		if err != nil {
			return err
		}
		c.qwPercentiles = t
		return nil
	}
}

// WithExemplar sets the exemplar for the collector.
func WithExemplar(opts ...ExemplarOption) Option {
	return func(c *collector) error {
		e := NewExemplar(opts...)
		c.exemplars = e
		return nil
	}
}

// WithHistogramMin sets the minimum value for the histogram.
func WithHistogramMin(min float64) HistogramOption {
	return func(c *histogram) error {
		c.min = min
		if c.min <= 0 {
			return errors.New("histogram min must be > 0 for geometric buckets")
		}
		return nil
	}
}

// WithHistogramMax sets the maximum value for the histogram.
func WithHistogramMax(max float64) HistogramOption {
	return func(c *histogram) error {
		c.max = max
		return nil
	}
}

// WithHistogramGrowth sets the growth factor for the histogram.
func WithHistogramGrowth(growth float64) HistogramOption {
	return func(c *histogram) error {
		c.growth = growth
		if c.growth <= 1 {
			return errors.New("histogram growth must be > 1 for geometric buckets")
		}
		return nil
	}
}

// WithHistogramNumBuckets sets the number of buckets for the histogram.
func WithHistogramNumBuckets(n int) HistogramOption {
	return func(c *histogram) error {
		c.numBuckets = n
		if c.numBuckets < 2 {
			return errors.New("numBuckets must be at least 2")
		}
		return nil
	}
}

// WithHistogramNumShards sets the number of shards for the histogram.
func WithHistogramNumShards(n int) HistogramOption {
	return func(c *histogram) error {
		c.numShards = n
		if c.numShards <= 0 {
			return errors.New("numShards must be positive")
		}
		return nil
	}
}

// WithTDigestCompression sets the compression for the t-digest.
func WithTDigestCompression(c float64) TDigestOption {
<<<<<<< HEAD
	return func(cfg *TDigestConfig) error {
=======
	return func(cfg *tDigestConfig) error {
>>>>>>> 3b157431
		cfg.Compression = c
		if cfg.Compression <= 0 {
			return errors.New("tdigest compression must be > 0")
		}
		return nil
	}
}

// WithTDigestCompressionTriggerFactor sets the compression trigger factor for the t-digest.
func WithTDigestCompressionTriggerFactor(f float64) TDigestOption {
<<<<<<< HEAD
	return func(cfg *TDigestConfig) error {
=======
	return func(cfg *tDigestConfig) error {
>>>>>>> 3b157431
		cfg.CompressionTriggerFactor = f
		if cfg.CompressionTriggerFactor <= 0 {
			return errors.New("tdigest compressionTriggerFactor must be > 0")
		}
		return nil
	}
}

// WithTDigestQuantiles sets the quantiles to be used in the String() method.
func WithTDigestQuantiles(quantiles ...float64) TDigestOption {
<<<<<<< HEAD
	return func(cfg *TDigestConfig) error {
=======
	return func(cfg *tDigestConfig) error {
>>>>>>> 3b157431
		if len(quantiles) > 0 {
			cfg.Quantiles = quantiles
		}
		return nil
	}
}

// WithTDigestNumShards sets the number of shards for the t-digest.
func WithTDigestNumShards(n int) TDigestOption {
<<<<<<< HEAD
	return func(cfg *TDigestConfig) error {
=======
	return func(cfg *tDigestConfig) error {
>>>>>>> 3b157431
		if n < 1 {
			return errors.New("tdigest num shards must be >= 1")
		}
		cfg.NumShards = n
		return nil
	}
}

// WithExemplarCapacity sets the capacity for the exemplar.
func WithExemplarCapacity(k int) ExemplarOption {
	return func(e *exemplar) {
		if k >= 1 {
			e.k = k
		}
	}
}<|MERGE_RESOLUTION|>--- conflicted
+++ resolved
@@ -31,23 +31,14 @@
 	HistogramOption func(*histogram) error
 
 	// TDigestOption configures a TDigest.
-<<<<<<< HEAD
-	TDigestOption func(*TDigestConfig) error
-=======
 	TDigestOption func(*tDigestConfig) error
->>>>>>> 3b157431
 
 	// ExemplarOption represents a functional option for configuring an Exemplar.
 	ExemplarOption func(*exemplar)
 )
 
-<<<<<<< HEAD
-// TDigestConfig holds configuration for TDigest.
-type TDigestConfig struct {
-=======
 // tDigestConfig holds configuration for TDigest.
 type tDigestConfig struct {
->>>>>>> 3b157431
 	Compression              float64
 	CompressionTriggerFactor float64
 	Quantiles                []float64
@@ -232,11 +223,7 @@
 
 // WithTDigestCompression sets the compression for the t-digest.
 func WithTDigestCompression(c float64) TDigestOption {
-<<<<<<< HEAD
-	return func(cfg *TDigestConfig) error {
-=======
-	return func(cfg *tDigestConfig) error {
->>>>>>> 3b157431
+	return func(cfg *tDigestConfig) error {
 		cfg.Compression = c
 		if cfg.Compression <= 0 {
 			return errors.New("tdigest compression must be > 0")
@@ -247,11 +234,7 @@
 
 // WithTDigestCompressionTriggerFactor sets the compression trigger factor for the t-digest.
 func WithTDigestCompressionTriggerFactor(f float64) TDigestOption {
-<<<<<<< HEAD
-	return func(cfg *TDigestConfig) error {
-=======
-	return func(cfg *tDigestConfig) error {
->>>>>>> 3b157431
+	return func(cfg *tDigestConfig) error {
 		cfg.CompressionTriggerFactor = f
 		if cfg.CompressionTriggerFactor <= 0 {
 			return errors.New("tdigest compressionTriggerFactor must be > 0")
@@ -262,11 +245,7 @@
 
 // WithTDigestQuantiles sets the quantiles to be used in the String() method.
 func WithTDigestQuantiles(quantiles ...float64) TDigestOption {
-<<<<<<< HEAD
-	return func(cfg *TDigestConfig) error {
-=======
-	return func(cfg *tDigestConfig) error {
->>>>>>> 3b157431
+	return func(cfg *tDigestConfig) error {
 		if len(quantiles) > 0 {
 			cfg.Quantiles = quantiles
 		}
@@ -276,11 +255,7 @@
 
 // WithTDigestNumShards sets the number of shards for the t-digest.
 func WithTDigestNumShards(n int) TDigestOption {
-<<<<<<< HEAD
-	return func(cfg *TDigestConfig) error {
-=======
-	return func(cfg *tDigestConfig) error {
->>>>>>> 3b157431
+	return func(cfg *tDigestConfig) error {
 		if n < 1 {
 			return errors.New("tdigest num shards must be >= 1")
 		}
