--- conflicted
+++ resolved
@@ -66,21 +66,11 @@
 
 // NewTDigest creates a new TDigest.
 func NewTDigest(opts ...TDigestOption) (TDigest, error) {
-<<<<<<< HEAD
-	cfg := TDigestConfig{
-		NumShards: 16,
-	}
-	// Apply defaults via option functions first?
-	// The default options in option.go are applied in NewTDigest usually by appending.
-	// We need to apply defaults to cfg.
-	// But `defaultTDigestOpts` are `func(*TDigestConfig) error`.
-=======
 	cfg := tDigestConfig{}
 	// Apply defaults via option functions first?
 	// The default options in option.go are applied in NewTDigest usually by appending.
 	// We need to apply defaults to cfg.
 	// But `defaultTDigestOpts` are `func(*tDigestConfig) error`.
->>>>>>> 3b157431
 
 	// Apply defaults
 	for _, opt := range defaultTDigestOpts {
@@ -151,7 +141,6 @@
 	}
 
 	merged := t.mergeAllShards()
-<<<<<<< HEAD
 
 	var sb strings.Builder
 	for _, q := range quantiles {
@@ -161,17 +150,6 @@
 	return sb.String()
 }
 
-=======
-
-	var sb strings.Builder
-	for _, q := range quantiles {
-		fmt.Fprintf(&sb, "\tp%d:\t%.2f", uint(q*100), merged.Quantile(q))
-	}
-	fmt.Fprint(&sb, "\n")
-	return sb.String()
-}
-
->>>>>>> 3b157431
 // String implements the fmt.Stringer interface for tdigest (shard).
 func (t *tdigest) String() string {
 	if t == nil {
@@ -309,16 +287,11 @@
 	if len(t.shards) <= 1 {
 		return 0
 	}
-<<<<<<< HEAD
-	// Use xxh3 for hashing the float64 value.
-	// We interpret the float64 as a byte slice without allocation.
-=======
 	// Use xxh3 for hashing the float64 value to ensure good distribution across shards.
 	// We interpret the float64 as a byte slice without allocation using unsafe.
 	// This avoids allocating a new byte slice for every Record call.
 	// The sliceHeader struct is defined in histogram.go (shared in package metrics).
 	//nolint:gosec
->>>>>>> 3b157431
 	h := xxh3.Hash(*(*[]byte)(unsafe.Pointer(&sliceHeader{
 		Data: unsafe.Pointer(&val),
 		Len:  8,
@@ -490,15 +463,11 @@
 		next := t.centroids[i]
 		mergedWeight := current.Weight + next.Weight
 		mergedMean := (current.Mean*current.Weight + next.Mean*next.Weight) / mergedWeight
-<<<<<<< HEAD
-		q := max(min((cumulative+mergedWeight/2)/total, 0.0), 1.0)
-=======
 		// Quantile of the merged centroid center.
 		// We use the cumulative weight to estimate the quantile `q` of the centroid.
 		// The value `q` is clamped to the range [0, 1] to ensure validity.
 		q := max(min((cumulative+mergedWeight/2)/total, 1.0), 0.0)
 		// Maximum allowed weight for this quantile (shared with Add.tryMerge).
->>>>>>> 3b157431
 		k := t.maxWeightForQuantile(q, total)
 
 		if mergedWeight <= k || len(out) == 0 {
