--- conflicted
+++ resolved
@@ -99,17 +99,10 @@
 				// Use 1 shard to ensure deterministic "Top K" behavior when counts match capacity exactly
 				opts: []ExemplarOption{WithExemplarCapacity(3), WithExemplarNumShards(1)},
 				offers: []offer{
-<<<<<<< HEAD
-				{"req-1", 100 * time.Millisecond},
-				{"req-2", 200 * time.Millisecond},
-				{"req-3", 50 * time.Millisecond},
-				{"req-4", 300 * time.Millisecond},
-=======
 					{"req-1", 100 * time.Millisecond},
 					{"req-2", 200 * time.Millisecond},
 					{"req-3", 50 * time.Millisecond},
 					{"req-4", 300 * time.Millisecond},
->>>>>>> 95e6a330
 				},
 			},
 			CheckFunc: func(tt *testing.T, want test.Result[[]*ExemplarItem], got test.Result[[]*ExemplarItem]) error {
@@ -131,17 +124,10 @@
 			Args: args{
 				opts: []ExemplarOption{WithExemplarCapacity(3)},
 				offers: []offer{
-<<<<<<< HEAD
-				{"req-1", 100 * time.Millisecond},
-				{"req-2", 200 * time.Millisecond},
-				{"req-3", 100 * time.Millisecond},
-				{"req-4", 300 * time.Millisecond},
-=======
 					{"req-1", 100 * time.Millisecond},
 					{"req-2", 200 * time.Millisecond},
 					{"req-3", 100 * time.Millisecond},
 					{"req-4", 300 * time.Millisecond},
->>>>>>> 95e6a330
 				},
 			},
 			CheckFunc: func(tt *testing.T, want test.Result[[]*ExemplarItem], got test.Result[[]*ExemplarItem]) error {
@@ -170,15 +156,9 @@
 			Args: args{
 				opts: []ExemplarOption{WithExemplarCapacity(3), WithExemplarNumShards(1)},
 				offers: []offer{
-<<<<<<< HEAD
-				{"req-2", 200 * time.Millisecond},
-				{"req-1", 100 * time.Millisecond},
-				{"req-3", 300 * time.Millisecond},
-=======
 					{"req-2", 200 * time.Millisecond},
 					{"req-1", 100 * time.Millisecond},
 					{"req-3", 300 * time.Millisecond},
->>>>>>> 95e6a330
 				},
 			},
 			CheckFunc: func(tt *testing.T, want test.Result[[]*ExemplarItem], got test.Result[[]*ExemplarItem]) error {
