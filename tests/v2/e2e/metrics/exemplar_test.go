//
// Copyright (C) 2019-2025 vdaas.org vald team <vald@vdaas.org>
//
// Licensed under the Apache License, Version 2.0 (the "License");
// You may not use this file except in compliance with the License.
// You may obtain a copy of the License at
//
//    https://www.apache.org/licenses/LICENSE-2.0
//
// Unless required by applicable law or agreed to in writing, software
// distributed under the License is distributed on an "AS IS" BASIS,
// WITHOUT WARRANTIES OR CONDITIONS OF ANY KIND, either express or implied.
// See the License for the specific language governing permissions and
// limitations under the License.
//

package metrics

import (
	"fmt"
	"testing"
	"time"

	"github.com/vdaas/vald/internal/errors"
	"github.com/vdaas/vald/internal/sync"
	"github.com/vdaas/vald/internal/sync/errgroup"
	"github.com/vdaas/vald/internal/test"
)

func TestNewExemplar(t *testing.T) {
	if err := test.Run(t.Context(), t, func(tt *testing.T, opts []ExemplarOption) (Exemplar, error) {
		return NewExemplar(opts...), nil
	}, []test.Case[Exemplar, []ExemplarOption]{
		{
			Name: "initialized with default options",
			Args: nil,
			CheckFunc: func(tt *testing.T, want test.Result[Exemplar], got test.Result[Exemplar]) error {
				if got.Val == nil {
					return errors.New("got nil exemplar")
				}
				// Check interface implementation indirectly via Snapshot
				snap := got.Val.Snapshot()
				if snap == nil {
					return errors.New("got nil snapshot")
				}

				// Optional: Check type if we care about it being sharded by default
				if _, ok := got.Val.(*shardedExemplar); !ok {
					return errors.New("expected default exemplar to be sharded")
				}
				return nil
			},
		},
		{
			Name: "initialized with capacity",
			Args: []ExemplarOption{
				WithExemplarCapacity(10),
				WithExemplarNumShards(1), // Force single shard for capacity check simplicity
			},
			CheckFunc: func(tt *testing.T, want test.Result[Exemplar], got test.Result[Exemplar]) error {
				if got.Val == nil {
					return errors.New("got nil exemplar")
				}
				e, ok := got.Val.(*exemplar)
				if !ok {
					return errors.New("expected single exemplar with shards=1")
				}
				if e.k != 10 {
					return errors.Errorf("expected k=10, got %d", e.k)
				}
				return nil
			},
		},
	}...); err != nil {
		t.Error(err)
	}
}

func TestExemplar_Offer(t *testing.T) {
	type offer struct {
		latency time.Duration
		id      string
	}
	type args struct {
		opts   []ExemplarOption
		offers []offer
	}

	if err := test.Run(t.Context(), t, func(tt *testing.T, args args) ([]*ExemplarItem, error) {
		e := NewExemplar(args.opts...)
		for _, o := range args.offers {
			e.Offer(o.latency, o.id, nil, "")
		}
		return e.Snapshot(), nil
	}, []test.Case[[]*ExemplarItem, args]{
		{
			Name: "offer requests and check snapshot",
			Args: args{
				// Use 1 shard to ensure deterministic "Top K" behavior when counts match capacity exactly
				opts: []ExemplarOption{WithExemplarCapacity(3), WithExemplarNumShards(1)},
				offers: []offer{
<<<<<<< HEAD
					{id: "req-1", latency: 100 * time.Millisecond},
					{id: "req-2", latency: 200 * time.Millisecond},
					{id: "req-3", latency: 50 * time.Millisecond},
					{id: "req-4", latency: 300 * time.Millisecond},
=======
					{"req-1", 100 * time.Millisecond},
					{"req-2", 200 * time.Millisecond},
					{"req-3", 50 * time.Millisecond},
					{"req-4", 300 * time.Millisecond},
>>>>>>> ab3f0a3a
				},
			},
			CheckFunc: func(tt *testing.T, want test.Result[[]*ExemplarItem], got test.Result[[]*ExemplarItem]) error {
				snap := got.Val
				if len(snap) != 3 {
					return errors.Errorf("expected snapshot length 3, got %d", len(snap))
				}
				expectedIDs := []string{"req-4", "req-2", "req-1"}
				for i, id := range expectedIDs {
					if snap[i].RequestID != id {
						return errors.Errorf("expected snapshot[%d] ID %s, got %s", i, id, snap[i].RequestID)
					}
				}
				return nil
			},
		},
		{
			Name: "offer requests with same latency",
			Args: args{
				opts: []ExemplarOption{WithExemplarCapacity(3)},
				offers: []offer{
<<<<<<< HEAD
					{id: "req-1", latency: 100 * time.Millisecond},
					{id: "req-2", latency: 200 * time.Millisecond},
					{id: "req-3", latency: 100 * time.Millisecond},
					{id: "req-4", latency: 300 * time.Millisecond},
=======
					{"req-1", 100 * time.Millisecond},
					{"req-2", 200 * time.Millisecond},
					{"req-3", 100 * time.Millisecond},
					{"req-4", 300 * time.Millisecond},
>>>>>>> ab3f0a3a
				},
			},
			CheckFunc: func(tt *testing.T, want test.Result[[]*ExemplarItem], got test.Result[[]*ExemplarItem]) error {
				snap := got.Val
				if len(snap) != 3 {
					return errors.Errorf("expected snapshot length 3, got %d", len(snap))
				}
				return nil
			},
		},
		{
			Name: "empty exemplar",
			Args: args{
				opts: []ExemplarOption{WithExemplarCapacity(3)},
			},
			CheckFunc: func(tt *testing.T, want test.Result[[]*ExemplarItem], got test.Result[[]*ExemplarItem]) error {
				snap := got.Val
				if len(snap) != 0 {
					return errors.Errorf("expected snapshot length 0, got %d", len(snap))
				}
				return nil
			},
		},
		{
			Name: "snapshot is sorted by latency",
			Args: args{
				opts: []ExemplarOption{WithExemplarCapacity(3), WithExemplarNumShards(1)},
				offers: []offer{
<<<<<<< HEAD
					{id: "req-2", latency: 200 * time.Millisecond},
					{id: "req-1", latency: 100 * time.Millisecond},
					{id: "req-3", latency: 300 * time.Millisecond},
=======
					{"req-2", 200 * time.Millisecond},
					{"req-1", 100 * time.Millisecond},
					{"req-3", 300 * time.Millisecond},
>>>>>>> ab3f0a3a
				},
			},
			CheckFunc: func(tt *testing.T, want test.Result[[]*ExemplarItem], got test.Result[[]*ExemplarItem]) error {
				snap := got.Val
				if len(snap) != 3 {
					return errors.Errorf("expected snapshot length 3, got %d", len(snap))
				}
				expectedIDs := []string{"req-3", "req-2", "req-1"}
				for i, id := range expectedIDs {
					if snap[i].RequestID != id {
						return errors.Errorf("expected snapshot[%d] ID %s, got %s", i, id, snap[i].RequestID)
					}
				}
				return nil
			},
		},
	}...); err != nil {
		t.Error(err)
	}
}

func TestExemplar_Reset(t *testing.T) {
	type args struct {
		opts   []ExemplarOption
		offers []struct {
			latency time.Duration
			id      string
		}
	}

	if err := test.Run(t.Context(), t, func(tt *testing.T, args args) (Exemplar, error) {
		e := NewExemplar(args.opts...)
		for _, o := range args.offers {
			e.Offer(o.latency, o.id, nil, "")
		}
		e.Reset()
		return e, nil
	}, []test.Case[Exemplar, args]{
		{
			Name: "reset clears all data",
			Args: args{
				opts: []ExemplarOption{WithExemplarCapacity(3)},
				offers: []struct {
					latency time.Duration
					id      string
				}{
<<<<<<< HEAD
					{id: "req-1", latency: 100 * time.Millisecond},
					{id: "req-2", latency: 200 * time.Millisecond},
=======
					{"req-1", 100 * time.Millisecond},
					{"req-2", 200 * time.Millisecond},
>>>>>>> ab3f0a3a
				},
			},
			CheckFunc: func(tt *testing.T, want test.Result[Exemplar], got test.Result[Exemplar]) error {
				if got.Val == nil {
					return errors.New("got nil exemplar")
				}
				snap := got.Val.Snapshot()
				if len(snap) != 0 {
					return errors.Errorf("expected snapshot length 0 after reset, got %d", len(snap))
				}
				return nil
			},
		},
	}...); err != nil {
		t.Error(err)
	}
}

func TestExemplar_Clone(t *testing.T) {
	type args struct {
		opts   []ExemplarOption
		offers []struct {
			latency time.Duration
			id      string
		}
	}

	if err := test.Run(t.Context(), t, func(tt *testing.T, args args) (Exemplar, error) {
		e := NewExemplar(args.opts...)
		for _, o := range args.offers {
			e.Offer(o.latency, o.id, nil, "")
		}
		return e.Clone(), nil
	}, []test.Case[Exemplar, args]{
		{
			Name: "clone copies data",
			Args: args{
				opts: []ExemplarOption{WithExemplarCapacity(3)},
				offers: []struct {
					latency time.Duration
					id      string
				}{
<<<<<<< HEAD
					{id: "req-1", latency: 100 * time.Millisecond},
					{id: "req-2", latency: 200 * time.Millisecond},
=======
					{"req-1", 100 * time.Millisecond},
					{"req-2", 200 * time.Millisecond},
>>>>>>> ab3f0a3a
				},
			},
			CheckFunc: func(tt *testing.T, want test.Result[Exemplar], got test.Result[Exemplar]) error {
				if got.Val == nil {
					return errors.New("got nil exemplar")
				}
				snap := got.Val.Snapshot()
				if len(snap) != 2 {
					return errors.Errorf("expected snapshot length 2, got %d", len(snap))
				}
				// Verify content
				hasReq1 := false
				hasReq2 := false
				for _, item := range snap {
					if item.RequestID == "req-1" {
						hasReq1 = true
					}
					if item.RequestID == "req-2" {
						hasReq2 = true
					}
				}
				if !hasReq1 || !hasReq2 {
					return errors.New("snapshot missing expected items")
				}
				return nil
			},
		},
	}...); err != nil {
		t.Error(err)
	}
}

func TestExemplar_Concurrent(t *testing.T) {
	type args struct {
		capacity          int
		workers           int
		requestsPerWorker int
	}

	if err := test.Run(t.Context(), t, func(tt *testing.T, args args) (Exemplar, error) {
		e := NewExemplar(WithExemplarCapacity(args.capacity))
		var wg sync.WaitGroup
		for i := 0; i < args.workers; i++ {
			wg.Add(1)
			go func(i int) {
				defer wg.Done()
				for j := 0; j < args.requestsPerWorker; j++ {
					e.Offer(time.Duration(j)*time.Millisecond, fmt.Sprintf("req-%d-%d", i, j), nil, "")
				}
			}(i)
		}
		wg.Wait()
		return e, nil
	}, []test.Case[Exemplar, args]{
		{
			Name: "concurrent offers fill capacity",
			Args: args{
				capacity:          10,
				workers:           10,
				requestsPerWorker: 100,
			},
			CheckFunc: func(tt *testing.T, want test.Result[Exemplar], got test.Result[Exemplar]) error {
				snap := got.Val.Snapshot()
				if len(snap) != 10 {
					return errors.Errorf("expected 10 exemplars, got %d", len(snap))
				}
				return nil
			},
		},
	}...); err != nil {
		t.Error(err)
	}
}

func TestExemplar_Race(t *testing.T) {
	type args struct {
		capacity          int
		workers           int
		requestsPerWorker int
	}
	// This test verifies no race conditions when Offer and Snapshot are called concurrently.
	if err := test.Run(t.Context(), t, func(tt *testing.T, args args) (Exemplar, error) {
		e := NewExemplar(WithExemplarCapacity(args.capacity))
		eg, _ := errgroup.New(t.Context())
		for i := 0; i < args.workers; i++ {
			eg.Go(func() error {
				for j := 0; j < args.requestsPerWorker; j++ {
					e.Offer(time.Duration(j)*time.Millisecond, "req", nil, "")
					e.Snapshot()
				}
				return nil
			})
		}
		return e, eg.Wait()
	}, []test.Case[Exemplar, args]{
		{
			Name: "race detection",
			Args: args{
				capacity:          10,
				workers:           10,
				requestsPerWorker: 100,
			},
			CheckFunc: func(tt *testing.T, want test.Result[Exemplar], got test.Result[Exemplar]) error {
				// Just completion is enough to prove no panic/race (race detector needed).
				return nil
			},
		},
	}...); err != nil {
		t.Error(err)
	}
}

func BenchmarkExemplar_Offer(b *testing.B) {
	e := NewExemplar(WithExemplarCapacity(100))
	b.ResetTimer()
	b.ReportAllocs()
	b.RunParallel(func(pb *testing.PB) {
		i := 0
		for pb.Next() {
			e.Offer(time.Duration(i)*time.Millisecond, "req", nil, "")
			i++
		}
	})
}

func TestExemplar_Categories(t *testing.T) {
	type args struct {
		opts []ExemplarOption
	}
	if err := test.Run(t.Context(), t, func(tt *testing.T, args args) (*ExemplarDetails, error) {
		e := NewExemplar(args.opts...)

		// Offer 5 items with varying latencies
		// 10ms, 50ms, 30ms, 90ms, 20ms
		e.Offer(10*time.Millisecond, "req-10", nil, "")
		e.Offer(50*time.Millisecond, "req-50", nil, "")
		e.Offer(30*time.Millisecond, "req-30", nil, "")
		e.Offer(90*time.Millisecond, "req-90", nil, "")
		e.Offer(20*time.Millisecond, "req-20", nil, "")

		// Offer failures
		e.Offer(100*time.Millisecond, "fail-100", errors.New("failed"), "failed")
		e.Offer(40*time.Millisecond, "fail-40", errors.New("failed"), "failed")

		return e.DetailedSnapshot()
	}, []test.Case[*ExemplarDetails, args]{
		{
			Name: "check categories with k=3",
			Args: args{
				// Use 1 shard to simplify verification of Exact K behavior
				opts: []ExemplarOption{WithExemplarCapacity(3), WithExemplarNumShards(1)},
			},
			CheckFunc: func(tt *testing.T, want test.Result[*ExemplarDetails], got test.Result[*ExemplarDetails]) error {
				d := got.Val

				// Slowest (Top 3 Max): 100 (fail), 90, 50
				if len(d.Slowest) != 3 {
					return errors.Errorf("expected 3 slowest, got %d", len(d.Slowest))
				}
				if d.Slowest[0].Latency != 100*time.Millisecond {
					return errors.Errorf("expected slowest[0] 100ms, got %v", d.Slowest[0].Latency)
				}
				if d.Slowest[2].Latency != 50*time.Millisecond {
					return errors.Errorf("expected slowest[2] 50ms, got %v", d.Slowest[2].Latency)
				}

				// Fastest (Top 3 Min): 10, 20, 30
				if len(d.Fastest) != 3 {
					return errors.Errorf("expected 3 fastest, got %d", len(d.Fastest))
				}
				if d.Fastest[0].Latency != 10*time.Millisecond {
					return errors.Errorf("expected fastest[0] 10ms, got %v", d.Fastest[0].Latency)
				}
				if d.Fastest[2].Latency != 30*time.Millisecond {
					return errors.Errorf("expected fastest[2] 30ms, got %v", d.Fastest[2].Latency)
				}

				// Failures: fail-100, fail-40
				if len(d.Failures) != 2 {
					return errors.Errorf("expected 2 failures, got %d", len(d.Failures))
				}
				// Sorted desc
				if d.Failures[0].Latency != 100*time.Millisecond {
					return errors.Errorf("expected failure[0] 100ms, got %v", d.Failures[0].Latency)
				}

				return nil
			},
		},
	}...); err != nil {
		t.Error(err)
	}
}<|MERGE_RESOLUTION|>--- conflicted
+++ resolved
@@ -99,17 +99,10 @@
 				// Use 1 shard to ensure deterministic "Top K" behavior when counts match capacity exactly
 				opts: []ExemplarOption{WithExemplarCapacity(3), WithExemplarNumShards(1)},
 				offers: []offer{
-<<<<<<< HEAD
 					{id: "req-1", latency: 100 * time.Millisecond},
 					{id: "req-2", latency: 200 * time.Millisecond},
 					{id: "req-3", latency: 50 * time.Millisecond},
 					{id: "req-4", latency: 300 * time.Millisecond},
-=======
-					{"req-1", 100 * time.Millisecond},
-					{"req-2", 200 * time.Millisecond},
-					{"req-3", 50 * time.Millisecond},
-					{"req-4", 300 * time.Millisecond},
->>>>>>> ab3f0a3a
 				},
 			},
 			CheckFunc: func(tt *testing.T, want test.Result[[]*ExemplarItem], got test.Result[[]*ExemplarItem]) error {
@@ -131,17 +124,10 @@
 			Args: args{
 				opts: []ExemplarOption{WithExemplarCapacity(3)},
 				offers: []offer{
-<<<<<<< HEAD
 					{id: "req-1", latency: 100 * time.Millisecond},
 					{id: "req-2", latency: 200 * time.Millisecond},
 					{id: "req-3", latency: 100 * time.Millisecond},
 					{id: "req-4", latency: 300 * time.Millisecond},
-=======
-					{"req-1", 100 * time.Millisecond},
-					{"req-2", 200 * time.Millisecond},
-					{"req-3", 100 * time.Millisecond},
-					{"req-4", 300 * time.Millisecond},
->>>>>>> ab3f0a3a
 				},
 			},
 			CheckFunc: func(tt *testing.T, want test.Result[[]*ExemplarItem], got test.Result[[]*ExemplarItem]) error {
@@ -170,15 +156,9 @@
 			Args: args{
 				opts: []ExemplarOption{WithExemplarCapacity(3), WithExemplarNumShards(1)},
 				offers: []offer{
-<<<<<<< HEAD
 					{id: "req-2", latency: 200 * time.Millisecond},
 					{id: "req-1", latency: 100 * time.Millisecond},
 					{id: "req-3", latency: 300 * time.Millisecond},
-=======
-					{"req-2", 200 * time.Millisecond},
-					{"req-1", 100 * time.Millisecond},
-					{"req-3", 300 * time.Millisecond},
->>>>>>> ab3f0a3a
 				},
 			},
 			CheckFunc: func(tt *testing.T, want test.Result[[]*ExemplarItem], got test.Result[[]*ExemplarItem]) error {
@@ -225,13 +205,8 @@
 					latency time.Duration
 					id      string
 				}{
-<<<<<<< HEAD
 					{id: "req-1", latency: 100 * time.Millisecond},
 					{id: "req-2", latency: 200 * time.Millisecond},
-=======
-					{"req-1", 100 * time.Millisecond},
-					{"req-2", 200 * time.Millisecond},
->>>>>>> ab3f0a3a
 				},
 			},
 			CheckFunc: func(tt *testing.T, want test.Result[Exemplar], got test.Result[Exemplar]) error {
@@ -274,13 +249,8 @@
 					latency time.Duration
 					id      string
 				}{
-<<<<<<< HEAD
 					{id: "req-1", latency: 100 * time.Millisecond},
 					{id: "req-2", latency: 200 * time.Millisecond},
-=======
-					{"req-1", 100 * time.Millisecond},
-					{"req-2", 200 * time.Millisecond},
->>>>>>> ab3f0a3a
 				},
 			},
 			CheckFunc: func(tt *testing.T, want test.Result[Exemplar], got test.Result[Exemplar]) error {
