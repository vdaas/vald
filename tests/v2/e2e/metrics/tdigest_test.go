--- conflicted
+++ resolved
@@ -211,24 +211,6 @@
 				compression: 20,
 			},
 			CheckFunc: func(tt *testing.T, want test.Result[TDigest], got test.Result[TDigest]) error {
-<<<<<<< HEAD
-				td := got.Val.(*shardedTDigest)
-				totalCentroids := 0
-				for _, shard := range td.shards {
-					shard.mu.Lock()
-					totalCentroids += len(shard.centroids)
-					shard.mu.Unlock()
-				}
-
-				// Since we have multiple shards, each shard is compressed independently.
-				// Each shard should be small. But total number might be large if many shards.
-				// 16 shards. 1000 items. Each shard gets ~62 items.
-				// Compression 20 means each shard should have ~20 centroids or less.
-				// 16 * 20 = 320 max centroids total.
-
-				if totalCentroids > 500 {
-					return errors.Errorf("total centroids = %v, want <= 500 (approx)", totalCentroids)
-=======
 				var totalCentroids int
 				if td, ok := got.Val.(*shardedTDigest); ok {
 					for _, shard := range td.shards {
@@ -239,7 +221,6 @@
 				} else {
 					td := got.Val.(*tdigest)
 					totalCentroids = len(td.centroids)
->>>>>>> 3b157431
 				}
 
 				// Since we have multiple shards (or not), each shard is compressed independently.
