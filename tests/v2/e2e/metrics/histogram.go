//
// Copyright (C) 2019-2025 vdaas.org vald team <vald@vdaas.org>
//
// Licensed under the Apache License, Version 2.0 (the "License");
// You may not use this file except in compliance with the License.
// You may obtain a copy of the License at
//
//    https://www.apache.org/licenses/LICENSE-2.0
//
// Unless required by applicable law or agreed to in writing, software
// distributed under the License is distributed on an "AS IS" BASIS,
// WITHOUT WARRANTIES OR CONDITIONS OF ANY KIND, either express or implied.
// See the License for the specific language governing permissions and
// limitations under the License.
//

package metrics

import (
	"fmt"
	"math"
	"slices"
	"sync"
	"unsafe"

	"github.com/vdaas/vald/internal/errors"
	"github.com/zeebo/xxh3"
)

// histogram is a thread-safe, sharded histogram that uses geometric bucketing.
// It is designed for high-performance, concurrent metric recording by distributing
// updates across multiple shards, reducing false-sharing and contention.
type histogram struct {
	shards     []histogramShard // array of shards
	bounds     []float64        // bucket boundaries (length = numBuckets-1)
	min, max   float64          // expected lower and upper bounds (configuration hint)
	growth     float64          // geometric growth factor for bucket widths
	numBuckets int              // number of buckets
	numShards  int              // number of shards
	boundsHash uint64           // checksum of bounds for merge validation
}

// histogramShard is a single shard of the histogram.
// It uses a mutex to protect its state and implements Welford's algorithm
// for numerically stable variance calculation.
type histogramShard struct {
	mu     sync.Mutex
	counts []uint64  // number of values in each bucket
	total  uint64    // total number of values in this shard
	mean   float64   // mean of values in this shard
	m2     float64   // sum of squares of differences from the mean
	min    float64   // minimum value in this shard
	max    float64   // maximum value in this shard
	_      [128]byte // Padding to prevent false sharing
}

// Init initializes the histogram with the provided options.
func (h *histogram) Init(opts ...HistogramOption) error {
	// Apply default options first
	for _, opt := range defaultHistogramOpts {
		if err := opt(h); err != nil {
			return err
		}
	}
	// Apply user options
	for _, opt := range opts {
		if err := opt(h); err != nil {
			return err
		}
	}

	if len(h.shards) < h.numShards {
		h.shards = make([]histogramShard, h.numShards)
	} else {
		h.shards = h.shards[:h.numShards]
	}

	// Initialize shards.
	for i := range h.shards {
		h.shards[i].mu.Lock()
		if len(h.shards[i].counts) < h.numBuckets {
			h.shards[i].counts = make([]uint64, h.numBuckets)
		} else {
			// Reset existing counts
			for j := range h.shards[i].counts {
				h.shards[i].counts[j] = 0
			}
			h.shards[i].counts = h.shards[i].counts[:h.numBuckets]
		}
		h.shards[i].total = 0
		h.shards[i].mean = 0
		h.shards[i].m2 = 0
		h.shards[i].min = math.Inf(1)
		h.shards[i].max = math.Inf(-1)
		h.shards[i].mu.Unlock()
	}

	if len(h.bounds) < h.numBuckets-1 {
		h.bounds = make([]float64, h.numBuckets-1)
	} else {
		h.bounds = h.bounds[:h.numBuckets-1]
	}

	// Build geometric bucket boundaries.
	h.bounds[0] = h.min
	for i := 1; i < h.numBuckets-1; i++ {
		h.bounds[i] = h.min * math.Pow(h.growth, float64(i))
	}

	// Precompute boundsHash for compatibility checks on merge.
	h.boundsHash = computeBoundsHash(h.bounds)

	return nil
}

// NewHistogram creates a new sharded histogram with geometric bucketing.
// It takes a variable number of HistogramOption functions to configure the histogram.
func NewHistogram(opts ...HistogramOption) (Histogram, error) {
	h := new(histogram)
	if err := h.Init(opts...); err != nil {
		return nil, err
	}
	return h, nil
}

// Reset resets the histogram to its initial state, clearing all data but keeping capacity.
func (h *histogram) Reset() {
	for i := range h.shards {
		s := &h.shards[i]
		s.mu.Lock()
		s.total = 0
		s.mean = 0
		s.m2 = 0
		s.min = math.Inf(1)
		s.max = math.Inf(-1)
		for j := range s.counts {
			s.counts[j] = 0
		}
		s.mu.Unlock()
	}
}

// computeBoundsHash computes a xxh3 checksum for the given slice of
// float64 bounds. It is used to validate histogram compatibility on merge.
func computeBoundsHash(bounds []float64) uint64 {
	if len(bounds) == 0 {
		return 0
	}
	// Reinterpret the float64 slice as a byte slice to avoid allocation.
	// This is safe because both slices point to the same underlying data.
	header := (*sliceHeader)(unsafe.Pointer(&bounds))
	header.Len *= 8
	header.Cap *= 8
	byteSlice := *(*[]byte)(unsafe.Pointer(header))
	return xxh3.Hash(byteSlice)
}

// sliceHeader is a stripped-down version of reflect.SliceHeader used for unsafe pointer conversions.
type sliceHeader struct {
	Data unsafe.Pointer
	Len  int
	Cap  int
}

// shardIndexForValue selects a shard index for the given value.
//
// It uses a lightweight hash derived from the float64 bits to distribute
// values across shards without allocations or external hashers.
func (h *histogram) shardIndexForValue(val float64) int {
	if h.numShards <= 1 {
		return 0
	}
	bits := math.Float64bits(val)
	// Simple bit-mixing to avoid pathological patterns.
	// This is not cryptographically strong, just enough to spread values.
	x := bits ^ (bits >> 33)
	x *= 0xff51afd7ed558ccd
	x ^= x >> 33
	x *= 0xc4ceb9fe1a85ec53
	x ^= x >> 33
	return int(x % uint64(h.numShards))
}

// Record adds a value to the histogram. It is thread-safe.
//
// It hashes the value to select a shard, then updates the shard's
// bucket counts and summary statistics using Welford's algorithm.
func (h *histogram) Record(val float64) {
	if math.IsNaN(val) || math.IsInf(val, 0) {
		return
	}

	// Select shard for this value.
	shardIdx := h.shardIndexForValue(val)
	s := &h.shards[shardIdx]

	// Determine bucket index for this value.
	bucketIdx := h.findBucket(val)

	s.mu.Lock()
	defer s.mu.Unlock()

	// Update bucket count and total count for this shard.
	s.counts[bucketIdx]++
	s.total++

	// Update min and max.
	if val < s.min {
		s.min = val
	}
	if val > s.max {
		s.max = val
	}

	// Update mean and m2 using Welford's online algorithm for variance.
	// This method is numerically stable and avoids catastrophic cancellation.
	//
	// Let M_n be the sum of squares of differences from the current mean:
	//   M_n = Σ_{i=1 to n} (x_i - mean_n)^2
	//
	// The recurrence relations are:
	//   mean_n = mean_{n-1} + (x_n - mean_{n-1}) / n
	//   M_n = M_{n-1} + (x_n - mean_{n-1}) * (x_n - mean_n)
	//
	// Here, `s.mean` is mean_n, `s.m2` is M_n, and `val` is x_n.
	// We use FMA (Fused Multiply-Add) for better precision.
	delta := val - s.mean
	s.mean = math.FMA(delta, 1.0/float64(s.total), s.mean)
	s.m2 = math.FMA(delta, val-s.mean, s.m2)
}

// findBucket determines the correct bucket index for a given value using
// binary search over the precomputed bounds. This is efficient for a large
// number of buckets.
//
// Buckets are interpreted as:
//
//	bucket 0:           (-inf, bounds[0]]
//	bucket i (1..N-2):  (bounds[i-1], bounds[i]]
//	bucket N-1:         (bounds[N-2], +inf)
func (h *histogram) findBucket(val float64) int {
	idx, _ := slices.BinarySearch(h.bounds, val)
	return idx
}

// Clone returns a deep copy of the histogram.
func (h *histogram) Clone() Histogram {
	newH := new(histogram)
	newH.min = h.min
	newH.max = h.max
	newH.growth = h.growth
	newH.numBuckets = h.numBuckets
	newH.numShards = h.numShards
	newH.boundsHash = h.boundsHash

	// Copy bounds
<<<<<<< HEAD
	// Bounds are immutable after initialization, so we can share the underlying array.
=======
	// Bounds are immutable, so we can share the backing array.
>>>>>>> f3d2868a
	newH.bounds = h.bounds

	// Copy shards
	if cap(newH.shards) < len(h.shards) {
		newH.shards = make([]histogramShard, len(h.shards))
	}
	newH.shards = newH.shards[:len(h.shards)]

	for i := range h.shards {
		src := &h.shards[i]
		dst := &newH.shards[i]

		// We must lock the source shard to get a consistent snapshot
		src.mu.Lock()
		dst.total = src.total
		dst.mean = src.mean
		dst.m2 = src.m2
		dst.min = src.min
		dst.max = src.max

		if cap(dst.counts) < len(src.counts) {
			dst.counts = make([]uint64, len(src.counts))
		}
		dst.counts = dst.counts[:len(src.counts)]
		copy(dst.counts, src.counts)
		src.mu.Unlock()
	}

	return newH
}

// Merge merges this histogram into the provided Histogram.
//
// Semantics:
//
//	h.Merge(other) merges the data from h into other.
//	Internally, this is implemented as other.merge(h).
func (h *histogram) Merge(other Histogram) error {
	return other.merge(h)
}

// merge merges src into the receiver histogram (h).
//
// Precondition:
//   - h.boundsCRC32 == src.boundsCRC32
//   - len(h.shards) == len(src.shards)
//
// This method aggregates all shards of src into the corresponding shards
// of h using atomic operations. It assumes that concurrent writes may
// still happen on src and h, but the merge itself is safe.
func (h *histogram) merge(src *histogram) error {
	if h.boundsHash != src.boundsHash {
		return errors.New("incompatible histograms: bounds checksum mismatch")
	}
	if len(h.shards) != len(src.shards) {
		return errors.New("incompatible histograms: shard count mismatch")
	}

	for i := range h.shards {
		dstShard := &h.shards[i]
		srcShard := &src.shards[i]

		// Read source shard atomically
		srcShard.mu.Lock()
		srcTotal := srcShard.total
		if srcTotal == 0 {
			srcShard.mu.Unlock()
			continue
		}
		srcMean := srcShard.mean
		srcM2 := srcShard.m2
		srcMin := srcShard.min
		srcMax := srcShard.max
		srcCounts := slices.Clone(srcShard.counts)
		srcShard.mu.Unlock()

		// Merge into dest shard
		dstShard.mu.Lock()

		// Merge counts
		for j := range dstShard.counts {
			if j < len(srcCounts) {
				dstShard.counts[j] += srcCounts[j]
			}
		}

		// Merge statistics using Welford's method
		if dstShard.total == 0 {
			dstShard.total = srcTotal
			dstShard.mean = srcMean
			dstShard.m2 = srcM2
			dstShard.min = srcMin
			dstShard.max = srcMax
		} else {
			n1 := float64(dstShard.total)
			n2 := float64(srcTotal)
			delta := srcMean - dstShard.mean
			newTotal := n1 + n2

			dstShard.mean = dstShard.mean + delta*n2/newTotal
			dstShard.m2 = dstShard.m2 + srcM2 + delta*delta*n1*n2/newTotal
			dstShard.total += srcTotal

			if srcMin < dstShard.min {
				dstShard.min = srcMin
			}
			if srcMax > dstShard.max {
				dstShard.max = srcMax
			}
		}
		dstShard.mu.Unlock()
	}
	return nil
}

// Snapshot returns a merged, consistent view of the histogram's data.
//
// It iterates through all shards and aggregates their statistics into a
// single snapshot.
func (h *histogram) Snapshot() *HistogramSnapshot {
	snap := &HistogramSnapshot{
		Counts: make([]uint64, h.numBuckets),
		Bounds: h.bounds,
		Min:    math.Inf(1),
		Max:    math.Inf(-1),
	}

	// Temporary variables for aggregating Welford stats
	var totalCount uint64
	var grandMean float64
	var grandM2 float64

	for i := range h.shards {
		s := &h.shards[i]
		s.mu.Lock()
		total := s.total
		if total == 0 {
			s.mu.Unlock()
			continue
		}

		// Aggregate counts
		for j := range s.counts {
			snap.Counts[j] += s.counts[j]
		}

		// Aggregate Min/Max
		if s.min < snap.Min {
			snap.Min = s.min
		}
		if s.max > snap.Max {
			snap.Max = s.max
		}

		// Aggregate Mean/M2
		if totalCount == 0 {
			grandMean = s.mean
			grandM2 = s.m2
			totalCount = total
		} else {
			n1 := float64(totalCount)
			n2 := float64(total)
			delta := s.mean - grandMean
			newTotal := n1 + n2

			grandMean = grandMean + delta*n2/newTotal
			grandM2 = grandM2 + s.m2 + delta*delta*n1*n2/newTotal
			totalCount += total
		}
		s.mu.Unlock()
	}

	snap.Total = totalCount
	snap.Mean = grandMean
	snap.Sum = grandMean * float64(totalCount) // Back-calculate sum if needed

	if totalCount > 0 {
		snap.SumSq = grandM2 + (grandMean*grandMean)*float64(totalCount)
		snap.StdDev = math.Sqrt(grandM2 / float64(totalCount))
	}

	return snap
}

// BoundsHash returns the precomputed hash of the histogram bounds.
// It can be used to cheaply check compatibility before attempting a merge.
func (h *histogram) BoundsHash() uint64 {
	return h.boundsHash
}

// HistogramSnapshot represents a consistent point-in-time view of a Histogram.
type HistogramSnapshot struct {
	Counts []uint64  `json:"counts"`
	Bounds []float64 `json:"bounds"`
	Total  uint64    `json:"total"`
	Sum    float64   `json:"sum"`
	SumSq  float64   `json:"sum_sq"`
	Mean   float64   `json:"mean"`
	StdDev float64   `json:"std_dev"`
	Min    float64   `json:"min"`
	Max    float64   `json:"max"`
}

// String implements the fmt.Stringer interface for HistogramSnapshot.
func (s *HistogramSnapshot) String() string {
	if s == nil || s.Total == 0 {
		return "No data collected.\n"
	}
	return fmt.Sprintf(
		"\tMean:\t%.2f\tStdDev:\t%.2f\tMin:\t%.2f\tMax:\t%.2f\tTotal:\t%d\n",
		s.Mean,
		s.StdDev,
		s.Min,
		s.Max,
		s.Total,
	)
}

// Merge merges another snapshot into this one.
//
// The bucket structure (Counts length and Bounds) must be compatible.
// If the current snapshot is empty, it adopts the other's structure.
func (s *HistogramSnapshot) Merge(other *HistogramSnapshot) error {
	if other == nil || other.Total == 0 {
		return nil
	}

	// Initialize or validate bucket structure.
	if len(other.Counts) > 0 {
		if len(s.Counts) == 0 {
			s.Counts = make([]uint64, len(other.Counts))
		} else if len(s.Counts) != len(other.Counts) {
			return errors.New("cannot merge histograms with different bucket counts")
		}
		for i, c := range other.Counts {
			s.Counts[i] += c
		}
	}

	// Merge scalar stats.
<<<<<<< HEAD
=======

>>>>>>> f3d2868a
	if s.Total == 0 {
		s.Min = other.Min
		s.Max = other.Max
		s.Total = other.Total
		s.Sum = other.Sum
		s.SumSq = other.SumSq
<<<<<<< HEAD
		s.Mean = other.Mean
		s.StdDev = other.StdDev
=======
		s.Total = other.Total
>>>>>>> f3d2868a
	} else {
		// Update Min/Max
		if other.Min < s.Min {
			s.Min = other.Min
		}
		if other.Max > s.Max {
			s.Max = other.Max
		}

<<<<<<< HEAD
		s.Total += other.Total
		s.Sum += other.Sum
		s.SumSq += other.SumSq

		s.Mean = s.Sum / float64(s.Total)
		// Var = (SumSq - Sum*Sum/Total) / Total
		// StdDev = Sqrt(Var)
		variance := (s.SumSq - (s.Sum*s.Sum)/float64(s.Total)) / float64(s.Total)
		if variance < 0 {
			variance = 0
		}
		s.StdDev = math.Sqrt(variance)
=======
		// Simple addition of Sum, SumSq, and Total
		s.Sum += other.Sum
		s.SumSq += other.SumSq
		s.Total += other.Total

		// Recalculate Mean and StdDev
		if s.Total > 0 {
			total := float64(s.Total)
			s.Mean = s.Sum / total

			// Calculate variance (M2) from SumSq and Sum
			// M2 = SumSq - (Sum^2 / N)
			m2 := s.SumSq - (s.Sum*s.Sum)/total
			if m2 < 0 {
				m2 = 0 // Guard against floating point errors
			}
			s.StdDev = math.Sqrt(m2 / total)
		} else {
			s.Mean = 0
			s.StdDev = 0
		}
>>>>>>> f3d2868a
	}

	if len(s.Bounds) == 0 {
		s.Bounds = other.Bounds
	}
	return nil
}<|MERGE_RESOLUTION|>--- conflicted
+++ resolved
@@ -254,11 +254,7 @@
 	newH.boundsHash = h.boundsHash
 
 	// Copy bounds
-<<<<<<< HEAD
 	// Bounds are immutable after initialization, so we can share the underlying array.
-=======
-	// Bounds are immutable, so we can share the backing array.
->>>>>>> f3d2868a
 	newH.bounds = h.bounds
 
 	// Copy shards
@@ -499,22 +495,14 @@
 	}
 
 	// Merge scalar stats.
-<<<<<<< HEAD
-=======
-
->>>>>>> f3d2868a
 	if s.Total == 0 {
 		s.Min = other.Min
 		s.Max = other.Max
 		s.Total = other.Total
 		s.Sum = other.Sum
 		s.SumSq = other.SumSq
-<<<<<<< HEAD
 		s.Mean = other.Mean
 		s.StdDev = other.StdDev
-=======
-		s.Total = other.Total
->>>>>>> f3d2868a
 	} else {
 		// Update Min/Max
 		if other.Min < s.Min {
@@ -524,20 +512,6 @@
 			s.Max = other.Max
 		}
 
-<<<<<<< HEAD
-		s.Total += other.Total
-		s.Sum += other.Sum
-		s.SumSq += other.SumSq
-
-		s.Mean = s.Sum / float64(s.Total)
-		// Var = (SumSq - Sum*Sum/Total) / Total
-		// StdDev = Sqrt(Var)
-		variance := (s.SumSq - (s.Sum*s.Sum)/float64(s.Total)) / float64(s.Total)
-		if variance < 0 {
-			variance = 0
-		}
-		s.StdDev = math.Sqrt(variance)
-=======
 		// Simple addition of Sum, SumSq, and Total
 		s.Sum += other.Sum
 		s.SumSq += other.SumSq
@@ -559,7 +533,6 @@
 			s.Mean = 0
 			s.StdDev = 0
 		}
->>>>>>> f3d2868a
 	}
 
 	if len(s.Bounds) == 0 {
