//go:build e2e

//
// Copyright (C) 2019-2023 vdaas.org vald team <vald@vdaas.org>
//
// Licensed under the Apache License, Version 2.0 (the "License");
// You may not use this file except in compliance with the License.
// You may obtain a copy of the License at
//
//    https://www.apache.org/licenses/LICENSE-2.0
//
// Unless required by applicable law or agreed to in writing, software
// distributed under the License is distributed on an "AS IS" BASIS,
// WITHOUT WARRANTIES OR CONDITIONS OF ANY KIND, either express or implied.
// See the License for the specific language governing permissions and
// limitations under the License.
//

// package crud provides e2e tests using ann-benchmarks datasets
package crud

import (
	"context"
	"flag"
	"fmt"
	"os"
	"os/exec"
	"testing"
	"time"

	"github.com/vdaas/vald/internal/errors"
	"github.com/vdaas/vald/internal/file"
	"github.com/vdaas/vald/internal/net/grpc/codes"
	"github.com/vdaas/vald/internal/net/grpc/status"
	"github.com/vdaas/vald/tests/e2e/hdf5"
	"github.com/vdaas/vald/tests/e2e/kubernetes/client"
	"github.com/vdaas/vald/tests/e2e/kubernetes/portforward"
	"github.com/vdaas/vald/tests/e2e/operation"
)

var (
	host string
	port int
	ds   *hdf5.Dataset

	insertNum           int
	correctionInsertNum int
	searchNum           int
	searchByIDNum       int
	getObjectNum        int
	updateNum           int
	upsertNum           int
	removeNum           int

	insertFrom     int
	searchFrom     int
	searchByIDFrom int
	getObjectFrom  int
	updateFrom     int
	upsertFrom     int
	removeFrom     int

	waitAfterInsertDuration time.Duration

	kubeClient client.Client
	namespace  string

	forwarder *portforward.Portforward
)

func init() {
	testing.Init()

	flag.StringVar(&host, "host", "localhost", "hostname")
	flag.IntVar(&port, "port", 8081, "gRPC port")

	flag.IntVar(&insertNum, "insert-num", 10000, "number of id-vector pairs used for insert")
	flag.IntVar(&correctionInsertNum, "correction-insert-num", 3000, "number of id-vector pairs used for insert")
	flag.IntVar(&searchNum, "search-num", 10000, "number of id-vector pairs used for search")
	flag.IntVar(&searchByIDNum, "search-by-id-num", 100, "number of id-vector pairs used for search-by-id")
	flag.IntVar(&getObjectNum, "get-object-num", 100, "number of id-vector pairs used for get-object")
	flag.IntVar(&updateNum, "update-num", 10000, "number of id-vector pairs used for update")
	flag.IntVar(&upsertNum, "upsert-num", 10000, "number of id-vector pairs used for upsert")
	flag.IntVar(&removeNum, "remove-num", 10000, "number of id-vector pairs used for remove")

	flag.IntVar(&insertFrom, "insert-from", 0, "first index of id-vector pairs used for insert")
	flag.IntVar(&searchFrom, "search-from", 0, "first index of id-vector pairs used for search")
	flag.IntVar(&searchByIDFrom, "search-by-id-from", 0, "first index of id-vector pairs used for search-by-id")
	flag.IntVar(&getObjectFrom, "get-object-from", 0, "first index of id-vector pairs used for get-object")
	flag.IntVar(&updateFrom, "update-from", 0, "first index of id-vector pairs used for update")
	flag.IntVar(&upsertFrom, "upsert-from", 0, "first index of id-vector pairs used for upsert")
	flag.IntVar(&removeFrom, "remove-from", 0, "first index of id-vector pairs used for remove")

	datasetName := flag.String("dataset", "fashion-mnist-784-euclidean.hdf5", "dataset")
	waitAfterInsert := flag.String("wait-after-insert", "3m", "wait duration after inserting vectors")

	pf := flag.Bool("portforward", false, "enable port forwarding")
	pfPodName := flag.String("portforward-pod-name", "vald-gateway-0", "pod name (only for port forward)")
	pfPodPort := flag.Int("portforward-pod-port", port, "pod gRPC port (only for port forward)")

	kubeConfig := flag.String("kubeconfig", file.Join(os.Getenv("HOME"), ".kube", "config"), "kubeconfig path")
	flag.StringVar(&namespace, "namespace", "default", "namespace")

	flag.Parse()

	var err error
	if *pf {
		kubeClient, err = client.New(*kubeConfig)
		if err != nil {
			panic(err)
		}

		forwarder = kubeClient.Portforward(namespace, *pfPodName, port, *pfPodPort)

		err = forwarder.Start()
		if err != nil {
			panic(err)
		}
	}

	fmt.Printf("loading dataset: %s ", *datasetName)
	ds, err = hdf5.HDF5ToDataset(*datasetName)
	if err != nil {
		panic(err)
	}
	fmt.Println("loading finished")

	waitAfterInsertDuration, err = time.ParseDuration(*waitAfterInsert)
	if err != nil {
		panic(err)
	}
}

func teardown() {
	if forwarder != nil {
		forwarder.Close()
	}
}

func sleep(t *testing.T, dur time.Duration) {
	t.Logf("%v sleep for %s.", time.Now(), dur)
	time.Sleep(dur)
	t.Logf("%v sleep finished.", time.Now())
}

func TestE2EInsertOnly(t *testing.T) {
	t.Cleanup(teardown)
	ctx := context.Background()

	op, err := operation.New(host, port)
	if err != nil {
		t.Fatalf("an error occurred: %s", err)
	}

	err = op.Insert(t, ctx, operation.Dataset{
		Train: ds.Train[insertFrom : insertFrom+insertNum],
	})
	if err != nil {
		t.Fatalf("an error occurred: %s", err)
	}
}

func TestE2ESearchOnly(t *testing.T) {
	t.Cleanup(teardown)
	ctx := context.Background()

	op, err := operation.New(host, port)
	if err != nil {
		t.Fatalf("an error occurred: %s", err)
	}

	err = op.Search(t, ctx, operation.Dataset{
		Test:      ds.Test[searchFrom : searchFrom+searchNum],
		Neighbors: ds.Neighbors[searchFrom : searchFrom+searchNum],
	})
	if err != nil {
		t.Fatalf("an error occurred: %s", err)
	}
}

func TestE2ELinearSearchOnly(t *testing.T) {
	t.Cleanup(teardown)
	ctx := context.Background()

	op, err := operation.New(host, port)
	if err != nil {
		t.Fatalf("an error occurred: %s", err)
	}

	err = op.LinearSearch(t, ctx, operation.Dataset{
		Test:      ds.Test[searchFrom : searchFrom+searchNum],
		Neighbors: ds.Neighbors[searchFrom : searchFrom+searchNum],
	})
	if err != nil {
		t.Fatalf("an error occurred: %s", err)
	}
}

func TestE2EUpdateOnly(t *testing.T) {
	t.Cleanup(teardown)
	ctx := context.Background()

	op, err := operation.New(host, port)
	if err != nil {
		t.Fatalf("an error occurred: %s", err)
	}

	err = op.Update(t, ctx, operation.Dataset{
		Train: ds.Train[updateFrom : updateFrom+updateNum],
	})
	if err != nil {
		t.Fatalf("an error occurred: %s", err)
	}
}

func TestE2EUpsertOnly(t *testing.T) {
	ctx := context.Background()

	op, err := operation.New(host, port)
	if err != nil {
		t.Fatalf("an error occurred: %s", err)
	}

	err = op.Upsert(t, ctx, operation.Dataset{
		Train: ds.Train[upsertFrom : upsertFrom+upsertNum],
	})
	if err != nil {
		t.Fatalf("an error occurred: %s", err)
	}

	teardown()
}

func TestE2ERemoveOnly(t *testing.T) {
	t.Cleanup(teardown)
	ctx := context.Background()

	op, err := operation.New(host, port)
	if err != nil {
		t.Fatalf("an error occurred: %s", err)
	}

	err = op.Remove(t, ctx, operation.Dataset{
		Train: ds.Train[removeFrom : removeFrom+removeNum],
	})
	if err != nil {
		t.Fatalf("an error occurred: %s", err)
	}
}

func TestE2ERemoveByTimestampOnly(t *testing.T) {
	t.Cleanup(teardown)
	ctx := context.Background()

	op, err := operation.New(host, port)
	if err != nil {
		t.Fatalf("an error occurred: %s", err)
	}

	// Remove all vector data after the current - 1 hour.
	err = op.RemoveByTimestamp(t, ctx, time.Now().Add(-time.Hour).UnixNano())
	if err != nil {
		t.Fatalf("an error occurred: %s", err)
	}
}

func TestE2EInsertAndSearch(t *testing.T) {
	t.Cleanup(teardown)
	ctx := context.Background()

	op, err := operation.New(host, port)
	if err != nil {
		t.Fatalf("an error occurred: %s", err)
	}

	err = op.Insert(t, ctx, operation.Dataset{
		Train: ds.Train[insertFrom : insertFrom+insertNum],
	})
	if err != nil {
		t.Fatalf("an error occurred: %s", err)
	}

	sleep(t, waitAfterInsertDuration)

	err = op.Search(t, ctx, operation.Dataset{
		Test:      ds.Test[searchFrom : searchFrom+searchNum],
		Neighbors: ds.Neighbors[searchFrom : searchFrom+searchNum],
	})
	if err != nil {
		t.Fatalf("an error occurred: %s", err)
	}
}

func TestE2EInsertAndLinearSearch(t *testing.T) {
	t.Cleanup(teardown)
	ctx := context.Background()

	op, err := operation.New(host, port)
	if err != nil {
		t.Fatalf("an error occurred: %s", err)
	}

	err = op.Insert(t, ctx, operation.Dataset{
		Train: ds.Train[insertFrom : insertFrom+insertNum],
	})
	if err != nil {
		t.Fatalf("an error occurred: %s", err)
	}

	sleep(t, waitAfterInsertDuration)

	err = op.LinearSearch(t, ctx, operation.Dataset{
		Test:      ds.Test[searchFrom : searchFrom+searchNum],
		Neighbors: ds.Neighbors[searchFrom : searchFrom+searchNum],
	})
	if err != nil {
		t.Fatalf("an error occurred: %s", err)
	}
}

func TestE2EStandardCRUD(t *testing.T) {
	t.Cleanup(teardown)
	ctx := context.Background()

	op, err := operation.New(host, port)
	if err != nil {
		t.Fatalf("an error occurred: %s", err)
	}

	err = op.Insert(t, ctx, operation.Dataset{
		Train: ds.Train[insertFrom : insertFrom+insertNum],
	})
	if err != nil {
		t.Fatalf("an error occurred: %s", err)
	}

	sleep(t, waitAfterInsertDuration)

	err = op.Search(t, ctx, operation.Dataset{
		Test:      ds.Test[searchFrom : searchFrom+searchNum],
		Neighbors: ds.Neighbors[searchFrom : searchFrom+searchNum],
	})
	if err != nil {
		t.Fatalf("an error occurred: %s", err)
	}

	err = op.SearchByID(t, ctx, operation.Dataset{
		Train: ds.Train[searchByIDFrom : searchByIDFrom+searchByIDNum],
	})
	if err != nil {
		t.Fatalf("an error occurred: %s", err)
	}

	err = op.LinearSearch(t, ctx, operation.Dataset{
		Test:      ds.Test[searchFrom : searchFrom+searchNum],
		Neighbors: ds.Neighbors[searchFrom : searchFrom+searchNum],
	})
	if err != nil {
		t.Fatalf("an error occurred: %s", err)
	}

	err = op.LinearSearchByID(t, ctx, operation.Dataset{
		Train: ds.Train[searchByIDFrom : searchByIDFrom+searchByIDNum],
	})
	if err != nil {
		t.Fatalf("an error occurred: %s", err)
	}

	err = op.Exists(t, ctx, "0")
	if err != nil {
		t.Fatalf("an error occurred: %s", err)
	}

	err = op.GetObject(t, ctx, operation.Dataset{
		Train: ds.Train[getObjectFrom : getObjectFrom+getObjectNum],
	})
	if err != nil {
		t.Fatalf("an error occurred: %s", err)
	}

	err = op.StreamListObject(t, ctx, operation.Dataset{
		Train: ds.Train[insertFrom : insertFrom+insertNum],
	})
	if err != nil {
		t.Fatalf("an error occurred: %s", err)
	}

	err = op.Update(t, ctx, operation.Dataset{
		Train: ds.Train[updateFrom : updateFrom+updateNum],
	})
	if err != nil {
		t.Fatalf("an error occurred: %s", err)
	}

	err = op.Upsert(t, ctx, operation.Dataset{
		Train: ds.Train[upsertFrom : upsertFrom+upsertNum],
	})
	if err != nil {
		t.Fatalf("an error occurred: %s", err)
	}

	err = op.Remove(t, ctx, operation.Dataset{
		Train: ds.Train[removeFrom : removeFrom+removeNum],
	})
	if err != nil {
		t.Fatalf("an error occurred: %s", err)
	}

<<<<<<< HEAD
	err = op.Flush(t, ctx)
=======
	// Remove all vector data after the current - 1 hour.
	err = op.RemoveByTimestamp(t, ctx, time.Now().Add(-time.Hour).UnixNano())
>>>>>>> c70ae6ce
	if err != nil {
		t.Fatalf("an error occurred: %s", err)
	}
}

func TestE2ECRUDWithSkipStrictExistCheck(t *testing.T) {
	t.Cleanup(teardown)
	ctx := context.Background()

	op, err := operation.New(host, port)
	if err != nil {
		t.Fatalf("an error occurred: %s", err)
	}

	// #1 run Update with SkipStrictExistCheck=true and check that it fails.
	err = op.UpdateWithParameters(
		t,
		ctx,
		operation.Dataset{
			Train: ds.Train[updateFrom : updateFrom+updateNum],
		},
		true,
		1,
		func(t *testing.T, status int32, msg string) error {
			t.Helper()

			if status != int32(codes.NotFound) {
				return errors.Errorf("the returned status is not NotFound on Update #1: %s", err)
			}

			t.Logf("received a NotFound error on #1: %s", msg)

			return nil
		},
		func(t *testing.T, err error) error {
			t.Helper()

			st, _, _ := status.ParseError(err, codes.Unknown, "")
			if st.Code() != codes.NotFound {
				return err
			}

			return nil
		},
	)
	if err != nil {
		t.Fatalf("an error occurred: %s", err)
	}

	// #2 run Update with SkipStrictExistCheck=false, and check that the internal Remove Operation returns a NotFound error
	err = op.UpdateWithParameters(
		t,
		ctx,
		operation.Dataset{
			Train: ds.Train[updateFrom : updateFrom+updateNum],
		},
		false,
		1,
		func(t *testing.T, status int32, msg string) error {
			t.Helper()

			if status != int32(codes.NotFound) {
				return errors.Errorf("the returned status is not NotFound on Update #2: %s", err)
			}

			t.Logf("received a NotFound error on #2: %s", msg)

			return nil
		},
		func(t *testing.T, err error) error {
			t.Helper()

			// TODO: This should be NotFound error but it returns
			// `code = Unknown desc = ngt uuid 7's object not found: ...`
			// st, _, _ := status.ParseError(err, codes.Unknown, "")
			// if st.Code() != codes.NotFound {
			// 	return err
			// }

			return nil
		},
	)
	if err != nil {
		t.Fatalf("an error occurred: %s", err)
	}

	// #3 run Insert with SkipStrictExistCheck=false and confirmed that it succeeded
	err = op.InsertWithParameters(
		t,
		ctx,
		operation.Dataset{
			Train: ds.Train[insertFrom : insertFrom+insertNum],
		},
		false,
		operation.DefaultStatusValidator,
		operation.ParseAndLogError,
	)
	if err != nil {
		t.Fatalf("an error occurred on #3: %s", err)
	}

	// #4 run Update with SkipStrictExistCheck=false & a different vector, and check that it succeeds
	err = op.UpdateWithParameters(
		t,
		ctx,
		operation.Dataset{
			Train: ds.Train[updateFrom : updateFrom+updateNum],
		},
		false,
		1,
		operation.DefaultStatusValidator,
		operation.ParseAndLogError,
	)
	if err != nil {
		t.Fatalf("an error occurred on #4: %s", err)
	}

	// #5 run Update with SkipStrictExistCheck=false & same vector as 4 and check that AlreadyExists returns
	err = op.UpdateWithParameters(
		t,
		ctx,
		operation.Dataset{
			Train: ds.Train[updateFrom : updateFrom+updateNum],
		},
		false,
		1,
		func(t *testing.T, status int32, msg string) error {
			t.Helper()

			if status != int32(codes.AlreadyExists) {
				return errors.Errorf("the returned status is not NotFound on Update #5: %s", err)
			}

			t.Logf("received an AlreadyExists error on #5: %s", msg)

			return nil
		},
		func(t *testing.T, err error) error {
			t.Helper()

			// TODO: This should be AlreadyExists error but it returns
			// `code = Unknown desc = rpc error: ...`
			// st, _, _ := status.ParseError(err, codes.Unknown, "")
			// if st.Code() != codes.AlreadyExists {
			// 	return err
			// }

			return nil
		},
	)
	if err != nil {
		t.Fatalf("an error occurred: %s", err)
	}

	// #6 run Update with the same vector as SkipStrictExistCheck=true & 4 and check that it succeeds
	err = op.UpdateWithParameters(
		t,
		ctx,
		operation.Dataset{
			Train: ds.Train[updateFrom : updateFrom+updateNum],
		},
		true,
		1,
		operation.DefaultStatusValidator,
		operation.ParseAndLogError,
	)
	if err != nil {
		t.Fatalf("an error occurred on #6: %s", err)
	}

	// #7 remove the vector in 6 with SkipStrictExistCheck=false and check that it succeeds
	err = op.RemoveWithParameters(
		t,
		ctx,
		operation.Dataset{
			Train: ds.Train[removeFrom : removeFrom+removeNum],
		},
		false,
		operation.DefaultStatusValidator,
		operation.ParseAndLogError,
	)
	if err != nil {
		t.Fatalf("an error occurred on #7: %s", err)
	}

	// #8 removed the vector of 6 with SkipStrictExistCheck=false and confirmed that it became NotFound
	err = op.RemoveWithParameters(
		t,
		ctx,
		operation.Dataset{
			Train: ds.Train[removeFrom : removeFrom+removeNum],
		},
		false,
		func(t *testing.T, status int32, msg string) error {
			t.Helper()

			if status != int32(codes.NotFound) {
				return errors.Errorf("the returned status is not NotFound on Remove #8: %s", err)
			}

			t.Logf("received a NotFound error on #8: %s", msg)

			return nil
		},
		func(t *testing.T, err error) error {
			t.Helper()

			// TODO: This should be NotFound error but it returns
			// `code = Unknown desc = rpc error: ...`
			// st, _, _ := status.ParseError(err, codes.Unknown, "")
			// if st.Code() != codes.NotFound {
			// 	return err
			// }

			return nil
		},
	)
	if err != nil {
		t.Fatalf("an error occurred: %s", err)
	}

	// #9 remove vector 6 with SkipStrictExistCheck=true and check that it also becomes NotFound
	err = op.RemoveWithParameters(
		t,
		ctx,
		operation.Dataset{
			Train: ds.Train[removeFrom : removeFrom+removeNum],
		},
		true,
		func(t *testing.T, status int32, msg string) error {
			t.Helper()

			if status != int32(codes.NotFound) {
				return errors.Errorf("the returned status is not NotFound on Remove #9: %s", err)
			}

			t.Logf("received a NotFound error on #9: %s", msg)

			return nil
		},
		func(t *testing.T, err error) error {
			t.Helper()

			st, _, _ := status.ParseError(err, codes.Unknown, "")
			if st.Code() != codes.NotFound {
				return err
			}

			return nil
		},
	)
	if err != nil {
		t.Fatalf("an error occurred: %s", err)
	}

	// #10 execute Upsert with SkipStrictExistCheck=false and check that it succeeds
	err = op.UpsertWithParameters(
		t,
		ctx,
		operation.Dataset{
			Train: ds.Train[upsertFrom : upsertFrom+upsertNum],
		},
		false,
		2,
		operation.DefaultStatusValidator,
		operation.ParseAndLogError,
	)
	if err != nil {
		t.Fatalf("an error occurred on #10: %s", err)
	}

	// #11 executed Upsert with SkipStrictExistCheck=false using the same vector as 10 and confirmed that AlreadyExists was returned
	err = op.UpsertWithParameters(
		t,
		ctx,
		operation.Dataset{
			Train: ds.Train[upsertFrom : upsertFrom+upsertNum],
		},
		false,
		2,
		func(t *testing.T, status int32, msg string) error {
			t.Helper()

			if status != int32(codes.AlreadyExists) {
				return errors.Errorf("the returned status is not AlreadyExists on Upsert #11: %s", err)
			}

			t.Logf("received an AlreadyExists error on #11: %s", msg)

			return nil
		},
		func(t *testing.T, err error) error {
			t.Helper()

			// TODO: This should be AlreadyExists error but it returns
			// `code = Unknown desc = rpc error: ...`
			// st, _, _ := status.ParseError(err, codes.Unknown, "")
			// if st.Code() != codes.AlreadyExists {
			// 	return err
			// }

			return nil
		},
	)
	if err != nil {
		t.Fatalf("an error occurred: %s", err)
	}

	// #12 executed SkipStrictExistCheck=false using a different vector than 10 for Upsert and confirmed that it succeeded
	err = op.UpsertWithParameters(
		t,
		ctx,
		operation.Dataset{
			Train: ds.Train[upsertFrom : upsertFrom+upsertNum],
		},
		false,
		3,
		operation.DefaultStatusValidator,
		operation.ParseAndLogError,
	)
	if err != nil {
		t.Fatalf("an error occurred on #12: %s", err)
	}

	// #13 executed SkipStrictExistCheck=true using the same vector as Upsert 12 and confirmed that it succeeded
	err = op.UpsertWithParameters(
		t,
		ctx,
		operation.Dataset{
			Train: ds.Train[upsertFrom : upsertFrom+upsertNum],
		},
		true,
		3,
		operation.DefaultStatusValidator,
		operation.ParseAndLogError,
	)
	if err != nil {
		t.Fatalf("an error occurred on #13: %s", err)
	}
}

// TestE2EIndexJobCorrection tests the index correction job.
// It inserts vectors, runs the index correction job, and then removes the vectors.
// TODO: Add index replica count check after inplementing StreamListObject in LB
func TestE2EIndexJobCorrection(t *testing.T) {
	t.Cleanup(teardown)
	ctx := context.Background()

	op, err := operation.New(host, port)
	if err != nil {
		t.Fatalf("an error occurred: %s", err)
	}

	// prepare train data
	train := ds.Train[insertFrom : insertFrom+correctionInsertNum]

	err = op.Insert(t, ctx, operation.Dataset{
		Train: train,
	})
	if err != nil {
		t.Fatalf("an error occurred: %s", err)
	}

	sleep(t, waitAfterInsertDuration)

	t.Log("Test case 1: just execute index correction and check if replica number is correct after correction")
	exe := operation.NewCronJobExecutor("vald-index-correction")
	err = exe.CreateAndWait(t, ctx, "correction-test")
	if err != nil {
		t.Fatalf("an error occurred: %s", err)
	}

	// check if replica number is correct
	err = op.StreamListObject(t, ctx, operation.Dataset{
		Train: train,
	})
	if err != nil {
		t.Fatalf("an error occurred: %s", err)
	}

	t.Log("Test case 2: execute index correction after one agent removed")
	t.Log("removing vald-agent-ngt-0...")
	cmd := exec.CommandContext(ctx, "sh", "-c", "kubectl delete pod vald-agent-ngt-0 && kubectl wait --for=condition=Ready pod/vald-agent-ngt-0")
	out, err := cmd.Output()
	if err != nil {
		if exitErr, ok := err.(*exec.ExitError); ok {
			t.Fatalf("%s, %s, %v", string(out), string(exitErr.Stderr), err)
		} else {
			t.Fatalf("unexpected error on creating job: %v", err)
		}
	}
	t.Log(string(out))

	// correct the deleted index
	err = exe.CreateAndWait(t, ctx, "correction-test")
	if err != nil {
		t.Fatalf("an error occurred: %s", err)
	}

	// check if replica number is correct
	err = op.StreamListObject(t, ctx, operation.Dataset{
		Train: train,
	})
	if err != nil {
		t.Fatalf("an error occurred: %s", err)
	}

	t.Log("Tear down. Removing all vectors...")
	err = op.Remove(t, ctx, operation.Dataset{
		Train: train,
	})
	if err != nil {
		t.Fatalf("an error occurred: %s", err)
	}
}<|MERGE_RESOLUTION|>--- conflicted
+++ resolved
@@ -406,12 +406,13 @@
 		t.Fatalf("an error occurred: %s", err)
 	}
 
-<<<<<<< HEAD
-	err = op.Flush(t, ctx)
-=======
 	// Remove all vector data after the current - 1 hour.
 	err = op.RemoveByTimestamp(t, ctx, time.Now().Add(-time.Hour).UnixNano())
->>>>>>> c70ae6ce
+	if err != nil {
+		t.Fatalf("an error occurred: %s", err)
+	}
+
+	err = op.Flush(t, ctx)
 	if err != nil {
 		t.Fatalf("an error occurred: %s", err)
 	}
