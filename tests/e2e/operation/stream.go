//go:build e2e

// Copyright (C) 2019-2023 vdaas.org vald team <vald@vdaas.org>
//
// Licensed under the Apache License, Version 2.0 (the "License");
// You may not use this file except in compliance with the License.
// You may obtain a copy of the License at
//
//	https://www.apache.org/licenses/LICENSE-2.0
//
// Unless required by applicable law or agreed to in writing, software
// distributed under the License is distributed on an "AS IS" BASIS,
// WITHOUT WARRANTIES OR CONDITIONS OF ANY KIND, either express or implied.
// See the License for the specific language governing permissions and
// limitations under the License.
package operation

import (
	"context"
	"fmt"
	"reflect"
	"strconv"
	"testing"

	"github.com/vdaas/vald/apis/grpc/v1/payload"
	"github.com/vdaas/vald/internal/errors"
	"github.com/vdaas/vald/internal/io"
	"github.com/vdaas/vald/internal/net/grpc/codes"
	"github.com/vdaas/vald/internal/net/grpc/errdetails"
	"github.com/vdaas/vald/internal/net/grpc/status"
	"github.com/vdaas/vald/internal/strings"
	"github.com/vdaas/vald/internal/sync"
)

type (
	StatusValidator = func(t *testing.T, status int32, msg string) (err error)
	ErrorValidator  = func(t *testing.T, err error) error
)

func DefaultStatusValidator(t *testing.T, status int32, msg string) (err error) {
	t.Helper()

	// TODO: convert int32->codes.Code
	return errors.Errorf("code: %d, message: %s", status, msg)
}

func ParseAndLogError(t *testing.T, err error) error {
	t.Helper()

	st, _, parsed := status.ParseError(err, codes.Unknown, "nothing")
	if parsed == nil {
		return err
	}

	t.Errorf(
		"error: %v\tserror: %v\tcode: %s\tdetails: %s\tmessage: %s\tstatus-error: %s\tproto: %s",
		err,
		parsed,
		st.Code().String(),
		errdetails.Serialize(st.Details()),
		st.Message(),
		st.Err().Error(),
		errdetails.Serialize(st.Proto()),
	)

	return parsed
}

func (c *client) Search(t *testing.T, ctx context.Context, ds Dataset) error {
	return c.SearchWithParameters(
		t,
		ctx,
		ds,
		100,
		-1.0,
		0.1,
		3000000000,
		DefaultStatusValidator,
		ParseAndLogError,
	)
}

func (c *client) SearchWithParameters(
	t *testing.T,
	ctx context.Context,
	ds Dataset,
	num uint32,
	radius float32,
	epsilon float32,
	timeout int64,
	svalidator StatusValidator,
	evalidator ErrorValidator,
) (rerr error) {
	t.Log("search operation started")

	client, err := c.getClient(ctx)
	if err != nil {
		return err
	}

	sc, err := client.StreamSearch(ctx)
	if err != nil {
		return err
	}

	wg := sync.WaitGroup{}
	wg.Add(1)
	var mu sync.Mutex
	go func() {
		defer wg.Done()

		for {
			res, err := sc.Recv()
			if err == io.EOF {
				return
			}

			if err != nil {
				if err := evalidator(t, err); err != nil {
					mu.Lock()
					rerr = errors.Join(
						rerr,
						errors.Errorf(
							"stream finished by an error: %s",
							err.Error(),
						),
					)
					mu.Unlock()
				}
				return
			}

			resp := res.GetResponse()
			if resp == nil {
				status := res.GetStatus()
				if status != nil {
					if e := svalidator(t, status.GetCode(), status.GetMessage()); e != nil {
						t.Errorf("an error returned:\tcode: %d\tmessage: %s\tdetails: %s",
							status.GetCode(),
							status.GetMessage(),
							errdetails.Serialize(status.GetDetails()))
						mu.Lock()
						rerr = errors.Join(rerr, e)
						mu.Unlock()
					}
					continue
				}

				t.Error("returned response is nil")
				continue
			}

			topKIDs := make([]string, 0, len(resp.GetResults()))
			for _, d := range resp.GetResults() {
				topKIDs = append(topKIDs, d.GetId())
			}

			if len(topKIDs) == 0 {
				t.Errorf("empty result is returned for test ID %s: %#v", resp.GetRequestId(), topKIDs)
				continue
			}
			left, right, ok := strings.Cut(resp.GetRequestId(), "-")
			if !ok {
				sid := strings.SplitN(resp.GetRequestId(), "-", 2)
				left, right = sid[0], sid[1]
			}

			idx, err := strconv.Atoi(left)
			if err != nil {
				t.Errorf("an error occurred while converting RequestId into int: %s", err)
				continue
			}

			t.Logf("algo: %s, id: %d, results: %d, recall: %f", right, idx, len(topKIDs), c.recall(topKIDs, ds.Neighbors[idx][:len(topKIDs)]))
		}
	}()

	for i := 0; i < len(ds.Test); i++ {
		id := strconv.Itoa(i)
		err := sc.Send(&payload.Search_Request{
			Vector: ds.Test[i],
			Config: &payload.Search_Config{
				RequestId: id + "-Unknown",
				Num:       num,
				Radius:    radius,
				Epsilon:   epsilon,
				Timeout:   timeout,
			},
		})
		if err != nil {
			mu.Lock()
			defer mu.Unlock()
			return err
		}
		err = sc.Send(&payload.Search_Request{
			Vector: ds.Test[i],
			Config: &payload.Search_Config{
				RequestId:            id + "-ConcurrentQueue",
				Num:                  num,
				Radius:               radius,
				Epsilon:              epsilon,
				Timeout:              timeout,
				AggregationAlgorithm: payload.Search_ConcurrentQueue,
			},
		})
		if err != nil {
			mu.Lock()
			defer mu.Unlock()
			return err
		}
		err = sc.Send(&payload.Search_Request{
			Vector: ds.Test[i],
			Config: &payload.Search_Config{
				RequestId:            id + "-SortSlice",
				Num:                  num,
				Radius:               radius,
				Epsilon:              epsilon,
				Timeout:              timeout,
				AggregationAlgorithm: payload.Search_SortSlice,
			},
		})
		if err != nil {
			mu.Lock()
			defer mu.Unlock()
			return err
		}
		err = sc.Send(&payload.Search_Request{
			Vector: ds.Test[i],
			Config: &payload.Search_Config{
				RequestId:            id + "-SortPoolSlice",
				Num:                  num,
				Radius:               radius,
				Epsilon:              epsilon,
				Timeout:              timeout,
				AggregationAlgorithm: payload.Search_SortPoolSlice,
			},
		})
		if err != nil {
			mu.Lock()
			defer mu.Unlock()
			return err
		}
		err = sc.Send(&payload.Search_Request{
			Vector: ds.Test[i],
			Config: &payload.Search_Config{
				RequestId:            id + "-PairingHeap",
				Num:                  num,
				Radius:               radius,
				Epsilon:              epsilon,
				Timeout:              timeout,
				AggregationAlgorithm: payload.Search_PairingHeap,
			},
		})
		if err != nil {
			mu.Lock()
			defer mu.Unlock()
			return err
		}
	}

	sc.CloseSend()

	wg.Wait()

	t.Log("search operation finished")

	return rerr
}

func (c *client) SearchByID(t *testing.T, ctx context.Context, ds Dataset) error {
	return c.SearchByIDWithParameters(t,
		ctx,
		ds,
		100,
		-1.0,
		0.1,
		3000000000,
		DefaultStatusValidator,
		ParseAndLogError,
	)
}

func (c *client) SearchByIDWithParameters(
	t *testing.T,
	ctx context.Context,
	ds Dataset,
	num uint32,
	radius float32,
	epsilon float32,
	timeout int64,
	svalidator StatusValidator,
	evalidator ErrorValidator,
) (rerr error) {
	t.Log("searchByID operation started")

	client, err := c.getClient(ctx)
	if err != nil {
		return err
	}

	sc, err := client.StreamSearchByID(ctx)
	if err != nil {
		return err
	}

	wg := sync.WaitGroup{}
	wg.Add(1)
	var mu sync.Mutex
	go func() {
		defer wg.Done()

		for {
			res, err := sc.Recv()
			if err == io.EOF {
				return
			}

			if err != nil {
				if err := evalidator(t, err); err != nil {
					mu.Lock()
					rerr = errors.Join(
						rerr,
						errors.Errorf(
							"stream finished by an error: %s",
							err.Error(),
						),
					)
					mu.Unlock()
				}
				return
			}

			resp := res.GetResponse()
			if resp == nil {
				status := res.GetStatus()
				if status != nil {
					if e := svalidator(t, status.GetCode(), status.GetMessage()); e != nil {
						t.Errorf("an error returned:\tcode: %d\tmessage: %s\tdetails: %s",
							status.GetCode(),
							status.GetMessage(),
							errdetails.Serialize(status.GetDetails()))
						mu.Lock()
						rerr = errors.Join(rerr, e)
						mu.Unlock()
					}
					continue
				}

				t.Error("returned response is nil")
			}

			topKIDs := make([]string, 0, len(resp.GetResults()))
			for _, d := range resp.GetResults() {
				topKIDs = append(topKIDs, d.GetId())
			}

			if len(topKIDs) == 0 {
				t.Errorf("empty result is returned: %#v", topKIDs)
			}
		}
	}()

	for i := 0; i < len(ds.Train); i++ {
		id := strconv.Itoa(i)
		err := sc.Send(&payload.Search_IDRequest{
			Id: id,
			Config: &payload.Search_Config{
				RequestId: id,
				Num:       num,
				Radius:    radius,
				Epsilon:   epsilon,
				Timeout:   timeout,
			},
		})
		if err != nil {
			mu.Lock()
			defer mu.Unlock()
			return err
		}
	}

	sc.CloseSend()

	wg.Wait()

	t.Log("searchByID operation finished")

	mu.Lock()
	defer mu.Unlock()
	return rerr
}

func (c *client) LinearSearch(t *testing.T, ctx context.Context, ds Dataset) error {
	return c.LinearSearchWithParameters(
		t,
		ctx,
		ds,
		100,
		3000000000,
		DefaultStatusValidator,
		ParseAndLogError,
	)
}

func (c *client) LinearSearchWithParameters(
	t *testing.T,
	ctx context.Context,
	ds Dataset,
	num uint32,
	timeout int64,
	svalidator StatusValidator,
	evalidator ErrorValidator,
) (rerr error) {
	t.Log("linearsearch operation started")

	client, err := c.getClient(ctx)
	if err != nil {
		return err
	}

	sc, err := client.StreamLinearSearch(ctx)
	if err != nil {
		return err
	}

	wg := sync.WaitGroup{}
	wg.Add(1)
	go func() {
		defer wg.Done()

		for {
			res, err := sc.Recv()
			if err == io.EOF {
				return
			}

			if err != nil {
				if err := evalidator(t, err); err != nil {
					rerr = errors.Join(
						rerr,
						errors.Errorf(
							"stream finished by an error: %s",
							err.Error(),
						),
					)
				}
				return
			}

			resp := res.GetResponse()
			if resp == nil {
				status := res.GetStatus()
				if status != nil {
					if e := svalidator(t, status.GetCode(), status.GetMessage()); e != nil {
						t.Errorf("an error returned:\tcode: %d\tmessage: %s\tdetails: %s",
							status.GetCode(),
							status.GetMessage(),
							errdetails.Serialize(status.GetDetails()))
						rerr = errors.Join(rerr, e)
					}
					continue
				}

				t.Error("returned response is nil")
				continue
			}

			topKIDs := make([]string, 0, len(resp.GetResults()))
			for _, d := range resp.GetResults() {
				topKIDs = append(topKIDs, d.GetId())
			}

			if len(topKIDs) == 0 {
				t.Errorf("empty result is returned for test ID %s: %#v", resp.GetRequestId(), topKIDs)
				continue
			}

			idx, err := strconv.Atoi(resp.GetRequestId())
			if err != nil {
				t.Errorf("an error occurred while converting RequestId into int: %s", err)
				continue
			}

			t.Logf("results: %d, recall: %f", len(topKIDs), c.recall(topKIDs, ds.Neighbors[idx][:len(topKIDs)]))
		}
	}()

	for i := 0; i < len(ds.Test); i++ {
		id := strconv.Itoa(i)
		err := sc.Send(&payload.Search_Request{
			Vector: ds.Test[i],
			Config: &payload.Search_Config{
				RequestId: id,
				Num:       num,
				Timeout:   timeout,
			},
		})
		if err != nil {
			return err
		}
	}

	sc.CloseSend()

	wg.Wait()

	t.Log("linearsearch operation finished")

	return rerr
}

func (c *client) LinearSearchByID(t *testing.T, ctx context.Context, ds Dataset) error {
	return c.LinearSearchByIDWithParameters(t,
		ctx,
		ds,
		100,
		3000000000,
		DefaultStatusValidator,
		ParseAndLogError,
	)
}

func (c *client) LinearSearchByIDWithParameters(
	t *testing.T,
	ctx context.Context,
	ds Dataset,
	num uint32,
	timeout int64,
	svalidator StatusValidator,
	evalidator ErrorValidator,
) (rerr error) {
	t.Log("linearsearchByID operation started")

	client, err := c.getClient(ctx)
	if err != nil {
		return err
	}

	sc, err := client.StreamLinearSearchByID(ctx)
	if err != nil {
		return err
	}

	wg := sync.WaitGroup{}
	wg.Add(1)
	go func() {
		defer wg.Done()

		for {
			res, err := sc.Recv()
			if err == io.EOF {
				return
			}

			if err != nil {
				if err := evalidator(t, err); err != nil {
					rerr = errors.Join(
						rerr,
						errors.Errorf(
							"stream finished by an error: %s",
							err.Error(),
						),
					)
				}
				return
			}

			resp := res.GetResponse()
			if resp == nil {
				status := res.GetStatus()
				if status != nil {
					if e := svalidator(t, status.GetCode(), status.GetMessage()); e != nil {
						t.Errorf("an error returned:\tcode: %d\tmessage: %s\tdetails: %s",
							status.GetCode(),
							status.GetMessage(),
							errdetails.Serialize(status.GetDetails()))
						rerr = errors.Join(rerr, e)
					}
					continue
				}

				t.Error("returned response is nil")
			}

			topKIDs := make([]string, 0, len(resp.GetResults()))
			for _, d := range resp.GetResults() {
				topKIDs = append(topKIDs, d.GetId())
			}

			if len(topKIDs) == 0 {
				t.Errorf("empty result is returned: %#v", topKIDs)
			}
		}
	}()

	for i := 0; i < len(ds.Train); i++ {
		id := strconv.Itoa(i)
		err := sc.Send(&payload.Search_IDRequest{
			Id: id,
			Config: &payload.Search_Config{
				RequestId: id,
				Num:       num,
				Timeout:   timeout,
			},
		})
		if err != nil {
			return err
		}
	}

	sc.CloseSend()

	wg.Wait()

	t.Log("linearsearchByID operation finished")

	return rerr
}

func (c *client) Insert(t *testing.T, ctx context.Context, ds Dataset) error {
	return c.InsertWithParameters(t,
		ctx,
		ds,
		false,
		DefaultStatusValidator,
		ParseAndLogError,
	)
}

func (c *client) InsertWithParameters(
	t *testing.T,
	ctx context.Context,
	ds Dataset,
	skipStrictExistCheck bool,
	svalidator StatusValidator,
	evalidator ErrorValidator,
) (rerr error) {
	t.Log("insert operation started")

	client, err := c.getClient(ctx)
	if err != nil {
		return err
	}

	sc, err := client.StreamInsert(ctx)
	if err != nil {
		return err
	}

	wg := sync.WaitGroup{}
	wg.Add(1)
	go func() {
		defer wg.Done()

		for {
			res, err := sc.Recv()
			if err == io.EOF {
				return
			}

			if err != nil {
				if err := evalidator(t, err); err != nil {
					rerr = errors.Join(
						rerr,
						errors.Errorf(
							"stream finished by an error: %s",
							err.Error(),
						),
					)
				}
				return
			}

			loc := res.GetLocation()
			if loc == nil {
				status := res.GetStatus()
				if status != nil {
					if e := svalidator(t, status.GetCode(), status.GetMessage()); e != nil {
						t.Errorf("an error returned:\tcode: %d\tmessage: %s\tdetails: %s",
							status.GetCode(),
							status.GetMessage(),
							errdetails.Serialize(status.GetDetails()))
						rerr = errors.Join(rerr, e)
					}
					continue
				}

				t.Error("returned loc is nil")
				continue
			}

			t.Logf("returned loc: %s", loc)
		}
	}()

	for i := 0; i < len(ds.Train); i++ {
		id := strconv.Itoa(i)
		err := sc.Send(&payload.Insert_Request{
			Vector: &payload.Object_Vector{
				Id:     id,
				Vector: ds.Train[i],
			},
			Config: &payload.Insert_Config{
				SkipStrictExistCheck: skipStrictExistCheck,
			},
		})
		if err != nil {
			return err
		}
	}

	sc.CloseSend()

	wg.Wait()

	t.Log("insert operation finished")

	return rerr
}

func (c *client) Update(t *testing.T, ctx context.Context, ds Dataset) error {
	return c.UpdateWithParameters(t,
		ctx,
		ds,
		false,
		1,
		DefaultStatusValidator,
		ParseAndLogError,
	)
}

func (c *client) UpdateWithParameters(
	t *testing.T,
	ctx context.Context,
	ds Dataset,
	skipStrictExistCheck bool,
	offset int,
	svalidator StatusValidator,
	evalidator ErrorValidator,
) (rerr error) {
	t.Log("update operation started")

	client, err := c.getClient(ctx)
	if err != nil {
		return err
	}

	sc, err := client.StreamUpdate(ctx)
	if err != nil {
		return err
	}

	wg := sync.WaitGroup{}
	wg.Add(1)
	go func() {
		defer wg.Done()

		for {
			res, err := sc.Recv()
			if err == io.EOF {
				return
			}

			if err != nil {
				if err := evalidator(t, err); err != nil {
					rerr = errors.Join(
						rerr,
						errors.Errorf(
							"stream finished by an error: %s",
							err.Error(),
						),
					)
				}
				return
			}

			loc := res.GetLocation()
			if loc == nil {
				status := res.GetStatus()
				if status != nil {
					if e := svalidator(t, status.GetCode(), status.GetMessage()); e != nil {
						t.Errorf("an error returned:\tcode: %d\tmessage: %s\tdetails: %s",
							status.GetCode(),
							status.GetMessage(),
							errdetails.Serialize(status.GetDetails()))
						rerr = errors.Join(rerr, e)
					}
					continue
				}

				t.Error("returned loc is nil")
				continue
			}

			t.Logf("returned: %s", loc)
		}
	}()

	for i := 0; i < len(ds.Train); i++ {
		id := strconv.Itoa(i)
		v := ds.Train[i]
		err := sc.Send(&payload.Update_Request{
			Vector: &payload.Object_Vector{
				Id:     id,
				Vector: append(v[offset:], v[:offset]...),
			},
			Config: &payload.Update_Config{
				SkipStrictExistCheck: skipStrictExistCheck,
			},
		})
		if err != nil {
			return err
		}
	}

	sc.CloseSend()

	wg.Wait()

	t.Log("update operation finished")

	return rerr
}

func (c *client) Upsert(t *testing.T, ctx context.Context, ds Dataset) error {
	return c.UpsertWithParameters(t,
		ctx,
		ds,
		false,
		2,
		DefaultStatusValidator,
		ParseAndLogError,
	)
}

func (c *client) UpsertWithParameters(
	t *testing.T,
	ctx context.Context,
	ds Dataset,
	skipStrictExistCheck bool,
	offset int,
	svalidator StatusValidator,
	evalidator ErrorValidator,
) (rerr error) {
	t.Log("upsert operation started")

	client, err := c.getClient(ctx)
	if err != nil {
		return err
	}

	sc, err := client.StreamUpsert(ctx)
	if err != nil {
		return err
	}

	wg := sync.WaitGroup{}
	wg.Add(1)
	go func() {
		defer wg.Done()

		for {
			res, err := sc.Recv()
			if err == io.EOF {
				return
			}

			if err != nil {
				if err := evalidator(t, err); err != nil {
					rerr = errors.Join(
						rerr,
						errors.Errorf(
							"stream finished by an error: %s",
							err.Error(),
						),
					)
				}
				return
			}

			loc := res.GetLocation()
			if loc == nil {
				status := res.GetStatus()
				if status != nil {
					if e := svalidator(t, status.GetCode(), status.GetMessage()); e != nil {
						t.Errorf("an error returned:\tcode: %d\tmessage: %s\tdetails: %s",
							status.GetCode(),
							status.GetMessage(),
							errdetails.Serialize(status.GetDetails()))
						rerr = errors.Join(rerr, e)
					}
					continue
				}

				t.Error("returned loc is nil")
				continue
			}

			t.Logf("returned: %s", loc)
		}
	}()

	for i := 0; i < len(ds.Train); i++ {
		id := strconv.Itoa(i)
		v := ds.Train[i]
		err := sc.Send(&payload.Upsert_Request{
			Vector: &payload.Object_Vector{
				Id:     id,
				Vector: append(v[offset:], v[:offset]...),
			},
			Config: &payload.Upsert_Config{
				SkipStrictExistCheck: skipStrictExistCheck,
			},
		})
		if err != nil {
			return err
		}
	}

	sc.CloseSend()

	wg.Wait()

	t.Log("upsert operation finished")

	return rerr
}

func (c *client) Remove(t *testing.T, ctx context.Context, ds Dataset) error {
	return c.RemoveWithParameters(t,
		ctx,
		ds,
		false,
		DefaultStatusValidator,
		ParseAndLogError,
	)
}

func (c *client) RemoveWithParameters(
	t *testing.T,
	ctx context.Context,
	ds Dataset,
	skipStrictExistCheck bool,
	svalidator StatusValidator,
	evalidator ErrorValidator,
) (rerr error) {
	t.Log("remove operation started")

	client, err := c.getClient(ctx)
	if err != nil {
		return err
	}

	sc, err := client.StreamRemove(ctx)
	if err != nil {
		return err
	}

	wg := sync.WaitGroup{}
	wg.Add(1)
	go func() {
		defer wg.Done()

		for {
			res, err := sc.Recv()
			if err == io.EOF {
				return
			}

			if err != nil {
				if err := evalidator(t, err); err != nil {
					rerr = errors.Join(
						rerr,
						errors.Errorf(
							"stream finished by an error: %s",
							err.Error(),
						),
					)
				}
				return
			}

			loc := res.GetLocation()
			if loc == nil {
				status := res.GetStatus()
				if status != nil {
					if e := svalidator(t, status.GetCode(), status.GetMessage()); e != nil {
						t.Errorf("an error returned:\tcode: %d\tmessage: %s\tdetails: %s",
							status.GetCode(),
							status.GetMessage(),
							errdetails.Serialize(status.GetDetails()))
						rerr = errors.Join(rerr, e)
					}
					continue
				}

				t.Error("returned response is nil")
				continue
			}

			t.Logf("returned: %s", loc)
		}
	}()

	for i := 0; i < len(ds.Train); i++ {
		id := strconv.Itoa(i)
		err := sc.Send(&payload.Remove_Request{
			Id: &payload.Object_ID{
				Id: id,
			},
			Config: &payload.Remove_Config{
				SkipStrictExistCheck: skipStrictExistCheck,
			},
		})
		if err != nil {
			return err
		}
	}

	sc.CloseSend()

	wg.Wait()

	t.Log("remove operation finished")

	return rerr
}

<<<<<<< HEAD
func (c *client) Flush(t *testing.T, ctx context.Context) error {
	t.Log("flush operation started")
=======
func (c *client) RemoveByTimestamp(t *testing.T, ctx context.Context, timestamp int64) error {
	t.Log("removeByTimestamp operation started")
>>>>>>> c70ae6ce

	client, err := c.getClient(ctx)
	if err != nil {
		return err
	}

<<<<<<< HEAD
	_, err = client.Flush(ctx, &payload.Flush_Request{})
=======
	req := &payload.Remove_TimestampRequest{
		Timestamps: []*payload.Remove_Timestamp{
			{
				Timestamp: timestamp,
				Operator:  payload.Remove_Timestamp_Gt,
			},
		},
	}

	_, err = client.RemoveByTimestamp(ctx, req)
>>>>>>> c70ae6ce
	if err != nil {
		return err
	}

<<<<<<< HEAD
	t.Log("flush operation finished")
=======
	t.Log("removeByTimestamp operation finished")
>>>>>>> c70ae6ce

	return nil
}

func (c *client) Exists(t *testing.T, ctx context.Context, id string) error {
	t.Log("exists operation started")

	client, err := c.getClient(ctx)
	if err != nil {
		return err
	}

	req := &payload.Object_ID{
		Id: id,
	}

	_, err = client.Exists(ctx, req)
	if err != nil {
		return err
	}

	t.Log("exists operation finished")

	return nil
}

func (c *client) GetObject(
	t *testing.T,
	ctx context.Context,
	ds Dataset,
) (rerr error) {
	t.Log("getObject operation started")

	client, err := c.getClient(ctx)
	if err != nil {
		return err
	}

	sc, err := client.StreamGetObject(ctx)
	if err != nil {
		return err
	}

	wg := sync.WaitGroup{}
	wg.Add(1)
	go func() {
		defer wg.Done()

		for {
			res, err := sc.Recv()
			if err == io.EOF {
				return
			}

			if err != nil {
				err = ParseAndLogError(t, err)
				rerr = errors.Join(
					rerr,
					errors.Errorf(
						"stream finished by an error: %s",
						err.Error(),
					),
				)
				return
			}

			resp := res.GetVector()
			if resp == nil {
				err := res.GetStatus()
				if err != nil {
					t.Errorf("an error returned:\tcode: %d\tmessage: %s\tdetails: %s", err.GetCode(), err.GetMessage(), errdetails.Serialize(err.GetDetails()))
					rerr = errors.Wrap(rerr, err.String())
					continue
				}

				t.Error("returned response is nil")
				continue
			}

			idx, err := strconv.Atoi(resp.GetId())
			if err != nil {
				t.Errorf("an error occurred while converting Id into int: %s", err)
				continue
			}

			if !reflect.DeepEqual(res.GetVector().GetVector(), ds.Train[idx]) {
				t.Errorf(
					"got: %#v, expected: %#v",
					res.GetVector().GetVector(),
					ds.Train[idx],
				)
			}

			if ts := resp.GetTimestamp(); ts <= 0 {
				t.Error("timestamp is not set properly")
			}
		}
	}()

	for i := 0; i < len(ds.Train); i++ {
		id := strconv.Itoa(i)
		err := sc.Send(&payload.Object_VectorRequest{
			Id: &payload.Object_ID{
				Id: id,
			},
		})
		if err != nil {
			return err
		}
	}

	sc.CloseSend()

	wg.Wait()

	t.Log("getObject operation finished")

	return rerr
}

func (c *client) StreamListObject(
	t *testing.T,
	ctx context.Context,
	ds Dataset,
) error {
	t.Log("StreamListObject operation started")

	client, err := c.getClient(ctx)
	if err != nil {
		return err
	}

	sc, err := client.StreamListObject(ctx, &payload.Object_List_Request{})
	if err != nil {
		return err
	}

	// kv : [indexId]count
	indexCnt := make(map[string]int)
exit_loop:
	for {
		select {
		case <-ctx.Done():
			return ctx.Err()
		default:
			res, err := sc.Recv()
			if err != nil {
				if errors.Is(err, io.EOF) {
					break exit_loop
				}
				return err
			}
			vec := res.GetVector()
			if vec == nil {
				st := res.GetStatus()
				return fmt.Errorf("returned vector is empty: code: %v, msg: %v, details: %v", st.GetCode(), st.GetMessage(), st.GetDetails())
			}
			if len(vec.GetVector()) == 0 {
				return fmt.Errorf("returned vector is empty: id: %v", vec.GetId())
			}
			indexCnt[vec.GetId()]++
		}
	}

	if len(indexCnt) != len(ds.Train) {
		return fmt.Errorf("the number of vectors returned is different: got %v, want %v", len(indexCnt), len(ds.Train))
	}

	replica := -1
	for k, v := range indexCnt {
		if replica == -1 {
			replica = v
			continue
		}
		if v != replica {
			return fmt.Errorf("the number of vectors returned is different at index id %v: got %v, want %v", k, v, replica)
		}
	}

	t.Log("StreamListObject operation finished successfully and all vectors are returned with correct replica number")
	return nil
}<|MERGE_RESOLUTION|>--- conflicted
+++ resolved
@@ -1026,22 +1026,33 @@
 	return rerr
 }
 
-<<<<<<< HEAD
 func (c *client) Flush(t *testing.T, ctx context.Context) error {
 	t.Log("flush operation started")
-=======
+
+	client, err := c.getClient(ctx)
+	if err != nil {
+		return err
+	}
+
+
+	_, err = client.Flush(ctx, &payload.Flush_Request{})
+	if err != nil {
+		return err
+	}
+
+	t.Log("flush operation finished")
+
+	return nil
+}
+
 func (c *client) RemoveByTimestamp(t *testing.T, ctx context.Context, timestamp int64) error {
 	t.Log("removeByTimestamp operation started")
->>>>>>> c70ae6ce
 
 	client, err := c.getClient(ctx)
 	if err != nil {
 		return err
 	}
 
-<<<<<<< HEAD
-	_, err = client.Flush(ctx, &payload.Flush_Request{})
-=======
 	req := &payload.Remove_TimestampRequest{
 		Timestamps: []*payload.Remove_Timestamp{
 			{
@@ -1052,16 +1063,11 @@
 	}
 
 	_, err = client.RemoveByTimestamp(ctx, req)
->>>>>>> c70ae6ce
-	if err != nil {
-		return err
-	}
-
-<<<<<<< HEAD
-	t.Log("flush operation finished")
-=======
+	if err != nil {
+		return err
+	}
+
 	t.Log("removeByTimestamp operation finished")
->>>>>>> c70ae6ce
 
 	return nil
 }
