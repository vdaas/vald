--- conflicted
+++ resolved
@@ -62,7 +62,6 @@
 - [Helm Operator Chart Reference](https://github.com/vdaas/vald/blob/v1.7.0/charts/vald-helm-operator/README.md)
 
 ### Changes
-<<<<<<< HEAD
 
 :sparkles: New Feature
 
@@ -221,166 +220,6 @@
 - [Helm Operator Chart Reference](https://github.com/vdaas/vald/blob/v1.6.3/charts/vald-helm-operator/README.md)
 
 ### Changes
-=======
->>>>>>> bf7921ec
-
-:sparkles: New Feature
-
-- Introduce OTLP for metrics and trace [#1824](https://github.com/vdaas/vald/pull/1824)
-- Add manifest to deploy opentelemetry-operator [#1819](https://github.com/vdaas/vald/pull/1819)
-
-:arrow_up: Dependencies update
-
-- Update go modules and go version [#1922](https://github.com/vdaas/vald/pull/1922)
-- Update go modules [#1904](https://github.com/vdaas/vald/pull/1904)
-
-:bug: Bug fix
-
-- Divide agent errors for QBG and Faiss implementation [#1924](https://github.com/vdaas/vald/pull/1924)
-- Bugfix status handling for idle connection [#1921](https://github.com/vdaas/vald/pull/1921)
-- Fix invalid character error [#1914](https://github.com/vdaas/vald/pull/1914)
-- Fixed duplicate counts of working_memory_set_bytes [#1911](https://github.com/vdaas/vald/pull/1911)
-- Bug fix using undefined a variable at maxDimensionTest [#1856](https://github.com/vdaas/vald/pull/1856)
-- Bug fix prometheus export return value [#1817](https://github.com/vdaas/vald/pull/1817)
-
-:recycle: Refactor
-
-- Happy New Year 2023 [#1918](https://github.com/vdaas/vald/pull/1918)
-- Add auto-update libs & deps make command [#1917](https://github.com/vdaas/vald/pull/1917)
-- Add canceled status for CreateIndex API [#1892](https://github.com/vdaas/vald/pull/1892)
-- Update concurrent cancellation group name [#1912](https://github.com/vdaas/vald/pull/1912)
-- Remove blank when all parameters are not used and Add ErrJobFuncNotFound [#1879](https://github.com/vdaas/vald/pull/1879)
-- Rename doXXX() [#1878](https://github.com/vdaas/vald/pull/1878)
-- Remove deprecated functional option (internal/net/grpc) [#1877](https://github.com/vdaas/vald/pull/1877)
-- Fix deepsource: RVV-B0001 Confusing naming of struct fields or methods [#1875](https://github.com/vdaas/vald/pull/1875)
-- Fix deepsource: VET-V0008 lock erroneously passed by value internal/net test [#1874](https://github.com/vdaas/vald/pull/1874)
-- Fix deepsource: RVV-B0001 confusing naming of struct fields or methods [#1844](https://github.com/vdaas/vald/pull/1844)
-- Fix deepsource: SCC-U1000 Unused code [#1873](https://github.com/vdaas/vald/pull/1873)
-- Fix deepsource: RVV-B0006 Method modifies receiver [#1872](https://github.com/vdaas/vald/pull/1872)
-- Fix deepsource: SCC-SA4006 Value assigned to a variable is never read before being overwritten [#1871](https://github.com/vdaas/vald/pull/1871)
-- Fix deepsource: VET-V0008 Lock erroneously passed by value (pkg/agent) [#1868](https://github.com/vdaas/vald/pull/1868)
-- Fix deepsource: VET-V0008 lock erroneously passed by value internal/info test [#1869](https://github.com/vdaas/vald/pull/1869)
-- Fix deepsource: DOK-W1001 found consecutive run command [#1870](https://github.com/vdaas/vald/pull/1870)
-- Fix deepsource: VET-V0008 lock erroneously passed by value (internal/net) [#1867](https://github.com/vdaas/vald/pull/1867)
-- Fix deepsource: CRT-D0001 append possibly assigns to a wrong variable [#1866](https://github.com/vdaas/vald/pull/1866)
-- Fix deepsource: VET-V0008 Lock erroneously passed by value (pkg/manager) [#1861](https://github.com/vdaas/vald/pull/1861)
-- Fix deepsource: VET-V0008 lock erroneously passed by value pkg/discoverer [#1857](https://github.com/vdaas/vald/pull/1857)
-- Fix deepsource: RVV-B0006 Method modifies receiver [#1865](https://github.com/vdaas/vald/pull/1865)
-- Fix deepsource: VET-V0008 Lock erroneously passed by value (internal/test, singleflight, observability) [#1863](https://github.com/vdaas/vald/pull/1863)
-- Fix deepsource: VET-V0008 lock erroneously passed by value info [#1864](https://github.com/vdaas/vald/pull/1864)
-- Fix deepsource: VET-V0008 Lock erroneously passed by value internal/client [#1862](https://github.com/vdaas/vald/pull/1862)
-- Fix deepsource: VET-V0008 lock erroneously passed by value internal/info,iocopy,errgroup [#1860](https://github.com/vdaas/vald/pull/1860)
-- Fix deepsource: VET-V0008 Lock erroneously passed by value internal/db, backoff, circuitbreaker [#1859](https://github.com/vdaas/vald/pull/1859)
-- Fix deepsource: RVV-B0009 Redefinition of builtin [#1858](https://github.com/vdaas/vald/pull/1858)
-- Fix deepsource: CRT-A0014 switch single case can be rewritten as if or if-else [#1855](https://github.com/vdaas/vald/pull/1855)
-- Fix deepsource: RVV-A0003 Exit inside non-main function ./hack [#1854](https://github.com/vdaas/vald/pull/1854)
-- Fix deepsource: SCC-S1003 replace call to strings.Index with strings.Contains [#1853](https://github.com/vdaas/vald/pull/1853)
-- Fix deepsource: RVV-B0013 Unused method receiver [#1852](https://github.com/vdaas/vald/pull/1852)
-- Fix deepsource: CRT-D0007 Duplicate cases found in switch statement [#1851](https://github.com/vdaas/vald/pull/1851)
-- Fix deepsource: GO-W1009 using a deprecated function, variable, constant or field [#1846](https://github.com/vdaas/vald/pull/1846)
-- Fix deepsource: RVV-B0011 exported function returning value of unexported type [#1848](https://github.com/vdaas/vald/pull/1848)
-- Fix deepsource: GSC-G103 Function call made to an unsafe package [#1850](https://github.com/vdaas/vald/pull/1850)
-- Fix deepsource: RVV-B0012 Unused parameter in the function
-- Fix deepsource: DOK-SC2002, DOK-W1001 Useless cat and Multiple consecutive RUN [#1847](https://github.com/vdaas/vald/pull/1847)
-- Fix deepsource: dockerfile warning [#1835](https://github.com/vdaas/vald/pull/1835)
-- Fix deepsource RVV-B0013 [#1832](https://github.com/vdaas/vald/pull/1832)
-- Fix deepsource VET-V0007 unkeyed composite literals [#1837](https://github.com/vdaas/vald/pull/1837)
-- Fix deepsource: Audit required: Insecure gRPC server [#1833](https://github.com/vdaas/vald/pull/1833)
-- Fix deepsource: Potential slowloris attack [#1834](https://github.com/vdaas/vald/pull/1834)
-- Fix deepsource: Unsafe defer of os.Close [#1836](https://github.com/vdaas/vald/pull/1836)
-- Fix deepsource: RVV-A0003 exit inside non-main function [#1838](https://github.com/vdaas/vald/pull/1838)
-- Fix deepsource: GSC-G404 Audit the random number generation source (rand) [#1839](https://github.com/vdaas/vald/pull/1839)
-- Fix makefile [#1828](https://github.com/vdaas/vald/pull/1828)
-- Refactor circuitbreaker [#1816](https://github.com/vdaas/vald/pull/1816)
-
-:white_check_mark: Test
-
-- Refactor Insert Upsert Testing [#1919](https://github.com/vdaas/vald/pull/1919)
-
-:green_heart: CI
-
-- Ci/GitHub action docker/update docker login action [#1903](https://github.com/vdaas/vald/pull/1903)
-- Add actions workflow validation [#1902](https://github.com/vdaas/vald/pull/1902)
-- Change docker build permission [#1901](https://github.com/vdaas/vald/pull/1901)
-- Update docker login action [#1900](https://github.com/vdaas/vald/pull/1900)
-- Format code with prettier and gofumpt [#1886](https://github.com/vdaas/vald/pull/1886)
-- Update deepsource configuration [#1881](https://github.com/vdaas/vald/pull/1881)
-- Update gotestfmt org [#1880](https://github.com/vdaas/vald/pull/1880)
-- Add escape for e2e workflow [#1845](https://github.com/vdaas/vald/pull/1845)
-- Resolve GitHub Actions warning [#1818](https://github.com/vdaas/vald/pull/1818)
-
-:memo: Document
-
-- Create observability configuration document [#1882](https://github.com/vdaas/vald/pull/1882)
-- Add takuyaymd as a contributor for bug, and code [#1913](https://github.com/vdaas/vald/pull/1913)
-- Update PULL_REQUEST_TEMPLATE and ISSUE_TEMPLATE [#1885](https://github.com/vdaas/vald/pull/1885)
-- Fix typo comment [#1831](https://github.com/vdaas/vald/pull/1831)
-- Add filter gateway api doc [#1821](https://github.com/vdaas/vald/pull/1821)
-- Fix dead link [#1823](https://github.com/vdaas/vald/pull/1823)
-- Update pull request template [#1820](https://github.com/vdaas/vald/pull/1820)
-
-## v1.6.3
-
-### Docker images
-
-<table>
-  <tr>
-    <th>component</th>
-    <th>Docker pull</th>
-  </tr>
-  <tr>
-    <td>Agent NGT</td>
-    <td>
-      <code>docker pull vdaas/vald-agent-ngt:v1.6.3</code><br/>
-      <code>docker pull ghcr.io/vdaas/vald/vald-agent-ngt:v1.6.3</code>
-    </td>
-  </tr>
-  <tr>
-    <td>Agent sidecar</td>
-    <td>
-      <code>docker pull vdaas/vald-agent-sidecar:v1.6.3</code><br/>
-      <code>docker pull ghcr.io/vdaas/vald/vald-agent-sidecar:v1.6.3</code>
-    </td>
-  </tr>
-  <tr>
-    <td>Discoverers</td>
-    <td>
-      <code>docker pull vdaas/vald-discoverer-k8s:v1.6.3</code><br/>
-      <code>docker pull ghcr.io/vdaas/vald/vald-discoverer-k8s:v1.6.3</code>
-    </td>
-  </tr>
-  <tr>
-    <td>Gateways</td>
-    <td>
-      <code>docker pull vdaas/vald-lb-gateway:v1.6.3</code><br/>
-      <code>docker pull ghcr.io/vdaas/vald/vald-lb-gateway:v1.6.3</code><br/>
-      <code>docker pull vdaas/vald-filter-gateway:v1.6.3</code><br/>
-      <code>docker pull ghcr.io/vdaas/vald/vald-filter-gateway:v1.6.3</code>
-    </td>
-  </tr>
-  <tr>
-    <td>Index Manager</td>
-    <td>
-      <code>docker pull vdaas/vald-manager-index:v1.6.3</code><br/>
-      <code>docker pull ghcr.io/vdaas/vald/vald-manager-index:v1.6.3</code>
-    </td>
-  </tr>
-  <tr>
-    <td>Helm Operator</td>
-    <td>
-      <code>docker pull vdaas/vald-helm-operator:v1.6.3</code><br/>
-      <code>docker pull ghcr.io/vdaas/vald/vald-helm-operator:v1.6.3</code>
-    </td>
-  </tr>
-</table>
-
-### Documents
-
-- [GoDoc](https://pkg.go.dev/github.com/vdaas/vald@v1.6.3)
-- [Helm Chart Reference](https://github.com/vdaas/vald/blob/v1.6.3/charts/vald/README.md)
-- [Helm Operator Chart Reference](https://github.com/vdaas/vald/blob/v1.6.3/charts/vald-helm-operator/README.md)
-
-### Changes
 
 🐛 Bugfix
 
