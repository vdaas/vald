--- conflicted
+++ resolved
@@ -20,18 +20,14 @@
 data:
   config.yaml: |
     ---
-<<<<<<< HEAD
     version: v0.0.0
+    time_zone: {{ default .Values.defaults.time_zone .Values.gateway.time_zone }}
     {{- if .Values.gateway.logging }}
     logging:
       logger: {{ .Values.gateway.logging.logger }}
       level: {{ .Values.gateway.logging.level }}
       format: {{ .Values.gateway.logging.format }}
     {{- end }}
-=======
-    version: {{ .Values.gateway.version }}
-    time_zone: {{ default .Values.defaults.time_zone .Values.gateway.time_zone }}
->>>>>>> 69b7e0c3
     server_config:
       {{- $servers := dict "Values" .Values.gateway.server_config "default" .Values.defaults.server_config }}
       {{- include "vald.servers" $servers | nindent 6 }}
