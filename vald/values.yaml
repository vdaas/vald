--- conflicted
+++ resolved
@@ -203,11 +203,9 @@
     repository: vdaas/vald-gateway
     tag: nightly
     pullPolicy: Always
-<<<<<<< HEAD
   logging:
     logger: glg
     level: debug
-=======
   rollingUpdate:
     maxSurge: 25%
     maxUnavailable: 25%
@@ -232,7 +230,6 @@
       target: agent
       image: busybox
       sleepDuration: 2
->>>>>>> 69b7e0c3
   server_config:
     prefix: gateway
     servers:
@@ -298,16 +295,13 @@
     repository: vdaas/vald-agent-ngt
     tag: nightly
     pullPolicy: Always
-<<<<<<< HEAD
   logging:
     logger: glg
     level: debug
-=======
   rollingUpdate:
     maxSurge: 25%
     maxUnavailable: 25%
     partition: 0
->>>>>>> 69b7e0c3
   server_config:
     prefix: agent
     servers:
@@ -356,15 +350,12 @@
     repository: vdaas/vald-discoverer-k8s
     tag: nightly
     pullPolicy: Always
-<<<<<<< HEAD
   logging:
     logger: glg
     level: debug
-=======
   rollingUpdate:
     maxSurge: 25%
     maxUnavailable: 25%
->>>>>>> 69b7e0c3
   server_config:
     prefix: discoverer
     servers:
@@ -413,11 +404,9 @@
     repository: vdaas/vald-manager-compressor
     tag: nightly
     pullPolicy: Always
-<<<<<<< HEAD
   logging:
     logger: glg
     level: debug
-=======
   rollingUpdate:
     maxSurge: 25%
     maxUnavailable: 25%
@@ -427,7 +416,6 @@
       target: manager-backup
       image: busybox
       sleepDuration: 2
->>>>>>> 69b7e0c3
   server_config:
     prefix: manager-compressor
     servers:
@@ -480,11 +468,9 @@
     # repository: vdaas/vald-manager-backup-cassandra
     tag: nightly
     pullPolicy: Always
-<<<<<<< HEAD
   logging:
     logger: glg
     level: debug
-=======
   rollingUpdate:
     maxSurge: 25%
     maxUnavailable: 25%
@@ -524,7 +510,6 @@
     #     secretKeyRef:
     #       name: cassandra-secret
     #       key: password
->>>>>>> 69b7e0c3
   server_config:
     prefix: backup-manager
     servers:
@@ -655,15 +640,12 @@
     repository: vdaas/vald-index-manager-ngt
     tag: nightly
     pullPolicy: Always
-<<<<<<< HEAD
   logging:
     logger: glg
     level: debug
-=======
   rollingUpdate:
     maxSurge: 25%
     maxUnavailable: 25%
->>>>>>> 69b7e0c3
   server_config:
     prefix: index-manager
     servers:
@@ -704,11 +686,9 @@
     # repository: vdaas/vald-meta-cassandra
     tag: nightly
     pullPolicy: Always
-<<<<<<< HEAD
   logging:
     logger: glg
     level: debug
-=======
   rollingUpdate:
     maxSurge: 25%
     maxUnavailable: 25%
@@ -754,7 +734,6 @@
     #     secretKeyRef:
     #       name: cassandra-secret
     #       key: password
->>>>>>> 69b7e0c3
   server_config:
     prefix: meta
     servers:
