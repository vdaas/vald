--- conflicted
+++ resolved
@@ -450,16 +450,13 @@
     full_shutdown_duration: 600s
     tls:
       enabled: false
-<<<<<<< HEAD
   observability:
     jaeger:
       service_name: vald-discoverer
-=======
   discoverer:
     name: ""
     namespace: _MY_POD_NAMESPACE_
     cache_sync_duration: 3s
->>>>>>> 2d51b278
   clusterRole:
     enabled: true
     name: discoverer
