#
# Copyright (C) 2019-2020 Vdaas.org Vald team ( kpango, rinx, kmrmt )
#
# Licensed under the Apache License, Version 2.0 (the "License");
# you may not use this file except in compliance with the License.
# You may obtain a copy of the License at
#
#    https://www.apache.org/licenses/LICENSE-2.0
#
# Unless required by applicable law or agreed to in writing, software
# distributed under the License is distributed on an "AS IS" BASIS,
# WITHOUT WARRANTIES OR CONDITIONS OF ANY KIND, either express or implied.
# See the License for the specific language governing permissions and
# limitations under the License.
#

defaults:
  time_zone: UTC
  logging:
    logger: glg
    level: debug
    format: raw
  image:
<<<<<<< HEAD
    tag: v0.0.24
=======
    tag: v0.0.25
>>>>>>> aa8279b6
  server_config:
    servers:
      rest:
        enabled: false
        host: 0.0.0.0
        port: 8080
        servicePort: 8080
        server:
          mode: REST
          probe_wait_time: 3s
          http:
            shutdown_duration: 5s
            handler_timeout: 5s
            idle_timeout: 2s
            read_header_timeout: 1s
            read_timeout: 1s
            write_timeout: 1s
      grpc:
        enabled: true
        host: 0.0.0.0
        port: 8081
        servicePort: 8081
        server:
          mode: GRPC
          probe_wait_time: "3s"
          grpc:
            bidirectional_stream_concurrency: 20
            max_receive_message_size: 0
            max_send_message_size: 0
            initial_window_size: 0
            initial_conn_window_size: 0
            keepalive:
              max_conn_idle: ""
              max_conn_age: ""
              max_conn_age_grace: ""
              time: ""
              timeout: ""
            write_buffer_size: 0
            read_buffer_size: 0
            connection_timeout: ""
            max_header_list_size: 0
            header_table_size: 0
            interceptors: []
          restart: true
    healths:
      liveness:
        enabled: true
        host: 0.0.0.0
        port: 3000
        servicePort: 3000
        livenessProbe:
          httpGet:
            path: /liveness
            port: liveness
            scheme: HTTP
          initialDelaySeconds: 5
          timeoutSeconds: 2
          successThreshold: 1
          failureThreshold: 2
          periodSeconds: 3
        server:
          mode: ""
          probe_wait_time: "3s"
          http:
            shutdown_duration: "5s"
            handler_timeout: ""
            idle_timeout: ""
            read_header_timeout: ""
            read_timeout: ""
            write_timeout: ""
      readiness:
        enabled: true
        host: 0.0.0.0
        port: 3001
        servicePort: 3001
        readinessProbe:
          httpGet:
            path: /readiness
            port: readiness
            scheme: HTTP
          initialDelaySeconds: 10
          timeoutSeconds: 2
          successThreshold: 1
          failureThreshold: 2
          periodSeconds: 3
        server:
          mode: ""
          probe_wait_time: "3s"
          http:
            shutdown_duration: "5s"
            handler_timeout: ""
            idle_timeout: ""
            read_header_timeout: ""
            read_timeout: ""
            write_timeout: ""
    metrics:
      pprof:
        enabled: false
        host: 0.0.0.0
        port: 6060
        servicePort: 6060
        server:
          mode: REST
          probe_wait_time: 3s
          http:
            shutdown_duration: 5s
            handler_timeout: 5s
            idle_timeout: 2s
            read_header_timeout: 1s
            read_timeout: 1s
            write_timeout: 1s
      prometheus:
        enabled: false
        host: 0.0.0.0
        port: 6061
        servicePort: 6061
        server:
          mode: REST
          probe_wait_time: 3s
          http:
            shutdown_duration: 5s
            handler_timeout: 5s
            idle_timeout: 2s
            read_header_timeout: 1s
            read_timeout: 1s
            write_timeout: 1s
    full_shutdown_duration: 600s
    tls:
      enabled: false
      cert: /path/to/cert
      key: /path/to/key
      ca: /path/to/ca
  grpc:
    client:
      addrs: []
      connection_pool: 3
      health_check_duration: "1s"
      backoff:
        initial_duration: 5ms
        backoff_time_limit: 5s
        maximum_duration: 5s
        jitter_limit: 100ms
        backoff_factor: 1.1
        retry_count: 100
        enable_error_log: true
      call_option:
        wait_for_ready: true
        max_retry_rpc_buffer_size: 0
        max_recv_msg_size: 0
        max_send_msg_size: 0
      dial_option:
        write_buffer_size: 0
        read_buffer_size: 0
        initial_window_size: 0
        initial_connection_window_size: 0
        max_msg_size: 0
        max_backoff_delay: ""
        enable_backoff: false
        insecure: true
        timeout: ""
        tcp:
          dns:
            cache_enabled: true
            refresh_duration: 30m
            cache_expiration: 1h
          dialer:
            timeout: ""
            keep_alive: ""
            dual_stack_enabled: true
          tls:
            enabled: false
            cert: /path/to/cert
            key: /path/to/key
            ca: /path/to/ca
        keep_alive:
          time: ""
          timeout: ""
          permit_without_stream: false
      tls:
        enabled: false
        cert: /path/to/cert
        key: /path/to/key
        ca: /path/to/ca
  observability:
    enabled: false
    collector:
      duration: 5s
      metrics:
        enable_version_info: true
        enable_memory: true
        enable_goroutine: true
        enable_cgo: true
    trace:
      enabled: false
      sampling_rate: 1.0
    prometheus:
      enabled: false
    jaeger:
      enabled: false
      collector_endpoint: "" # http://jaeger-collector.default.svc.cluster.local:14268/api/traces
      agent_endpoint: jaeger-agent.default.svc.cluster.local:6831
      username: ""
      password: ""
      service_name: vald
      buffer_max_count: 10

gateway:
  version: v0.0.0
  name: vald-gateway
  kind: Deployment
  # kind: DaemonSet
  serviceType: ClusterIP
  # externalTrafficPolicy: Cluster
  progressDeadlineSeconds: 600
  minReplicas: 3
  maxReplicas: 9
  maxUnavailable: 50%
  revisionHistoryLimit: 2
  terminationGracePeriodSeconds: 30
  hpa:
    enabled: true
    targetCPUUtilizationPercentage: 80
  image:
    repository: vdaas/vald-gateway
    # tag: nightly
    pullPolicy: Always
  rollingUpdate:
    maxSurge: 25%
    maxUnavailable: 25%
  initContainers:
    - type: wait-for
      name: wait-for-manager-compressor
      target: compressor
      image: busybox
      sleepDuration: 2
    - type: wait-for
      name: wait-for-meta
      target: meta
      image: busybox
      sleepDuration: 2
    - type: wait-for
      name: wait-for-discoverer
      target: discoverer
      image: busybox
      sleepDuration: 2
    - type: wait-for
      name: wait-for-agent
      target: agent
      image: busybox
      sleepDuration: 2
  env:
    # - name: MY_NODE_NAME
    #   valueFrom:
    #     fieldRef:
    #       fieldPath: spec.nodeName
    - name: MY_POD_NAMESPACE
      valueFrom:
        fieldRef:
          fieldPath: metadata.namespace
  server_config:
    prefix: gateway
    # servers:
    #   rest:
    #     enabled: false
    #   grpc:
    #     enabled: false
    # healths:
    #   liveness:
    #     enabled: false
    #   readiness:
    #     enabled: false
    # metrics:
    #   pprof:
    #     enabled: false
    #   prometheus:
    #     enabled: false
    full_shutdown_duration: 600s
    tls:
      enabled: false
  observability:
    jaeger:
      service_name: vald-gateway
  filter:
    egress:
      - ""
    ingress:
      - ""
  ingress:
    annotations:
      nginx.ingress.kubernetes.io/grpc-backend: "true"
    host: vald.gateway.vdaas.org
    servicePort: grpc
  resources:
    requests:
      cpu: 200m
      memory: 150Mi
    limits:
      cpu: 2000m
      memory: 700Mi
  gateway_config:
    agent_namespace: _MY_POD_NAMESPACE_
    node_name: "" # _MY_NODE_NAME_
    index_replica: 5
    discoverer:
      duration: 200ms
      discover_client: {}
      agent_client: {}
    meta:
      client: {}
      enable_cache: true
      cache_expiration: "30m"
      expired_cache_check_duration: "3m"
    backup:
      client: {}

agent:
  version: v0.0.0
  name: vald-agent-ngt
  kind: StatefulSet
  # kind: DaemonSet
  # kind: Deployment
  serviceType: ClusterIP
  # externalTrafficPolicy: Cluster
  progressDeadlineSeconds: 600
  minReplicas: 20
  maxReplicas: 300
  maxUnavailable: 1
  revisionHistoryLimit: 2
  terminationGracePeriodSeconds: 30
  podManagementPolicy: OrderedReady
  podPriority:
    enabled: true
    value: 1000000000
  hpa:
    enabled: false
    targetCPUUtilizationPercentage: 80
  image:
    repository: vdaas/vald-agent-ngt
    # tag: nightly
    pullPolicy: Always
  rollingUpdate:
    maxSurge: 25%
    maxUnavailable: 25%
    partition: 0
  server_config:
    prefix: agent
    # servers:
    #   rest:
    #     enabled: false
    #   grpc:
    #     enabled: false
    # healths:
    #   liveness:
    #     enabled: false
    #   readiness:
    #     enabled: false
    # metrics:
    #   pprof:
    #     enabled: false
    #   prometheus:
    #     enabled: false
    full_shutdown_duration: 600s
    tls:
      enabled: false
  observability:
    jaeger:
      service_name: vald-agent-ngt
  resources:
    requests:
      cpu: 300m
      memory: 4Gi # = cluster memory * 0.4 / number of agent pods
  ngt:
    # index_path: /path/to/index
    auto_index_limit: 24h
    auto_index_check_duration: 30m
    auto_index_length: 100
    dimension: 4096
    bulk_insert_chunk_size: 10
    distance_type: l2
    object_type: float
    creation_edge_size: 20
    search_edge_size: 10
    enable_in_memory_mode: true

discoverer:
  version: v0.0.0
  name: vald-discoverer
  kind: Deployment
  # kind: DaemonSet
  serviceType: ClusterIP
  # externalTrafficPolicy: Cluster
  progressDeadlineSeconds: 600
  minReplicas: 1
  maxReplicas: 2
  maxUnavailable: 50%
  revisionHistoryLimit: 2
  terminationGracePeriodSeconds: 30
  image:
    repository: vdaas/vald-discoverer-k8s
    # tag: nightly
    pullPolicy: Always
  rollingUpdate:
    maxSurge: 25%
    maxUnavailable: 25%
  env:
    - name: MY_POD_NAMESPACE
      valueFrom:
        fieldRef:
          fieldPath: metadata.namespace
  server_config:
    prefix: discoverer
    # servers:
    #   rest:
    #     enabled: false
    #   grpc:
    #     enabled: false
    # healths:
    #   liveness:
    #     enabled: false
    #   readiness:
    #     enabled: false
    # metrics:
    #   pprof:
    #     enabled: false
    #   prometheus:
    #     enabled: false
    full_shutdown_duration: 600s
    tls:
      enabled: false
  observability:
    jaeger:
      service_name: vald-discoverer
  resources:
    requests:
      cpu: 200m
      memory: 65Mi
    limits:
      cpu: 600m
      memory: 200Mi
  discoverer:
    name: ""
    namespace: _MY_POD_NAMESPACE_
    cache_sync_duration: 3s
  clusterRole:
    enabled: true
    name: discoverer
  clusterRoleBinding:
    enabled: true
    name: discoverer
  serviceAccount:
    enabled: true
    name: vald

compressor:
  version: v0.0.0
  name: vald-manager-compressor
  kind: Deployment
  # kind: DaemonSet
  serviceType: ClusterIP
  # externalTrafficPolicy: Cluster
  progressDeadlineSeconds: 600
  minReplicas: 3
  maxReplicas: 15
  maxUnavailable: 50%
  revisionHistoryLimit: 2
  terminationGracePeriodSeconds: 30
  hpa:
    enabled: true
    targetCPUUtilizationPercentage: 80
  image:
    repository: vdaas/vald-manager-compressor
    # tag: nightly
    pullPolicy: Always
  rollingUpdate:
    maxSurge: 25%
    maxUnavailable: 25%
  initContainers:
    - type: wait-for
      name: wait-for-manager-backup
      target: manager-backup
      image: busybox
      sleepDuration: 2
  server_config:
    prefix: manager-compressor
    # servers:
    #   rest:
    #     enabled: false
    #   grpc:
    #     enabled: false
    # healths:
    #   liveness:
    #     enabled: false
    #   readiness:
    #     enabled: false
    # metrics:
    #   pprof:
    #     enabled: false
    #   prometheus:
    #     enabled: false
    full_shutdown_duration: 600s
    tls:
      enabled: false
  observability:
    jaeger:
      service_name: vald-manager-compressor
  resources:
    requests:
      cpu: 300m
      memory: 50Mi
    limits:
      cpu: 800m
      memory: 500Mi
  backup:
    client: {}
  compress:
    compress_algorithm: zstd
    compression_level: 10
    concurrent_limit: 10
    buffer: 100

backupManager:
  version: v0.0.0
  name: vald-manager-backup
  kind: Deployment
  # kind: DaemonSet
  serviceType: ClusterIP
  # externalTrafficPolicy: Cluster
  progressDeadlineSeconds: 600
  minReplicas: 3
  maxReplicas: 15
  maxUnavailable: 50%
  revisionHistoryLimit: 2
  terminationGracePeriodSeconds: 30
  hpa:
    enabled: true
    targetCPUUtilizationPercentage: 80
  image:
    repository: vdaas/vald-manager-backup-mysql
    # repository: vdaas/vald-manager-backup-cassandra
    # tag: nightly
    pullPolicy: Always
  rollingUpdate:
    maxSurge: 25%
    maxUnavailable: 25%
  initContainers:
    - type: wait-for-mysql
      name: wait-for-mysql
      image: mysql:latest
      mysql:
        hosts:
          - mysql.default.svc.cluster.local
        options:
          - "-uroot"
          - "-p${MYSQL_PASSWORD}"
      sleepDuration: 2
      env:
      - name: MYSQL_PASSWORD
        valueFrom:
          secretKeyRef:
            name: mysql-secret
            key: password
    # - type: wait-for-cassandra
    #   name: wait-for-cassandra
    #   image: cassandra:latest
    #   cassandra:
    #     hosts:
    #       - cassandra-0.cassandra.default.svc.cluster.local
    #       - cassandra-1.cassandra.default.svc.cluster.local
    #       - cassandra-2.cassandra.default.svc.cluster.local
    #     options:
    #       - "-uroot"
    #       - "-p${CASSANDRA_PASSWORD}"
    #   sleepDuration: 2
    #   env:
    #   - name: CASSANDRA_PASSWORD
    #     valueFrom:
    #       secretKeyRef:
    #         name: cassandra-secret
    #         key: password
    # - type: wait-for-cassandra
    #   name: wait-for-scylla
    #   image: cassandra:latest
    #   cassandra:
    #     hosts:
    #       - scylla-0.scylla.default.svc.cluster.local
    #       - scylla-1.scylla.default.svc.cluster.local
    #       - scylla-2.scylla.default.svc.cluster.local
    #   sleepDuration: 2
  env:
    - name: MYSQL_PASSWORD
      valueFrom:
        secretKeyRef:
          name: mysql-secret
          key: password
    # - name: CASSANDRA_PASSWORD
    #   valueFrom:
    #     secretKeyRef:
    #       name: cassandra-secret
    #       key: password
  server_config:
    prefix: backup-manager
    # servers:
    #   rest:
    #     enabled: false
    #   grpc:
    #     enabled: false
    # healths:
    #   liveness:
    #     enabled: false
    #   readiness:
    #     enabled: false
    # metrics:
    #   pprof:
    #     enabled: false
    #   prometheus:
    #     enabled: false
    full_shutdown_duration: 600s
    tls:
      enabled: false
  observability:
    jaeger:
      service_name: vald-manager-backup
  resources:
    requests:
      cpu: 100m
      memory: 50Mi
    limits:
      cpu: 500m
      memory: 150Mi
  mysql:
    enabled: true
    config:
      db: mysql
      host: mysql.default.svc.cluster.local
      port: 3306
      user: root
      pass: _MYSQL_PASSWORD_
      name: vald
      conn_max_life_time: 30s
      max_open_conns: 100
      max_idle_conns: 100
      tls:
        enabled: false
        cert: /path/to/cert
        key: /path/to/key
        ca: /path/to/ca
      tcp:
        dns:
          cache_enabled: true
          refresh_duration: 1h
          cache_expiration: 24h
        dialer:
          timeout: 5s
          keep_alive: 5m
          dual_stack_enabled: false
        tls:
          enabled: false
          cert: /path/to/cert
          key: /path/to/key
          ca: /path/to/ca
  cassandra:
    enabled: false
    config:
      hosts:
        - cassandra-0.cassandra.default.svc.cluster.local
        - cassandra-1.cassandra.default.svc.cluster.local
        - cassandra-2.cassandra.default.svc.cluster.local
        # - scylla-0.scylla.default.svc.cluster.local
        # - scylla-1.scylla.default.svc.cluster.local
        # - scylla-2.scylla.default.svc.cluster.local
      cql_version: 3.0.0
      proto_version: 0
      timeout: 600ms
      connect_timeout: 600ms
      port: 9042
      keyspace: vald
      num_conns: 2
      consistency:  quorum
      username: root
      password: _CASSANDRA_PASSWORD_
      retry_policy:
        num_retries: 3
        min_duration: 1s
        max_duration: 30s
      reconnection_policy:
        max_retries: 3
        initial_interval: 1m
      socket_keepalive: 0s
      max_prepared_stmts: 1000
      max_routing_key_info: 1000
      page_size: 5000
      tls:
        enabled: false
        cert: /path/to/cert
        key: /path/to/key
        ca: /path/to/ca
      tcp:
        dns:
          cache_enabled: true
          refresh_duration: 5m
          cache_expiration: 24h
        dialer:
          timeout: 30s
          keep_alive: 10m
          dual_stack_enabled: false
      enable_host_verification: false
      default_timestamp: true
      reconnect_interval: 1m
      max_wait_schema_agreement: 1m
      ignore_peer_addr: false
      disable_initial_host_lookup: false
      disable_node_status_events: false
      disable_topology_events: false
      disable_skip_metadata: false
      default_idempotence: false
      write_coalesce_wait_time: 200ms
      meta_table: meta_vector
      pool_config:
        data_center: ""
        dc_aware_routing: false
        non_local_replicas_fallback: false
        shuffle_replicas: false

indexManager:
  version: v0.0.0
  name: vald-manager-index
  kind: Deployment
  # kind: DaemonSet
  serviceType: ClusterIP
  # externalTrafficPolicy: Cluster
  progressDeadlineSeconds: 600
  replicas: 1
  maxUnavailable: 50%
  revisionHistoryLimit: 2
  terminationGracePeriodSeconds: 30
  image:
    repository: vdaas/vald-manager-index
    # tag: nightly
    pullPolicy: Always
  rollingUpdate:
    maxSurge: 25%
    maxUnavailable: 25%
  initContainers:
    - type: wait-for
      name: wait-for-agent
      target: agent
      image: busybox
      sleepDuration: 2
  env:
    # - name: MY_NODE_NAME
    #   valueFrom:
    #     fieldRef:
    #       fieldPath: spec.nodeName
    - name: MY_POD_NAMESPACE
      valueFrom:
        fieldRef:
          fieldPath: metadata.namespace
  server_config:
    prefix: index-manager
    # servers:
    #   rest:
    #     enabled: false
    #   grpc:
    #     enabled: false
    # healths:
    #   liveness:
    #     enabled: false
    #   readiness:
    #     enabled: false
    # metrics:
    #   pprof:
    #     enabled: false
    #   prometheus:
    #     enabled: false
    full_shutdown_duration: 600s
    tls:
      enabled: false
  observability:
    jaeger:
      service_name: vald-manager-index
  resources:
    requests:
      cpu: 200m
      memory: 80Mi
    limits:
      cpu: 1
      memory: 500Mi
  indexer:
    agent_namespace: _MY_POD_NAMESPACE_
    node_name: "" # _MY_NODE_NAME_
    concurrency: 1
    auto_index_duration_limit: 30m
    auto_index_check_duration: 1m
    auto_index_length: 100
    discoverer:
      duration: 500ms
      discover_client: {}
      agent_client:
        dial_option:
          tcp:
            dialer:
              keep_alive: 15m

meta:
  version: v0.0.0
  name: vald-meta
  kind: Deployment
  # kind: DaemonSet
  serviceType: ClusterIP
  # externalTrafficPolicy: Cluster
  progressDeadlineSeconds: 600
  minReplicas: 2
  maxReplicas: 10
  maxUnavailable: 50%
  revisionHistoryLimit: 2
  terminationGracePeriodSeconds: 30
  hpa:
    enabled: true
    targetCPUUtilizationPercentage: 80
  image:
    repository: vdaas/vald-meta-redis
    # repository: vdaas/vald-meta-cassandra
    # tag: nightly
    pullPolicy: Always
  rollingUpdate:
    maxSurge: 25%
    maxUnavailable: 25%
  initContainers:
    - type: wait-for-redis
      name: wait-for-redis
      image: redis:latest
      redis:
        hosts:
          - redis.default.svc.cluster.local
        options:
          - "-a ${REDIS_PASSWORD}"
      sleepDuration: 2
      env:
        - name: REDIS_PASSWORD
          valueFrom:
            secretKeyRef:
              name: redis-secret
              key: password
    # - type: wait-for-cassandra
    #   name: wait-for-cassandra
    #   image: cassandra:latest
    #   cassandra:
    #     hosts:
    #       - cassandra-0.cassandra.default.svc.cluster.local
    #       - cassandra-1.cassandra.default.svc.cluster.local
    #       - cassandra-2.cassandra.default.svc.cluster.local
    #     options:
    #       - "-uroot"
    #       - "-p${CASSANDRA_PASSWORD}"
    #   sleepDuration: 2
    #   env:
    #   - name: CASSANDRA_PASSWORD
    #     valueFrom:
    #       secretKeyRef:
    #         name: cassandra-secret
    #         key: password
    # - type: wait-for-cassandra
    #   name: wait-for-scylla
    #   image: cassandra:latest
    #   cassandra:
    #     hosts:
    #       - scylla-0.scylla.default.svc.cluster.local
    #       - scylla-1.scylla.default.svc.cluster.local
    #       - scylla-2.scylla.default.svc.cluster.local
    #   sleepDuration: 2
  env:
    - name: REDIS_PASSWORD
      valueFrom:
        secretKeyRef:
          name: redis-secret
          key: password
    # - name: CASSANDRA_PASSWORD
    #   valueFrom:
    #     secretKeyRef:
    #       name: cassandra-secret
    #       key: password
  server_config:
    prefix: meta
    # servers:
    #   rest:
    #     enabled: false
    #   grpc:
    #     enabled: false
    # healths:
    #   liveness:
    #     enabled: false
    #   readiness:
    #     enabled: false
    # metrics:
    #   pprof:
    #     enabled: false
    #   prometheus:
    #     enabled: false
    full_shutdown_duration: 600s
    tls:
      enabled: false
  observability:
    jaeger:
      service_name: vald-meta
  resources:
    requests:
      cpu: 100m
      memory: 40Mi
    limits:
      cpu: 300m
      memory: 100Mi
  redis:
    enabled: true
    config:
      addrs:
        - redis.default.svc.cluster.local:6379
      db: 0
      dial_timeout: 5s
      idle_check_frequency: 1m
      idle_timeout: 5m
      key_pref: ""
      max_conn_age: 0s
      max_redirects: 3
      max_retries: 0
      max_retry_backoff: 512ms
      min_idle_conns: 0
      min_retry_backoff: 8ms
      password: _REDIS_PASSWORD_
      pool_size: 10
      pool_timeout: 4s
      read_only: false
      read_timeout: 3s
      write_timeout: 3s
      route_by_latency: false
      route_randomly: true
      tls:
        enabled: false
      tcp:
        dns:
          cache_enabled: true
          refresh_duration: 1h
          cache_expiration: 24h
        dialer:
          timeout: 5s
          keep_alive: 5m
          dual_stack_enabled: false
        tls:
          enabled: false
      kv_prefix: ""
      vk_prefix: ""
      prefix_delimiter: ""
  cassandra:
    enabled: false
    config:
      hosts:
        - cassandra-0.cassandra.default.svc.cluster.local
        - cassandra-1.cassandra.default.svc.cluster.local
        - cassandra-2.cassandra.default.svc.cluster.local
        # - scylla-0.scylla.default.svc.cluster.local
        # - scylla-1.scylla.default.svc.cluster.local
        # - scylla-2.scylla.default.svc.cluster.local
      cql_version: 3.0.0
      proto_version: 0
      timeout: 600ms
      connect_timeout: 600ms
      port: 9042
      keyspace: vald
      num_conns: 2
      consistency:  quorum
      username: root
      password: _CASSANDRA_PASSWORD_
      retry_policy:
        num_retries: 3
        min_duration: 1s
        max_duration: 30s
      reconnection_policy:
        max_retries: 3
        initial_interval: 1m
      socket_keepalive: 0s
      max_prepared_stmts: 1000
      max_routing_key_info: 1000
      page_size: 5000
      tls:
        enabled: false
        cert: /path/to/cert
        key: /path/to/key
        ca: /path/to/ca
      tcp:
        dns:
          cache_enabled: true
          refresh_duration: 5m
          cache_expiration: 24h
        dialer:
          timeout: 30s
          keep_alive: 10m
          dual_stack_enabled: false
      enable_host_verification: false
      default_timestamp: true
      reconnect_interval: 1m
      max_wait_schema_agreement: 1m
      ignore_peer_addr: false
      disable_initial_host_lookup: false
      disable_node_status_events: false
      disable_topology_events: false
      disable_skip_metadata: false
      default_idempotence: false
      write_coalesce_wait_time: 200ms
      kv_table: kv
      vk_table: vk
      pool_config:
        data_center: ""
        dc_aware_routing: false
        non_local_replicas_fallback: false
        shuffle_replicas: false

initializer:
  mysql:
    enabled: false
    name: mysql-init
    image:
      repository: mysql
      tag: latest
      pullPolicy: Always
    restartPolicy: Never
    env:
      - name: MYSQL_HOST
        value: mysql.default.svc.cluster.local
      - name: MYSQL_USER
        value: root
      - name: MYSQL_PASSWORD
        valueFrom:
          secretKeyRef:
            name: mysql-secret
            key: password
    configmap:
      enabled: false
      name: mysql-config
      filename: ddl.sql
      schema: vald
    secret:
      enabled: false
      name: mysql-secret
      data:
        password: cGFzc3dvcmQ=
  redis:
    enabled: false
    name: redis-init
    image:
      repository: redis
      tag: latest
      pullPolicy: Always
    restartPolicy: Never
    env:
      - name: REDIS_HOST
        value: redis.default.svc.cluster.local
      - name: REDIS_PASSWORD
        valueFrom:
          secretKeyRef:
            name: redis-secret
            key: password
    secret:
      enabled: false
      name: redis-secret
      data:
        password: cGFzc3dvcmQ=
  cassandra:
    enabled: false
    name: cassandra-init
    image:
      repository: cassandra
      tag: latest
      pullPolicy: Always
    restartPolicy: Never
    env:
      - name: CASSANDRA_HOST
        value: cassandra.default.svc.cluster.local
      - name: CASSANDRA_USER
        value: root
      - name: CASSANDRA_PASSWORD
        valueFrom:
          secretKeyRef:
            name: cassandra-secret
            key: password
    configmap:
      enabled: false
      name: cassandra-initdb
      filename: init.cql
      keyspace: vald
      replication_class: SimpleStrategy
      replication_factor: 3
      meta:
        enabled: true
        name:
          kv: kv
          vk: vk
      backup:
        enabled: true
        name: meta_vector
    secret:
      enabled: false
      name: cassandra-secret
      data:
        password: cGFzc3dvcmQ=<|MERGE_RESOLUTION|>--- conflicted
+++ resolved
@@ -21,11 +21,7 @@
     level: debug
     format: raw
   image:
-<<<<<<< HEAD
-    tag: v0.0.24
-=======
     tag: v0.0.25
->>>>>>> aa8279b6
   server_config:
     servers:
       rest:
