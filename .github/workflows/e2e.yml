#
# Copyright (C) 2019-2024 vdaas.org vald team <vald@vdaas.org>
#
# Licensed under the Apache License, Version 2.0 (the "License");
# You may not use this file except in compliance with the License.
# You may obtain a copy of the License at
#
#    https://www.apache.org/licenses/LICENSE-2.0
#
# Unless required by applicable law or agreed to in writing, software
# distributed under the License is distributed on an "AS IS" BASIS,
# WITHOUT WARRANTIES OR CONDITIONS OF ANY KIND, either express or implied.
# See the License for the specific language governing permissions and
# limitations under the License.
#
name: "Run E2E deploy and integration test"
on:
  push:
    tags:
      - "*.*.*"
      - "v*.*.*"
      - "*.*.*-*"
      - "v*.*.*-*"
  pull_request:
    types:
      - "labeled"
env:
  DATASET: fashion-mnist-784-euclidean.hdf5

jobs:
  dump-contexts-to-log:
    if: startsWith( github.ref, 'refs/tags/') || github.event.action == 'labeled' && github.event.label.name == 'actions/e2e-deploy'
    runs-on: ubuntu-latest
    steps:
      - uses: actions/checkout@v4
      - uses: ./.github/actions/dump-context

  e2e-stream-crud:
    name: "E2E test (Stream CRUD)"
    needs: [dump-contexts-to-log]
    runs-on: ubuntu-latest
    timeout-minutes: 60
    steps:
      - uses: actions/checkout@v4

      - name: Set Git config
        run: |
          git config --global --add safe.directory ${GITHUB_WORKSPACE}

      - name: Setup E2E environment
        id: setup_e2e
        uses: ./.github/actions/setup-e2e

      - name: Deploy Vald
        id: deploy_vald
        uses: ./.github/actions/e2e-deploy-vald
        with:
          default_image_tag: ${{ steps.setup_e2e.outputs.DEFAULT_IMAGE_TAG }}
          helm_extra_options: ${{ steps.setup_e2e.outputs.HELM_EXTRA_OPTIONS }}
          values: .github/helm/values/values-lb.yaml
          wait_for_selector: app=vald-lb-gateway

      - name: Run E2E CRUD
        run: |
          make hack/benchmark/assets/dataset/${{ env.DATASET }}
          make E2E_BIND_PORT=8081 \
            E2E_DATASET_NAME=${{ env.DATASET }} \
            E2E_INSERT_COUNT=10000\
            E2E_SEARCH_COUNT=10000 \
            E2E_SEARCH_BY_ID_COUNT=10000 \
            E2E_GET_OBJECT_COUNT=100 \
            E2E_UPDATE_COUNT=100 \
            E2E_UPSERT_COUNT=100 \
            E2E_REMOVE_COUNT=100 \
            E2E_WAIT_FOR_CREATE_INDEX_DURATION=3m \
            E2E_TARGET_POD_NAME=${POD_NAME} \
            E2E_TARGET_NAMESPACE=default \
            e2e
        env:
          POD_NAME: ${{ steps.deploy_vald.outputs.POD_NAME }}

  e2e-stream-crud-for-operator:
    name: "E2E test (Stream CRUD) for operator"
    needs: [dump-contexts-to-log]
    runs-on: ubuntu-latest
    timeout-minutes: 60
    steps:
      - uses: actions/checkout@v4

      - name: Set Git config
        run: |
          git config --global --add safe.directory ${GITHUB_WORKSPACE}

      - name: Setup E2E environment
        id: setup_e2e
        uses: ./.github/actions/setup-e2e

      - name: Create Helm options for vald-helm-operator
        uses: ./.github/actions/setup-e2e
        id: vald_helm_operator
        with:
          target_images: "vdaas/vald-helm-operator"
          require_libhdf5: false
          require_go: false
          require_helm: false
          require_k3d: false

      - name: Merge Docker image tag
        run: |
          yq e ".spec.defaults.image.tag=\"${{ steps.setup_e2e.outputs.DEFAULT_IMAGE_TAG }}\"" -i ./.github/valdrelease/valdrelease.yaml
          IMAGE_TAGS=(${{ steps.setup_e2e.outputs.IMAGE_TAGS }})

          for IMAGE_TAG in "${IMAGE_TAGS[@]}"
          do
            echo "IMAGE_TAG:${IMAGE_TAG}"

            ARR=(${IMAGE_TAG//=/ })
            FIELD=${ARR[0]}
            TAG="\"${ARR[1]}\""
            yq e ".spec.$FIELD=$TAG" -i ./.github/valdrelease/valdrelease.yaml
          done

      - name: Deploy Vald using Vald Helm Operator
        id: deploy_vald
        uses: ./.github/actions/e2e-deploy-vald-helm-operator
        with:
          default_image_tag: ${{ steps.vald_helm_operator.outputs.DEFAULT_IMAGE_TAG }}
          helm_extra_options: ${{ steps.vald_helm_operator.outputs.HELM_EXTRA_OPTIONS }}
          valdrelease: ./.github/valdrelease/valdrelease.yaml
          wait_for_selector: app=vald-lb-gateway

      - name: Run E2E CRUD
        run: |
          make hack/benchmark/assets/dataset/${{ env.DATASET }}
          make E2E_BIND_PORT=8081 \
            E2E_DATASET_NAME=${{ env.DATASET }} \
            E2E_INSERT_COUNT=10000 \
            E2E_SEARCH_COUNT=10000 \
            E2E_SEARCH_BY_ID_COUNT=10000 \
            E2E_GET_OBJECT_COUNT=100 \
            E2E_UPDATE_COUNT=100 \
            E2E_UPSERT_COUNT=100 \
            E2E_REMOVE_COUNT=100 \
            E2E_WAIT_FOR_CREATE_INDEX_DURATION=3m \
            E2E_TARGET_POD_NAME=${POD_NAME} \
            E2E_TARGET_NAMESPACE=default \
            e2e
        env:
          POD_NAME: ${{ steps.deploy_vald.outputs.POD_NAME }}

  e2e-stream-crud-under-index-management-jobs:
    name: "E2E test (Stream CRUD) under index management jobs"
    needs: [dump-contexts-to-log]
    runs-on: ubuntu-latest
    timeout-minutes: 60
    steps:
      - uses: actions/checkout@v4

      - name: Set Git config
        run: |
          git config --global --add safe.directory ${GITHUB_WORKSPACE}

      - name: Setup E2E environment
        id: setup_e2e
        uses: ./.github/actions/setup-e2e
        with:
          target_images: "vdaas/vald-agent-ngt \
            vdaas/vald-discoverer-k8s \
            vdaas/vald-lb-gateway \
            vdaas/vald-index-creation \
            vdaas/vald-index-save"

      - name: Deploy Vald
        id: deploy_vald
        uses: ./.github/actions/e2e-deploy-vald
        env:
          HELM_EXTRA_OPTIONS: "--values .github/helm/values/values-index-management-jobs.yaml"
        with:
          helm_extra_options: ${{ steps.setup_e2e.outputs.HELM_EXTRA_OPTIONS }} ${{ env.HELM_EXTRA_OPTIONS }}
          values: .github/helm/values/values-lb.yaml
          wait_for_selector: app=vald-lb-gateway

      - name: Run E2E CRUD
        run: |
          make hack/benchmark/assets/dataset/${{ env.DATASET }}
          make E2E_BIND_PORT=8081 \
            E2E_DATASET_NAME=${{ env.DATASET }} \
            E2E_INSERT_COUNT=10000\
            E2E_SEARCH_COUNT=10000 \
            E2E_SEARCH_BY_ID_COUNT=10000 \
            E2E_GET_OBJECT_COUNT=100 \
            E2E_UPDATE_COUNT=100 \
            E2E_UPSERT_COUNT=100 \
            E2E_REMOVE_COUNT=100 \
            E2E_WAIT_FOR_CREATE_INDEX_DURATION=3m \
            E2E_TARGET_POD_NAME=${POD_NAME} \
            E2E_TARGET_NAMESPACE=default \
            e2e
        env:
          POD_NAME: ${{ steps.deploy_vald.outputs.POD_NAME }}

  e2e-stream-crud-skip-exist-check:
    name: "E2E test (Stream CRUD: skip strict exist check)"
    needs: [dump-contexts-to-log]
    runs-on: ubuntu-latest
    timeout-minutes: 60
    steps:
      - uses: actions/checkout@v4

      - name: Set Git config
        run: |
          git config --global --add safe.directory ${GITHUB_WORKSPACE}

      - name: Setup E2E environment
        id: setup_e2e
        uses: ./.github/actions/setup-e2e

      - name: Deploy Vald
        id: deploy_vald
        uses: ./.github/actions/e2e-deploy-vald
        with:
          default_image_tag: ${{ steps.setup_e2e.outputs.DEFAULT_IMAGE_TAG }}
          helm_extra_options: ${{ steps.setup_e2e.outputs.HELM_EXTRA_OPTIONS }}
          values: .github/helm/values/values-lb.yaml
          wait_for_selector: app=vald-lb-gateway

      - name: Run E2E CRUD
        run: |
          make hack/benchmark/assets/dataset/${{ env.DATASET }}
          make E2E_BIND_PORT=8081 \
            E2E_DATASET_NAME=${{ env.DATASET }} \
            E2E_INSERT_COUNT=10 \
            E2E_SEARCH_COUNT=10 \
            E2E_SEARCH_BY_ID_COUNT=10 \
            E2E_GET_OBJECT_COUNT=10 \
            E2E_UPDATE_COUNT=10 \
            E2E_UPSERT_COUNT=10 \
            E2E_REMOVE_COUNT=10 \
            E2E_WAIT_FOR_CREATE_INDEX_DURATION=3m \
            E2E_TARGET_POD_NAME=${POD_NAME} \
            E2E_TARGET_NAMESPACE=default \
            e2e/skip
        env:
          POD_NAME: ${{ steps.deploy_vald.outputs.POD_NAME }}

  e2e-multiapis-crud:
    name: "E2E test (Multi-APIs CRUD)"
    needs: [dump-contexts-to-log]
    runs-on: ubuntu-latest
    timeout-minutes: 60
    steps:
      - uses: actions/checkout@v4

      - name: Set Git config
        run: |
          git config --global --add safe.directory ${GITHUB_WORKSPACE}

      - name: Setup E2E environment
        id: setup_e2e
        uses: ./.github/actions/setup-e2e

      - name: Deploy Vald
        id: deploy_vald
        uses: ./.github/actions/e2e-deploy-vald
        with:
          default_image_tag: ${{ steps.setup_e2e.outputs.DEFAULT_IMAGE_TAG }}
          helm_extra_options: ${{ steps.setup_e2e.outputs.HELM_EXTRA_OPTIONS }}
          values: .github/helm/values/values-lb.yaml
          wait_for_selector: app=vald-lb-gateway

      - name: Run E2E CRUD
        run: |
          make hack/benchmark/assets/dataset/${{ env.DATASET }}
          make E2E_BIND_PORT=8081 \
            E2E_DATASET_NAME=${{ env.DATASET }} \
            E2E_INSERT_COUNT=100 \
            E2E_SEARCH_COUNT=10 \
            E2E_SEARCH_BY_ID_COUNT=10 \
            E2E_WAIT_FOR_CREATE_INDEX_DURATION=2m \
            E2E_TARGET_POD_NAME=${POD_NAME} \
            E2E_TARGET_NAMESPACE=default \
            e2e/multi
        env:
          POD_NAME: ${{ steps.deploy_vald.outputs.POD_NAME }}

  e2e-jobs:
    name: "E2E test (Jobs)"
    needs: [dump-contexts-to-log]
    runs-on: ubuntu-latest
    timeout-minutes: 60
    steps:
      - uses: actions/checkout@v4

      - name: Set Git config
        run: |
          git config --global --add safe.directory ${GITHUB_WORKSPACE}

      - name: Setup E2E environment
        id: setup_e2e
        uses: ./.github/actions/setup-e2e

      - name: Deploy Vald
        id: deploy_vald
        uses: ./.github/actions/e2e-deploy-vald
        with:
          helm_extra_options: ${{ steps.setup_e2e.outputs.HELM_EXTRA_OPTIONS }}
          values: .github/helm/values/values-lb.yaml
          wait_for_selector: app=vald-lb-gateway

      - name: Run E2E Jobs
        run: |
          make hack/benchmark/assets/dataset/${{ env.DATASET }}
          make E2E_BIND_PORT=8081 \
            E2E_INSERT_COUNT=10000\
            E2E_WAIT_FOR_CREATE_INDEX_DURATION=3m \
            E2E_TARGET_POD_NAME=${POD_NAME} \
            E2E_TARGET_NAMESPACE=default \
            e2e/index/job/correction
        env:
          POD_NAME: ${{ steps.deploy_vald.outputs.POD_NAME }}

<<<<<<< HEAD
  # TODO: readreplicaの再起動ロジック等をどこかに入れる
  e2e-stream-crud-with-readreplica:
    name: "E2E test (Stream CRUD with read replica)"
=======
  e2e-stream-crud-with-mirror:
    name: "E2E test (Stream CRUD) with mirror"
>>>>>>> e25aba1e
    needs: [dump-contexts-to-log]
    runs-on: ubuntu-latest
    timeout-minutes: 60
    steps:
      - uses: actions/checkout@v4

      - name: Set Git config
        run: |
          git config --global --add safe.directory ${GITHUB_WORKSPACE}

      - name: Setup E2E environment
        id: setup_e2e
        uses: ./.github/actions/setup-e2e
        with:
<<<<<<< HEAD
          require_k3d: "false"
          require_minikube: "true"
=======
          target_images: "vdaas/vald-agent-ngt vdaas/vald-discoverer-k8s vdaas/vald-lb-gateway vdaas/vald-manager-index vdaas/vald-mirror-gateway"
>>>>>>> e25aba1e

      - name: Deploy Vald-01
        id: deploy_vald_01
        uses: ./.github/actions/e2e-deploy-vald
        with:
<<<<<<< HEAD
          helm_extra_options: ${{ steps.setup_e2e.outputs.HELM_EXTRA_OPTIONS }}
          values: .github/helm/values/values-readreplica.yaml
          wait_for_selector: app=vald-agent-ngt

      - name: Deploy Vald Read Replica
        id: deploy_vald_readreplica
        uses: ./.github/actions/e2e-deploy-vald-readreplica
        with:
          default_image_tag: ${{ steps.setup_e2e.outputs.DEFAULT_IMAGE_TAG }}
          helm_extra_options: ${{ steps.setup_e2e.outputs.HELM_EXTRA_OPTIONS }}
          values: .github/helm/values/values-readreplica.yaml
          wait_for_selector: app=vald-lb-gateway
=======
          namespace: vald-01
          helm_extra_options: ${{ steps.setup_e2e.outputs.HELM_EXTRA_OPTIONS }}
          values: .github/helm/values/values-mirror-01.yaml
          wait_for_selector: app=vald-mirror-gateway

      - name: Deploy Vald-02
        id: deploy_vald_02
        uses: ./.github/actions/e2e-deploy-vald
        with:
          namespace: vald-02
          helm_extra_options: ${{ steps.setup_e2e.outputs.HELM_EXTRA_OPTIONS }}
          values: .github/helm/values/values-mirror-02.yaml
          wait_for_selector: app=vald-mirror-gateway

      - name: Deploy Mirror Target
        run: |
          kubectl apply -f .github/helm/values/vald-mirror-target.yaml -n vald-01
          sleep 5s
          kubectl get pods -A && kubectl get vmt -o wide -A
>>>>>>> e25aba1e

      - name: Run E2E CRUD
        run: |
          make hack/benchmark/assets/dataset/${{ env.DATASET }}
          make E2E_BIND_PORT=8081 \
            E2E_DATASET_NAME=${{ env.DATASET }} \
            E2E_INSERT_COUNT=10000\
            E2E_SEARCH_COUNT=10000 \
            E2E_SEARCH_BY_ID_COUNT=10000 \
            E2E_GET_OBJECT_COUNT=100 \
            E2E_UPDATE_COUNT=100 \
            E2E_UPSERT_COUNT=100 \
            E2E_REMOVE_COUNT=100 \
            E2E_WAIT_FOR_CREATE_INDEX_DURATION=3m \
            E2E_TARGET_POD_NAME=${POD_NAME} \
<<<<<<< HEAD
            E2E_TARGET_NAMESPACE=default \
            e2e
        env:
          POD_NAME: ${{ steps.deploy_vald_readreplica.outputs.POD_NAME }}

  e2e-stream-crud-with-mirror:
    name: "E2E test (Stream CRUD) with mirror"
    needs: [dump-contexts-to-log]
    runs-on: ubuntu-latest
    timeout-minutes: 60
    steps:
      - uses: actions/checkout@v4

      - name: Set Git config
        run: |
          git config --global --add safe.directory ${GITHUB_WORKSPACE}

      - name: Setup E2E environment
        id: setup_e2e
        uses: ./.github/actions/setup-e2e
        with:
          target_images: "vdaas/vald-agent-ngt vdaas/vald-discoverer-k8s vdaas/vald-lb-gateway vdaas/vald-manager-index vdaas/vald-mirror-gateway"

      - name: Deploy Vald-01
        id: deploy_vald_01
        uses: ./.github/actions/e2e-deploy-vald
        with:
          namespace: vald-01
          helm_extra_options: ${{ steps.setup_e2e.outputs.HELM_EXTRA_OPTIONS }}
          values: .github/helm/values/values-mirror-01.yaml
          wait_for_selector: app=vald-mirror-gateway

      - name: Deploy Vald-02
        id: deploy_vald_02
        uses: ./.github/actions/e2e-deploy-vald
        with:
          namespace: vald-02
          helm_extra_options: ${{ steps.setup_e2e.outputs.HELM_EXTRA_OPTIONS }}
          values: .github/helm/values/values-mirror-02.yaml
          wait_for_selector: app=vald-mirror-gateway

      - name: Deploy Mirror Target
        run: |
          kubectl apply -f .github/helm/values/vald-mirror-target.yaml -n vald-01
          sleep 5s
          kubectl get pods -A && kubectl get vmt -o wide -A

      - name: Run E2E CRUD
        run: |
          make hack/benchmark/assets/dataset/${{ env.DATASET }}
          make E2E_BIND_PORT=8081 \
            E2E_DATASET_NAME=${{ env.DATASET }} \
            E2E_INSERT_COUNT=10000\
            E2E_SEARCH_COUNT=10000 \
            E2E_SEARCH_BY_ID_COUNT=10000 \
            E2E_GET_OBJECT_COUNT=100 \
            E2E_UPDATE_COUNT=100 \
            E2E_UPSERT_COUNT=100 \
            E2E_REMOVE_COUNT=100 \
            E2E_WAIT_FOR_CREATE_INDEX_DURATION=3m \
            E2E_TARGET_POD_NAME=${POD_NAME} \
            E2E_TARGET_NAMESPACE=vald-01 \
            e2e
        env:
=======
            E2E_TARGET_NAMESPACE=vald-01 \
            e2e
        env:
>>>>>>> e25aba1e
          POD_NAME: ${{ steps.deploy_vald_01.outputs.POD_NAME }}

  slack-notification:
    name: "Slack notification"
    if: startsWith( github.ref, 'refs/tags/')
    needs:
      - e2e-jobs
      - e2e-multiapis-crud
      - e2e-stream-crud
      - e2e-stream-crud-for-operator
      - e2e-stream-crud-skip-exist-check
      - e2e-stream-crud-under-index-management-jobs
      - e2e-stream-crud-with-mirror
    runs-on: ubuntu-latest
    steps:
      - uses: actions/checkout@v4

      - uses: ./.github/actions/notify-slack
        with:
          author_name: "E2E deploy test"
          slack_notify_webhook_url: ${{ secrets.SLACK_NOTIFY_WEBHOOK_URL }}<|MERGE_RESOLUTION|>--- conflicted
+++ resolved
@@ -319,40 +319,30 @@
         env:
           POD_NAME: ${{ steps.deploy_vald.outputs.POD_NAME }}
 
-<<<<<<< HEAD
   # TODO: readreplicaの再起動ロジック等をどこかに入れる
   e2e-stream-crud-with-readreplica:
     name: "E2E test (Stream CRUD with read replica)"
-=======
-  e2e-stream-crud-with-mirror:
-    name: "E2E test (Stream CRUD) with mirror"
->>>>>>> e25aba1e
-    needs: [dump-contexts-to-log]
-    runs-on: ubuntu-latest
-    timeout-minutes: 60
-    steps:
-      - uses: actions/checkout@v4
-
-      - name: Set Git config
-        run: |
-          git config --global --add safe.directory ${GITHUB_WORKSPACE}
-
-      - name: Setup E2E environment
-        id: setup_e2e
-        uses: ./.github/actions/setup-e2e
-        with:
-<<<<<<< HEAD
+    needs: [dump-contexts-to-log]
+    runs-on: ubuntu-latest
+    timeout-minutes: 60
+    steps:
+      - uses: actions/checkout@v4
+
+      - name: Set Git config
+        run: |
+          git config --global --add safe.directory ${GITHUB_WORKSPACE}
+
+      - name: Setup E2E environment
+        id: setup_e2e
+        uses: ./.github/actions/setup-e2e
+        with:
           require_k3d: "false"
           require_minikube: "true"
-=======
-          target_images: "vdaas/vald-agent-ngt vdaas/vald-discoverer-k8s vdaas/vald-lb-gateway vdaas/vald-manager-index vdaas/vald-mirror-gateway"
->>>>>>> e25aba1e
-
-      - name: Deploy Vald-01
-        id: deploy_vald_01
-        uses: ./.github/actions/e2e-deploy-vald
-        with:
-<<<<<<< HEAD
+
+      - name: Deploy Vald
+        id: deploy_vald
+        uses: ./.github/actions/e2e-deploy-vald
+        with:
           helm_extra_options: ${{ steps.setup_e2e.outputs.HELM_EXTRA_OPTIONS }}
           values: .github/helm/values/values-readreplica.yaml
           wait_for_selector: app=vald-agent-ngt
@@ -365,7 +355,56 @@
           helm_extra_options: ${{ steps.setup_e2e.outputs.HELM_EXTRA_OPTIONS }}
           values: .github/helm/values/values-readreplica.yaml
           wait_for_selector: app=vald-lb-gateway
-=======
+
+      - name: Run E2E CRUD
+        run: |
+          make hack/benchmark/assets/dataset/${{ env.DATASET }}
+          make E2E_BIND_PORT=8081 \
+            E2E_DATASET_NAME=${{ env.DATASET }} \
+            E2E_INSERT_COUNT=10000\
+            E2E_SEARCH_COUNT=10000 \
+            E2E_SEARCH_BY_ID_COUNT=10000 \
+            E2E_GET_OBJECT_COUNT=100 \
+            E2E_UPDATE_COUNT=100 \
+            E2E_UPSERT_COUNT=100 \
+            E2E_REMOVE_COUNT=100 \
+            E2E_WAIT_FOR_CREATE_INDEX_DURATION=3m \
+            E2E_INSERT_COUNT=10000\
+            E2E_SEARCH_COUNT=10000 \
+            E2E_SEARCH_BY_ID_COUNT=10000 \
+            E2E_GET_OBJECT_COUNT=100 \
+            E2E_UPDATE_COUNT=100 \
+            E2E_UPSERT_COUNT=100 \
+            E2E_REMOVE_COUNT=100 \
+            E2E_WAIT_FOR_CREATE_INDEX_DURATION=3m \
+            E2E_TARGET_POD_NAME=${POD_NAME} \
+            E2E_TARGET_NAMESPACE=default \
+            e2e
+        env:
+          POD_NAME: ${{ steps.deploy_vald_readreplica.outputs.POD_NAME }}
+
+  e2e-stream-crud-with-mirror:
+    name: "E2E test (Stream CRUD) with mirror"
+    needs: [dump-contexts-to-log]
+    runs-on: ubuntu-latest
+    timeout-minutes: 60
+    steps:
+      - uses: actions/checkout@v4
+
+      - name: Set Git config
+        run: |
+          git config --global --add safe.directory ${GITHUB_WORKSPACE}
+
+      - name: Setup E2E environment
+        id: setup_e2e
+        uses: ./.github/actions/setup-e2e
+        with:
+          target_images: "vdaas/vald-agent-ngt vdaas/vald-discoverer-k8s vdaas/vald-lb-gateway vdaas/vald-manager-index vdaas/vald-mirror-gateway"
+
+      - name: Deploy Vald-01
+        id: deploy_vald_01
+        uses: ./.github/actions/e2e-deploy-vald
+        with:
           namespace: vald-01
           helm_extra_options: ${{ steps.setup_e2e.outputs.HELM_EXTRA_OPTIONS }}
           values: .github/helm/values/values-mirror-01.yaml
@@ -385,69 +424,6 @@
           kubectl apply -f .github/helm/values/vald-mirror-target.yaml -n vald-01
           sleep 5s
           kubectl get pods -A && kubectl get vmt -o wide -A
->>>>>>> e25aba1e
-
-      - name: Run E2E CRUD
-        run: |
-          make hack/benchmark/assets/dataset/${{ env.DATASET }}
-          make E2E_BIND_PORT=8081 \
-            E2E_DATASET_NAME=${{ env.DATASET }} \
-            E2E_INSERT_COUNT=10000\
-            E2E_SEARCH_COUNT=10000 \
-            E2E_SEARCH_BY_ID_COUNT=10000 \
-            E2E_GET_OBJECT_COUNT=100 \
-            E2E_UPDATE_COUNT=100 \
-            E2E_UPSERT_COUNT=100 \
-            E2E_REMOVE_COUNT=100 \
-            E2E_WAIT_FOR_CREATE_INDEX_DURATION=3m \
-            E2E_TARGET_POD_NAME=${POD_NAME} \
-<<<<<<< HEAD
-            E2E_TARGET_NAMESPACE=default \
-            e2e
-        env:
-          POD_NAME: ${{ steps.deploy_vald_readreplica.outputs.POD_NAME }}
-
-  e2e-stream-crud-with-mirror:
-    name: "E2E test (Stream CRUD) with mirror"
-    needs: [dump-contexts-to-log]
-    runs-on: ubuntu-latest
-    timeout-minutes: 60
-    steps:
-      - uses: actions/checkout@v4
-
-      - name: Set Git config
-        run: |
-          git config --global --add safe.directory ${GITHUB_WORKSPACE}
-
-      - name: Setup E2E environment
-        id: setup_e2e
-        uses: ./.github/actions/setup-e2e
-        with:
-          target_images: "vdaas/vald-agent-ngt vdaas/vald-discoverer-k8s vdaas/vald-lb-gateway vdaas/vald-manager-index vdaas/vald-mirror-gateway"
-
-      - name: Deploy Vald-01
-        id: deploy_vald_01
-        uses: ./.github/actions/e2e-deploy-vald
-        with:
-          namespace: vald-01
-          helm_extra_options: ${{ steps.setup_e2e.outputs.HELM_EXTRA_OPTIONS }}
-          values: .github/helm/values/values-mirror-01.yaml
-          wait_for_selector: app=vald-mirror-gateway
-
-      - name: Deploy Vald-02
-        id: deploy_vald_02
-        uses: ./.github/actions/e2e-deploy-vald
-        with:
-          namespace: vald-02
-          helm_extra_options: ${{ steps.setup_e2e.outputs.HELM_EXTRA_OPTIONS }}
-          values: .github/helm/values/values-mirror-02.yaml
-          wait_for_selector: app=vald-mirror-gateway
-
-      - name: Deploy Mirror Target
-        run: |
-          kubectl apply -f .github/helm/values/vald-mirror-target.yaml -n vald-01
-          sleep 5s
-          kubectl get pods -A && kubectl get vmt -o wide -A
 
       - name: Run E2E CRUD
         run: |
@@ -466,11 +442,6 @@
             E2E_TARGET_NAMESPACE=vald-01 \
             e2e
         env:
-=======
-            E2E_TARGET_NAMESPACE=vald-01 \
-            e2e
-        env:
->>>>>>> e25aba1e
           POD_NAME: ${{ steps.deploy_vald_01.outputs.POD_NAME }}
 
   slack-notification:
@@ -484,6 +455,7 @@
       - e2e-stream-crud-skip-exist-check
       - e2e-stream-crud-under-index-management-jobs
       - e2e-stream-crud-with-mirror
+      - e2e-stream-crud-with-mirror
     runs-on: ubuntu-latest
     steps:
       - uses: actions/checkout@v4
