#
# Copyright (C) 2019-2023 vdaas.org vald team <vald@vdaas.org>
#
# Licensed under the Apache License, Version 2.0 (the "License");
# You may not use this file except in compliance with the License.
# You may obtain a copy of the License at
#
#    https://www.apache.org/licenses/LICENSE-2.0
#
# Unless required by applicable law or agreed to in writing, software
# distributed under the License is distributed on an "AS IS" BASIS,
# WITHOUT WARRANTIES OR CONDITIONS OF ANY KIND, either express or implied.
# See the License for the specific language governing permissions and
# limitations under the License.
#
name: "Run E2E deploy and integration test"
on:
  push:
    tags:
      - "*.*.*"
      - "v*.*.*"
      - "*.*.*-*"
      - "v*.*.*-*"
  pull_request:
    types:
      - "labeled"
env:
  DATASET: fashion-mnist-784-euclidean.hdf5

jobs:
  dump-contexts-to-log:
    if: startsWith( github.ref, 'refs/tags/') || github.event.action == 'labeled' && github.event.label.name == 'actions/e2e-deploy'
    runs-on: ubuntu-latest
    steps:
      - uses: actions/checkout@v3
      - uses: ./.github/actions/dump-context

  e2e-stream-crud:
    name: "E2E test (Stream CRUD)"
    needs: [dump-contexts-to-log]
    runs-on: ubuntu-latest
    timeout-minutes: 60
    steps:
      - uses: actions/checkout@v3

      - name: Set Git config
        run: |
          git config --global --add safe.directory ${GITHUB_WORKSPACE}

      - name: Setup E2E environment
        id: setup_e2e
        uses: ./.github/actions/setup-e2e

      - name: Deploy Vald
        id: deploy_vald
        uses: ./.github/actions/e2e-deploy-vald
        with:
          helm_extra_options: ${{ steps.setup_e2e.outputs.HELM_EXTRA_OPTIONS }}
          values: .github/helm/values/values-lb.yaml
          wait_for_selector: app=vald-lb-gateway

      - name: Run E2E CRUD
        run: |
          make hack/benchmark/assets/dataset/${{ env.DATASET }}
          make E2E_BIND_PORT=8081 \
            E2E_DATASET_NAME=${{ env.DATASET }} \
            E2E_INSERT_COUNT=10000\
            E2E_SEARCH_COUNT=10000 \
            E2E_SEARCH_BY_ID_COUNT=10000 \
            E2E_GET_OBJECT_COUNT=100 \
            E2E_UPDATE_COUNT=100 \
            E2E_UPSERT_COUNT=100 \
            E2E_REMOVE_COUNT=100 \
            E2E_WAIT_FOR_CREATE_INDEX_DURATION=3m \
            E2E_TARGET_POD_NAME=${POD_NAME} \
            E2E_TARGET_NAMESPACE=default \
            e2e
        env:
          POD_NAME: ${{ steps.deploy_vald.outputs.POD_NAME }}

  e2e-stream-crud-for-operator:
    name: "E2E test (Stream CRUD) for operator"
    needs: [dump-contexts-to-log]
    runs-on: ubuntu-latest
    timeout-minutes: 60
    steps:
      - uses: actions/checkout@v3

      - name: Set Git config
        run: |
          git config --global --add safe.directory ${GITHUB_WORKSPACE}

      - name: Setup E2E environment
        id: setup_e2e
        uses: ./.github/actions/setup-e2e

      - name: Create Helm options for vald-helm-operator
        uses: ./.github/actions/setup-e2e
        id: vald_helm_operator
        with:
          target_images: "vdaas/vald-helm-operator"
          require_libhdf5: false
          require_go: false
          require_helm: false
          require_k3d: false

      - name: Merge Docker image tag
        run: |
          IMAGE_TAGS=(${{ steps.setup_e2e.outputs.IMAGE_TAGS }})

          for IMAGE_TAG in "${IMAGE_TAGS[@]}"
          do
            echo "IMAGE_TAG:${IMAGE_TAG}"

            ARR=(${IMAGE_TAG//=/ })
            FIELD=${ARR[0]}
            TAG="\"${ARR[1]}\""
            yq e ".spec.$FIELD=$TAG" -i ./.github/valdrelease/valdrelease.yaml
          done

      - name: Deploy Vald using Vald Helm Operator
        id: deploy_vald
        uses: ./.github/actions/e2e-deploy-vald-helm-operator
        with:
          helm_extra_options: ${{ steps.vald_helm_operator.outputs.HELM_EXTRA_OPTIONS }}
          valdrelease: ./.github/valdrelease/valdrelease.yaml
          wait_for_selector: app=vald-lb-gateway

      - name: Run E2E CRUD
        run: |
          make hack/benchmark/assets/dataset/${{ env.DATASET }}
          make E2E_BIND_PORT=8081 \
            E2E_DATASET_NAME=${{ env.DATASET }} \
            E2E_INSERT_COUNT=10000 \
            E2E_SEARCH_COUNT=10000 \
            E2E_SEARCH_BY_ID_COUNT=10000 \
            E2E_GET_OBJECT_COUNT=100 \
            E2E_UPDATE_COUNT=100 \
            E2E_UPSERT_COUNT=100 \
            E2E_REMOVE_COUNT=100 \
            E2E_WAIT_FOR_CREATE_INDEX_DURATION=3m \
            E2E_TARGET_POD_NAME=${POD_NAME} \
            E2E_TARGET_NAMESPACE=default \
            e2e
        env:
          POD_NAME: ${{ steps.deploy_vald.outputs.POD_NAME }}

  e2e-stream-crud-skip-exist-check:
    name: "E2E test (Stream CRUD: skip strict exist check)"
    needs: [dump-contexts-to-log]
    runs-on: ubuntu-latest
    timeout-minutes: 60
    steps:
      - uses: actions/checkout@v3

      - name: Set Git config
        run: |
          git config --global --add safe.directory ${GITHUB_WORKSPACE}

      - name: Setup E2E environment
        id: setup_e2e
        uses: ./.github/actions/setup-e2e

      - name: Deploy Vald
        id: deploy_vald
        uses: ./.github/actions/e2e-deploy-vald
        with:
          helm_extra_options: ${{ steps.setup_e2e.outputs.HELM_EXTRA_OPTIONS }}
          values: .github/helm/values/values-lb.yaml
          wait_for_selector: app=vald-lb-gateway

      - name: Run E2E CRUD
        run: |
          make hack/benchmark/assets/dataset/${{ env.DATASET }}
          make E2E_BIND_PORT=8081 \
            E2E_DATASET_NAME=${{ env.DATASET }} \
            E2E_INSERT_COUNT=10 \
            E2E_SEARCH_COUNT=10 \
            E2E_SEARCH_BY_ID_COUNT=10 \
            E2E_GET_OBJECT_COUNT=10 \
            E2E_UPDATE_COUNT=10 \
            E2E_UPSERT_COUNT=10 \
            E2E_REMOVE_COUNT=10 \
            E2E_WAIT_FOR_CREATE_INDEX_DURATION=3m \
            E2E_TARGET_POD_NAME=${POD_NAME} \
            E2E_TARGET_NAMESPACE=default \
            e2e/skip
        env:
          POD_NAME: ${{ steps.deploy_vald.outputs.POD_NAME }}

  e2e-multiapis-crud:
    name: "E2E test (Multi-APIs CRUD)"
    needs: [dump-contexts-to-log]
    runs-on: ubuntu-latest
    timeout-minutes: 60
    steps:
      - uses: actions/checkout@v3

      - name: Set Git config
        run: |
          git config --global --add safe.directory ${GITHUB_WORKSPACE}

      - name: Setup E2E environment
        id: setup_e2e
        uses: ./.github/actions/setup-e2e

      - name: Deploy Vald
        id: deploy_vald
        uses: ./.github/actions/e2e-deploy-vald
        with:
          helm_extra_options: ${{ steps.setup_e2e.outputs.HELM_EXTRA_OPTIONS }}
          values: .github/helm/values/values-lb.yaml
          wait_for_selector: app=vald-lb-gateway

      - name: Run E2E CRUD
        run: |
          make hack/benchmark/assets/dataset/${{ env.DATASET }}
          make E2E_BIND_PORT=8081 \
            E2E_DATASET_NAME=${{ env.DATASET }} \
            E2E_INSERT_COUNT=100 \
            E2E_SEARCH_COUNT=10 \
            E2E_SEARCH_BY_ID_COUNT=10 \
            E2E_WAIT_FOR_CREATE_INDEX_DURATION=2m \
            E2E_TARGET_POD_NAME=${POD_NAME} \
            E2E_TARGET_NAMESPACE=default \
            e2e/multi
        env:
          POD_NAME: ${{ steps.deploy_vald.outputs.POD_NAME }}

<<<<<<< HEAD
  # e2e-agent-and-sidecar:
  #   name: "E2E Agent & Sidecar test"
  #   needs: [dump-contexts-to-log]
  #   runs-on: ubuntu-latest
  #   timeout-minutes: 60
  #   steps:
  #     - uses: actions/checkout@v3
  #
  #     - name: Set Git config
  #       run: |
  #         git config --global --add safe.directory ${GITHUB_WORKSPACE}
  #
  #     - name: Setup E2E environment
  #       id: setup_e2e
  #       uses: ./.github/actions/setup-e2e
  #       with:
  #         target_images: vdaas/vald-agent-ngt vdaas/vald-agent-sidecar
  #
  #     - name: Deploy Vald
  #       id: deploy_vald
  #       uses: ./.github/actions/e2e-deploy-vald
  #       with:
  #         require_minio: "true"
  #         helm_extra_options: ${{ steps.setup_e2e.outputs.HELM_EXTRA_OPTIONS }}
  #         values: .github/helm/values/values-agent-sidecar.yaml
  #         wait_for_selector: app=vald-agent-ngt
  #         wait_for_timeout: 29m
  #
  #     - name: Run E2E Agent & Sidecar
  #       run: |
  #         make hack/benchmark/assets/dataset/${{ env.DATASET }}
  #         make E2E_BIND_PORT=8081 \
  #           E2E_DATASET_NAME=${{ env.DATASET }} \
  #           E2E_INSERT_COUNT=10000 \
  #           E2E_SEARCH_COUNT=4000 \
  #           E2E_WAIT_FOR_CREATE_INDEX_DURATION=8m \
  #           E2E_TARGET_POD_NAME=${POD_NAME} \
  #           E2E_TARGET_NAMESPACE=default \
  #           e2e/sidecar
  #       env:
  #         POD_NAME: ${{ steps.deploy_vald.outputs.POD_NAME }}

  e2e-stream-crud-with-mirror:
    name: "E2E test (Stream CRUD) with mirror"
=======
  e2e-jobs:
    name: "E2E test (Jobs)"
    needs: [dump-contexts-to-log]
    runs-on: ubuntu-latest
    timeout-minutes: 60
    steps:
      - uses: actions/checkout@v3

      - name: Set Git config
        run: |
          git config --global --add safe.directory ${GITHUB_WORKSPACE}

      - name: Setup E2E environment
        id: setup_e2e
        uses: ./.github/actions/setup-e2e

      - name: Deploy Vald
        id: deploy_vald
        uses: ./.github/actions/e2e-deploy-vald
        with:
          helm_extra_options: ${{ steps.setup_e2e.outputs.HELM_EXTRA_OPTIONS }}
          values: .github/helm/values/values-lb.yaml
          wait_for_selector: app=vald-lb-gateway

      - name: Run E2E Jobs
        run: |
          make hack/benchmark/assets/dataset/${{ env.DATASET }}
          make E2E_BIND_PORT=8081 \
            E2E_INSERT_COUNT=10000\
            E2E_WAIT_FOR_CREATE_INDEX_DURATION=3m \
            E2E_TARGET_POD_NAME=${POD_NAME} \
            E2E_TARGET_NAMESPACE=default \
            e2e/index/job/correction
        env:
          POD_NAME: ${{ steps.deploy_vald.outputs.POD_NAME }}

  e2e-agent-and-sidecar:
    name: "E2E Agent & Sidecar test"
>>>>>>> 193178e6
    needs: [dump-contexts-to-log]
    runs-on: ubuntu-latest
    timeout-minutes: 60
    steps:
      - uses: actions/checkout@v3

      - name: Set Git config
        run: |
          git config --global --add safe.directory ${GITHUB_WORKSPACE}

      - name: Setup E2E environment
        id: setup_e2e
        uses: ./.github/actions/setup-e2e
        with:
          target_images: "vdaas/vald-agent-ngt vdaas/vald-discoverer-k8s vdaas/vald-lb-gateway vdaas/vald-manager-index vdaas/vald-mirror-gateway"

      - name: Deploy Vald-01
        id: deploy_vald_01
        uses: ./.github/actions/e2e-deploy-vald
        with:
          namespace: vald-01
          helm_extra_options: ${{ steps.setup_e2e.outputs.HELM_EXTRA_OPTIONS }}
          values: .github/helm/values/values-mirror-01.yaml
          wait_for_selector: app=vald-mirror-gateway

      - name: Deploy Vald-02
        id: deploy_vald_02
        uses: ./.github/actions/e2e-deploy-vald
        with:
          namespace: vald-02
          helm_extra_options: ${{ steps.setup_e2e.outputs.HELM_EXTRA_OPTIONS }}
          values: .github/helm/values/values-mirror-02.yaml
          wait_for_selector: app=vald-mirror-gateway

      - name: Deploy Mirror Target
        run: |
          kubectl apply -f .github/helm/values/vald-mirror-target.yaml -n vald-01
          sleep 5s
          kubectl get pods -A && kubectl get vmt -o wide -A

      - name: Run E2E CRUD
        run: |
          make hack/benchmark/assets/dataset/${{ env.DATASET }}
          make E2E_BIND_PORT=8081 \
            E2E_DATASET_NAME=${{ env.DATASET }} \
            E2E_INSERT_COUNT=10000\
            E2E_SEARCH_COUNT=10000 \
            E2E_SEARCH_BY_ID_COUNT=10000 \
            E2E_GET_OBJECT_COUNT=100 \
            E2E_UPDATE_COUNT=100 \
            E2E_UPSERT_COUNT=100 \
            E2E_REMOVE_COUNT=100 \
            E2E_WAIT_FOR_CREATE_INDEX_DURATION=3m \
            E2E_TARGET_POD_NAME=${POD_NAME} \
            E2E_TARGET_NAMESPACE=vald-01 \
            e2e
        env:
          POD_NAME: ${{ steps.deploy_vald_01.outputs.POD_NAME }}

  slack-notification:
    name: "Slack notification"
    if: startsWith( github.ref, 'refs/tags/')
    needs:
      # - e2e-agent-and-sidecar
      - e2e-multiapis-crud
      - e2e-stream-crud
      - e2e-stream-crud-for-operator
      - e2e-stream-crud-skip-exist-check
<<<<<<< HEAD
      - e2e-stream-crud-with-mirror
=======
      - e2e-jobs
>>>>>>> 193178e6
    runs-on: ubuntu-latest
    steps:
      - uses: actions/checkout@v3

      - uses: ./.github/actions/notify-slack
        with:
          author_name: "E2E deploy test"
          slack_notify_webhook_url: ${{ secrets.SLACK_NOTIFY_WEBHOOK_URL }}<|MERGE_RESOLUTION|>--- conflicted
+++ resolved
@@ -227,91 +227,44 @@
         env:
           POD_NAME: ${{ steps.deploy_vald.outputs.POD_NAME }}
 
-<<<<<<< HEAD
-  # e2e-agent-and-sidecar:
-  #   name: "E2E Agent & Sidecar test"
-  #   needs: [dump-contexts-to-log]
-  #   runs-on: ubuntu-latest
-  #   timeout-minutes: 60
-  #   steps:
-  #     - uses: actions/checkout@v3
-  #
-  #     - name: Set Git config
-  #       run: |
-  #         git config --global --add safe.directory ${GITHUB_WORKSPACE}
-  #
-  #     - name: Setup E2E environment
-  #       id: setup_e2e
-  #       uses: ./.github/actions/setup-e2e
-  #       with:
-  #         target_images: vdaas/vald-agent-ngt vdaas/vald-agent-sidecar
-  #
-  #     - name: Deploy Vald
-  #       id: deploy_vald
-  #       uses: ./.github/actions/e2e-deploy-vald
-  #       with:
-  #         require_minio: "true"
-  #         helm_extra_options: ${{ steps.setup_e2e.outputs.HELM_EXTRA_OPTIONS }}
-  #         values: .github/helm/values/values-agent-sidecar.yaml
-  #         wait_for_selector: app=vald-agent-ngt
-  #         wait_for_timeout: 29m
-  #
-  #     - name: Run E2E Agent & Sidecar
-  #       run: |
-  #         make hack/benchmark/assets/dataset/${{ env.DATASET }}
-  #         make E2E_BIND_PORT=8081 \
-  #           E2E_DATASET_NAME=${{ env.DATASET }} \
-  #           E2E_INSERT_COUNT=10000 \
-  #           E2E_SEARCH_COUNT=4000 \
-  #           E2E_WAIT_FOR_CREATE_INDEX_DURATION=8m \
-  #           E2E_TARGET_POD_NAME=${POD_NAME} \
-  #           E2E_TARGET_NAMESPACE=default \
-  #           e2e/sidecar
-  #       env:
-  #         POD_NAME: ${{ steps.deploy_vald.outputs.POD_NAME }}
+  e2e-jobs:
+    name: "E2E test (Jobs)"
+    needs: [dump-contexts-to-log]
+    runs-on: ubuntu-latest
+    timeout-minutes: 60
+    steps:
+      - uses: actions/checkout@v3
+
+      - name: Set Git config
+        run: |
+          git config --global --add safe.directory ${GITHUB_WORKSPACE}
+
+      - name: Setup E2E environment
+        id: setup_e2e
+        uses: ./.github/actions/setup-e2e
+
+      - name: Deploy Vald
+        id: deploy_vald
+        uses: ./.github/actions/e2e-deploy-vald
+        with:
+          helm_extra_options: ${{ steps.setup_e2e.outputs.HELM_EXTRA_OPTIONS }}
+          values: .github/helm/values/values-lb.yaml
+          wait_for_selector: app=vald-lb-gateway
+
+      - name: Run E2E Jobs
+        run: |
+          make hack/benchmark/assets/dataset/${{ env.DATASET }}
+          make E2E_BIND_PORT=8081 \
+            E2E_INSERT_COUNT=10000\
+            E2E_WAIT_FOR_CREATE_INDEX_DURATION=3m \
+            E2E_TARGET_POD_NAME=${POD_NAME} \
+            E2E_TARGET_NAMESPACE=default \
+            e2e/index/job/correction
+        env:
+          POD_NAME: ${{ steps.deploy_vald.outputs.POD_NAME }}
 
   e2e-stream-crud-with-mirror:
     name: "E2E test (Stream CRUD) with mirror"
-=======
-  e2e-jobs:
-    name: "E2E test (Jobs)"
-    needs: [dump-contexts-to-log]
-    runs-on: ubuntu-latest
-    timeout-minutes: 60
-    steps:
-      - uses: actions/checkout@v3
-
-      - name: Set Git config
-        run: |
-          git config --global --add safe.directory ${GITHUB_WORKSPACE}
-
-      - name: Setup E2E environment
-        id: setup_e2e
-        uses: ./.github/actions/setup-e2e
-
-      - name: Deploy Vald
-        id: deploy_vald
-        uses: ./.github/actions/e2e-deploy-vald
-        with:
-          helm_extra_options: ${{ steps.setup_e2e.outputs.HELM_EXTRA_OPTIONS }}
-          values: .github/helm/values/values-lb.yaml
-          wait_for_selector: app=vald-lb-gateway
-
-      - name: Run E2E Jobs
-        run: |
-          make hack/benchmark/assets/dataset/${{ env.DATASET }}
-          make E2E_BIND_PORT=8081 \
-            E2E_INSERT_COUNT=10000\
-            E2E_WAIT_FOR_CREATE_INDEX_DURATION=3m \
-            E2E_TARGET_POD_NAME=${POD_NAME} \
-            E2E_TARGET_NAMESPACE=default \
-            e2e/index/job/correction
-        env:
-          POD_NAME: ${{ steps.deploy_vald.outputs.POD_NAME }}
-
-  e2e-agent-and-sidecar:
-    name: "E2E Agent & Sidecar test"
->>>>>>> 193178e6
     needs: [dump-contexts-to-log]
     runs-on: ubuntu-latest
     timeout-minutes: 60
@@ -375,16 +328,12 @@
     name: "Slack notification"
     if: startsWith( github.ref, 'refs/tags/')
     needs:
-      # - e2e-agent-and-sidecar
       - e2e-multiapis-crud
       - e2e-stream-crud
       - e2e-stream-crud-for-operator
       - e2e-stream-crud-skip-exist-check
-<<<<<<< HEAD
       - e2e-stream-crud-with-mirror
-=======
       - e2e-jobs
->>>>>>> 193178e6
     runs-on: ubuntu-latest
     steps:
       - uses: actions/checkout@v3
