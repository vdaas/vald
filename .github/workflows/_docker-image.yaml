# !yamlfmt!:ignore

#
# Copyright (C) 2019-2025 vdaas.org vald team <vald@vdaas.org>
#
# Licensed under the Apache License, Version 2.0 (the "License");
# You may not use this file except in compliance with the License.
# You may obtain a copy of the License at
#
#    https://www.apache.org/licenses/LICENSE-2.0
#
# Unless required by applicable law or agreed to in writing, software
# distributed under the License is distributed on an "AS IS" BASIS,
# WITHOUT WARRANTIES OR CONDITIONS OF ANY KIND, either express or implied.
# See the License for the specific language governing permissions and
# limitations under the License.
#
name: "Build docker image"
on:
  workflow_call:
    inputs:
      target:
        type: string
        description: "Build target. e.g. `agent-ngt`"
        required: true
      platforms:
        type: string
        description: "If it is specified, specified platforms will be used."
        required: false
        default: ""
    secrets:
      DOCKERHUB_USER:
        required: false
      DOCKERHUB_PASS:
        required: false
      PACKAGE_USER:
        required: true
      PACKAGE_TOKEN:
        required: true
      SLACK_NOTIFY_WEBHOOK_URL:
        required: false
concurrency:
  group: ${{ github.workflow }}-${{ github.event.pull_request.number || github.ref != 'refs/heads/main' && github.ref || github.sha }}-${{ github.event_name }}-${{ inputs.target }}
  cancel-in-progress: true
jobs:
  dump-contexts-to-log:
    timeout-minutes: 30
    permissions:
      contents: read
    runs-on: ubuntu-latest
    steps:
      - uses: actions/checkout@08c6903cd8c0fde910a37f88322edcfb5dd907a8 # v5.0.0
        with:
          persist-credentials: false
      - uses: ./.github/actions/dump-context
<<<<<<< HEAD
  prepare:
=======
  build:
    timeout-minutes: 60
    permissions:
      contents: read
>>>>>>> 5b7e0e19
    runs-on: ubuntu-latest
    if: >-
      ${{
        (github.event_name == 'pull_request' &&
         github.event.pull_request.head.repo.fork == false) ||
        (github.event.pull_request.head.repo.fork == true &&
         github.event_name == 'pull_request_target' &&
         (
           (github.event.action == 'labeled' && github.event.label.name == 'ci/approved') ||
           contains(github.event.pull_request.labels.*.name, 'ci/approved')
         )
        ) ||
        (github.event_name == 'pull_request' &&
         github.event.action == 'labeled' &&
         contains(github.event.pull_request.labels.*.name, 'actions/build')) ||
        (github.event_name == 'push' && github.ref == 'refs/heads/main') ||
        (github.event_name == 'push' && startsWith(github.ref, 'refs/heads/release/v')) ||
        startsWith(github.ref, 'refs/tags/') ||
        (github.event_name == 'schedule')
      }}
    steps:
      - name: Get ref
        id: ref
        run: |
          if [ "${{ github.event.pull_request.head.sha }}" != "" ]; then
            echo ref=${{ github.event.pull_request.head.sha }} >> $GITHUB_OUTPUT
          else
            echo ref=${{ github.sha }} >> $GITHUB_OUTPUT
          fi
      - uses: actions/checkout@08c6903cd8c0fde910a37f88322edcfb5dd907a8 # v5.0.0
        with:
          persist-credentials: false
          ref: ${{ steps.ref.outputs.ref }}
      - name: Determine build target architecture
        id: determine_build_target_arch
        run: |
          declare -A ARCHS=(
            ['amd64']='{"arch":"amd64","runs-on":"ubuntu-latest"}'
            ['arm64']='{"arch":"arm64","runs-on":"ubuntu-24.04-arm"}'
          )

          if [ "${{ github.ref }}" = "refs/heads/main" ]; then
            echo "Push to main branch. Building for all architectures."
            MATRIX="[$(IFS=,; echo ${ARCHS[@]})]"
            
          elif [ "${{ github.event_name }}" = "pull_request" ]; then
            labels=$(jq -r '.pull_request.labels[].name' "$GITHUB_EVENT_PATH" | grep "actions/build")
            archs=()
            for label in ${labels}; do
              arch="${label##*/}"
              if [[ -v "ARCHS[${arch}]" ]]; then
                archs+=(${ARCHS[${arch}]})
              else
                echo "${label} is not declared."
              fi
            done
            MATRIX=$(IFS=,; echo "[${archs[*]}]")
          fi

          echo "MATRIX is determined: ${MATRIX}"
          echo "MATRIX=${MATRIX}" >> $GITHUB_OUTPUT
          echo "ARCHS=$(echo ${MATRIX} | jq -r '.[].arch' | tr '\n' ' ' | sed 's/ $//')" >> $GITHUB_OUTPUT
      - name: Prepare
        id: prepare
        uses: ./.github/actions/prepare-docker-build
        with:
          target: ${{ inputs.target }}
    outputs:
      ref: ${{ steps.ref.outputs.ref }}
      matrix: ${{ steps.determine_build_target_arch.outputs.MATRIX }}
      archs: ${{ steps.determine_build_target_arch.outputs.ARCHS }}
      image_name: ${{ steps.prepare.outputs.IMAGE_NAME }}
      alter_image_name: ${{ steps.prepare.outputs.ALTER_IMAGE_NAME }}
      primary_tag: ${{ steps.prepare.outputs.PRIMARY_TAG }}
      secondary_tags: ${{ steps.prepare.outputs.SECONDARY_TAGS }}
  build:
    needs: prepare
    if: ${{ needs.prepare.outputs.matrix != '' }}
    strategy:
      fail-fast: false
      matrix:
        include: ${{ fromJson(needs.prepare.outputs.matrix) }}
    runs-on: ${{ matrix.runs-on }}
    steps:
      - uses: actions/checkout@v4
        with:
          ref: ${{ needs.prepare.outputs.ref }}
      - name: Set Git config
        run: |
          git config --global --add safe.directory ${GITHUB_WORKSPACE}
      - name: Login to DockerHub
        uses: docker/login-action@5e57cd118135c172c3672efd75eb46360885c0ef # v3.6.0
        with:
          username: ${{ secrets.DOCKERHUB_USER }}
          password: ${{ secrets.DOCKERHUB_PASS }}
      - name: Login to GitHub Container Registry
        uses: docker/login-action@5e57cd118135c172c3672efd75eb46360885c0ef # v3.6.0
        with:
          registry: ghcr.io
          username: ${{ secrets.PACKAGE_USER }}
          password: ${{ secrets.PACKAGE_TOKEN }}
<<<<<<< HEAD
=======
      - name: Setup QEMU
        uses: docker/setup-qemu-action@29109295f81e9208d7d86ff1c6c12d2833863392 # v3.6.0
        with:
          image: ghcr.io/vdaas/vald/vald-binfmt:nightly
          platforms: linux/amd64,linux/arm64
>>>>>>> 5b7e0e19
      - name: Setup Docker Buildx
        id: buildx
        uses: docker/setup-buildx-action@e468171a9de216ec08956ac3ada2f0791b6bd435 # v3.11.1
        with:
          version: latest
          platforms: linux/${{ matrix.arch }}
          driver-opts: |
            image=ghcr.io/vdaas/vald/vald-buildkit:nightly
            network=host
          buildkitd-flags: "--debug --oci-worker-gc=false --oci-worker-snapshotter=stargz"
      - name: Build and Publish
        id: build_and_publish
        uses: ./.github/actions/docker-build
        with:
          target: ${{ inputs.target }}
          builder: ${{ steps.buildx.outputs.name }}
          image_name: ${{ needs.prepare.outputs.image_name }}
          alter_image_name: ${{ needs.prepare.outputs.alter_image_name }}
          primary_tag: ${{ needs.prepare.outputs.primary_tag }}
          secondary_tags: ${{ needs.prepare.outputs.secondary_tags }}
      - name: Scan the Docker image
        if: startsWith(github.ref, 'refs/tags/')
        uses: ./.github/actions/scan-docker-image
        with:
          image_ref: "${{ needs.prepare.outputs.image_name }}:${{ needs.prepare.outputs.primary_tag }}-${{ matrix.arch }}"
    outputs:
      extra_tags: ${{ steps.build_and_publish.outputs.EXTRA_TAGS }}
  merge:
    runs-on: ubuntu-latest
    needs: [build, prepare]
    steps:
      - uses: actions/checkout@v4
        with:
          ref: ${{ needs.prepare.outputs.ref }}
      - name: Login to DockerHub
        uses: docker/login-action@v3
        with:
          username: ${{ secrets.DOCKERHUB_USER }}
          password: ${{ secrets.DOCKERHUB_PASS }}
      - name: Login to GitHub Container Registry
        uses: docker/login-action@v3
        with:
          registry: ghcr.io
          username: ${{ secrets.PACKAGE_USER }}
          password: ${{ secrets.PACKAGE_TOKEN }}
      - name: Setup Docker Buildx
        id: buildx
        uses: docker/setup-buildx-action@v3
        with:
          version: latest
          driver-opts: |
            image=ghcr.io/vdaas/vald/vald-buildkit:nightly
            network=host
          buildkitd-flags: "--debug --oci-worker-gc=false --oci-worker-snapshotter=stargz"
      - name: Create manifest and push
        id: create_manifest
        uses: ./.github/actions/create-docker-manifest
        with:
          target: ${{ inputs.target }}
          builder: ${{ steps.buildx.outputs.name }}
          archs: ${{ needs.prepare.outputs.archs }}
          primary_tag: ${{ needs.prepare.outputs.primary_tag }}
          extra_tags: ${{ needs.build.outputs.extra_tags }}
  slack:
    timeout-minutes: 30
    permissions:
      contents: read
    runs-on: ubuntu-latest
    needs: [merge]
    if: github.ref == 'refs/heads/main' || startsWith(github.ref, 'refs/tags/')
    steps:
      - uses: actions/checkout@08c6903cd8c0fde910a37f88322edcfb5dd907a8 # v5.0.0
        with:
          persist-credentials: false
      - uses: ./.github/actions/notify-slack
        with:
          author_name: ${{ inputs.target }} image build
          slack_notify_webhook_url: ${{ secrets.SLACK_NOTIFY_WEBHOOK_URL }}<|MERGE_RESOLUTION|>--- conflicted
+++ resolved
@@ -53,14 +53,10 @@
         with:
           persist-credentials: false
       - uses: ./.github/actions/dump-context
-<<<<<<< HEAD
   prepare:
-=======
-  build:
     timeout-minutes: 60
     permissions:
       contents: read
->>>>>>> 5b7e0e19
     runs-on: ubuntu-latest
     if: >-
       ${{
@@ -162,14 +158,6 @@
           registry: ghcr.io
           username: ${{ secrets.PACKAGE_USER }}
           password: ${{ secrets.PACKAGE_TOKEN }}
-<<<<<<< HEAD
-=======
-      - name: Setup QEMU
-        uses: docker/setup-qemu-action@29109295f81e9208d7d86ff1c6c12d2833863392 # v3.6.0
-        with:
-          image: ghcr.io/vdaas/vald/vald-binfmt:nightly
-          platforms: linux/amd64,linux/arm64
->>>>>>> 5b7e0e19
       - name: Setup Docker Buildx
         id: buildx
         uses: docker/setup-buildx-action@e468171a9de216ec08956ac3ada2f0791b6bd435 # v3.11.1
