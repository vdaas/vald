#
# Copyright (C) 2019-2024 vdaas.org vald team <vald@vdaas.org>
#
# Licensed under the Apache License, Version 2.0 (the "License");
# You may not use this file except in compliance with the License.
# You may obtain a copy of the License at
#
#    https://www.apache.org/licenses/LICENSE-2.0
#
# Unless required by applicable law or agreed to in writing, software
# distributed under the License is distributed on an "AS IS" BASIS,
# WITHOUT WARRANTIES OR CONDITIONS OF ANY KIND, either express or implied.
# See the License for the specific language governing permissions and
# limitations under the License.
#
name: "Run backport PR"
on:
  pull_request:
    types:
      - "closed"
env:
  TARGET_LABEL_NAME_PREFIX: "actions/backport/"
  BACKPORT_BRANCH_NAME_PREFIX: "backport"
jobs:
  dump-contexts-to-log:
    runs-on: ubuntu-latest
    if: ${{ github.event.pull_request.merged == true }}
    steps:
      - uses: actions/checkout@v4
      - uses: ./.github/actions/dump-context
  create:
    runs-on: ubuntu-latest
    needs: [dump-contexts-to-log]
    steps:
      - uses: actions/checkout@v4
        with:
          fetch-depth: 0
          token: ${{ secrets.DISPATCH_TOKEN }}
      - name: Set Git config
        run: |
          git config --global --add safe.directory ${GITHUB_WORKSPACE}
      - uses: crazy-max/ghaction-import-gpg@v6
        with:
          gpg_private_key: ${{ secrets.GPG_PRIVATE_KEY }}
          git_user_signingkey: true
          git_commit_gpgsign: true
      - name: Get PR title and body
        id: pr_info
        run: |
<<<<<<< HEAD
          echo "PR_TITLE=$(jq --raw-output .pull_request.title $GITHUB_EVENT_PATH)" >> $GITHUB_ENV
          echo "PR_BODY=$(jq --raw-output .pull_request.body $GITHUB_EVENT_PATH)" >> $GITHUB_ENV
=======
          LABEL_NAMES=`cat ${GITHUB_EVENT_PATH} | jq -r --arg PREFIX $TARGET_LABEL_NAME_PREFIX '[.pull_request.labels[]? | select(.name | startswith($PREFIX)) | .name] | join(" ")'`
          echo "LABEL_NAMES=${LABEL_NAMES}" >> $GITHUB_OUTPUT # e.g.) actions/backport/v1.7 actions/backport/v1.8
          echo "${LABEL_NAMES}"
>>>>>>> f080436f
      - name: Create PR
        if: ${{ github.event.pull_request.labels.*.name == '${TARGET_LABEL_NAME_PREFIX}*' }}
        env:
          PR_TITLE: ${{ steps.pr_info.outputs.PR_TITEL }}
          PR_BODY: ${{ steps.pr_info.outputs.PR_BODY }}
          GITHUB_USER: ${{ secrets.DISPATCH_USER }}
          GITHUB_TOKEN: ${{ secrets.DISPATCH_TOKEN }}
        run: |
<<<<<<< HEAD
          LABEL_NAMES=`echo "${{ github.event.pull_request.labels.*.name }}" | jq -r '[.[] | select(startswith("actions/backport/"))] | join(" ")'`
=======
          PR_TITLE=`cat $GITHUB_EVENT_PATH | jq -r ".pull_request.title"`
          PR_BODY=`cat $GITHUB_EVENT_PATH | jq -r ".pull_request.body"`
          PR_NUM=`cat $GITHUB_EVENT_PATH | jq -r ".pull_request.number"`

          echo "${PR_NUM} ${PR_TITLE}: ${PR_BODY}"

>>>>>>> f080436f
          for LABEL_NAME in ${LABEL_NAMES}; do
              BRANCH_NAME=`echo "${LABEL_NAME}" | sed -e "s:^${TARGET_LABEL_NAME_PREFIX}::"`           # e.g) release/vx.x, main
              BACKPORT_BRANCH_NAME="${BACKPORT_BRANCH_NAME_PREFIX}/${BRANCH_NAME}/${GITHUB_HEAD_REF}"  # e.g) backport/release/vx.x/{current branch name}

              echo "BRANCH_NAME=${BRANCH_NAME}"
              echo "BACKPORT_BRANCH_NAME=${BACKPORT_BRANCH_NAME}"
              echo "SHA=${GITHUB_SHA}"

              git checkout ${BRANCH_NAME}
              git checkout -b ${BACKPORT_BRANCH_NAME}

              # Force cherry-pick. The conflicts will be modified within the backport PR.
              git cherry-pick $GITHUB_SHA || (git add -A && git cherry-pick --continue --no-edit)
              git push origin ${BACKPORT_BRANCH_NAME}

              gh pr create --base ${BRANCH_NAME} \
<<<<<<< HEAD
                           --title "Backport to ${BRANCH_NAME} for ${PR_TITLE}" \
=======
                           --title "Backport PR #${PR_NUM} to ${BRANCH_NAME} for ${PR_TITLE}" \
>>>>>>> f080436f
                           --body "${PR_BODY}"
          done<|MERGE_RESOLUTION|>--- conflicted
+++ resolved
@@ -44,35 +44,25 @@
           gpg_private_key: ${{ secrets.GPG_PRIVATE_KEY }}
           git_user_signingkey: true
           git_commit_gpgsign: true
-      - name: Get PR title and body
-        id: pr_info
+      - name: Set context
+        id: set_context
         run: |
-<<<<<<< HEAD
-          echo "PR_TITLE=$(jq --raw-output .pull_request.title $GITHUB_EVENT_PATH)" >> $GITHUB_ENV
-          echo "PR_BODY=$(jq --raw-output .pull_request.body $GITHUB_EVENT_PATH)" >> $GITHUB_ENV
-=======
           LABEL_NAMES=`cat ${GITHUB_EVENT_PATH} | jq -r --arg PREFIX $TARGET_LABEL_NAME_PREFIX '[.pull_request.labels[]? | select(.name | startswith($PREFIX)) | .name] | join(" ")'`
           echo "LABEL_NAMES=${LABEL_NAMES}" >> $GITHUB_OUTPUT # e.g.) actions/backport/v1.7 actions/backport/v1.8
           echo "${LABEL_NAMES}"
->>>>>>> f080436f
       - name: Create PR
-        if: ${{ github.event.pull_request.labels.*.name == '${TARGET_LABEL_NAME_PREFIX}*' }}
+        if: ${{ steps.set_context.outputs.LABEL_NAMES != '' }}
         env:
-          PR_TITLE: ${{ steps.pr_info.outputs.PR_TITEL }}
-          PR_BODY: ${{ steps.pr_info.outputs.PR_BODY }}
+          LABEL_NAMES: ${{ steps.set_context.outputs.LABEL_NAMES }}
           GITHUB_USER: ${{ secrets.DISPATCH_USER }}
           GITHUB_TOKEN: ${{ secrets.DISPATCH_TOKEN }}
         run: |
-<<<<<<< HEAD
-          LABEL_NAMES=`echo "${{ github.event.pull_request.labels.*.name }}" | jq -r '[.[] | select(startswith("actions/backport/"))] | join(" ")'`
-=======
           PR_TITLE=`cat $GITHUB_EVENT_PATH | jq -r ".pull_request.title"`
           PR_BODY=`cat $GITHUB_EVENT_PATH | jq -r ".pull_request.body"`
           PR_NUM=`cat $GITHUB_EVENT_PATH | jq -r ".pull_request.number"`
 
           echo "${PR_NUM} ${PR_TITLE}: ${PR_BODY}"
 
->>>>>>> f080436f
           for LABEL_NAME in ${LABEL_NAMES}; do
               BRANCH_NAME=`echo "${LABEL_NAME}" | sed -e "s:^${TARGET_LABEL_NAME_PREFIX}::"`           # e.g) release/vx.x, main
               BACKPORT_BRANCH_NAME="${BACKPORT_BRANCH_NAME_PREFIX}/${BRANCH_NAME}/${GITHUB_HEAD_REF}"  # e.g) backport/release/vx.x/{current branch name}
@@ -89,10 +79,6 @@
               git push origin ${BACKPORT_BRANCH_NAME}
 
               gh pr create --base ${BRANCH_NAME} \
-<<<<<<< HEAD
-                           --title "Backport to ${BRANCH_NAME} for ${PR_TITLE}" \
-=======
                            --title "Backport PR #${PR_NUM} to ${BRANCH_NAME} for ${PR_TITLE}" \
->>>>>>> f080436f
                            --body "${PR_BODY}"
           done