name: 'Run e2e deploy test'
on:
  push:
    tags:
       - '*.*.*'
       - 'v*.*.*'
       - '*.*.*-*'
       - 'v*.*.*-*'

jobs:
  e2e-deploy:
    name: e2e deploy test
    runs-on: ubuntu-latest
    container:
      image: vdaas/vald-ci-container:nightly
    timeout-minutes: 30
    steps:
      - uses: actions/checkout@v1
      - name: wait for dockers
        run: |
          tag=$(cat versions/VALD_VERSION)
          for image in \
            vdaas/vald-agent-ngt \
            vdaas/vald-discoverer-k8s \
            vdaas/vald-manager-compressor \
            vdaas/vald-meta-redis \
            vdaas/vald-manager-backup-mysql \
            vdaas/vald-gateway \
            vdaas/vald-manager-index
          do
            echo "searching ${image}:${tag}"
            until curl -s "https://registry.hub.docker.com/v2/repositories/${image}/tags" | jq '.results[].name' | grep "${tag}"; do
              echo "waiting for ${image}:${tag} to be uploaded..."
              sleep 2
            done
          done
<<<<<<< HEAD
=======
      - name: Fetch golang version
        run: |
          KIND_VERSION=`make version/kind`
          HELM_VERSION=`make version/helm`
          VALDCLI_VERSION=`make version/valdcli`
          echo "::set-output name=kind::${KIND_VERSION}"
          echo "::set-output name=helm::${HELM_VERSION}"
          echo "::set-output name=valdcli::${VALDCLI_VERSION}"
        id: version
      - uses: engineerd/setup-kind@v0.2.0
        with:
          version: ${{ steps.version.outputs.kind }}
          skipClusterCreation: true
      - uses: azure/setup-helm@v1
        with:
          version: ${{ steps.version.outputs.helm }}
>>>>>>> aa8279b6
      - name: Helm version
        run: |
          helm version
      - name: start kind
        run: |
          kind create cluster --name vald
          kubectl cluster-info
      - name: install valdcli
        run: |
          curl -OL "https://github.com/rinx/vald-client-clj/releases/download/${VALDCLI_VERSION}/valdcli-linux-static.zip"
          unzip valdcli-linux-static.zip
          chmod a+x valdcli
          sudo mv valdcli /usr/local/bin/valdcli
        env:
          VALDCLI_VERSION: ${{ steps.version.outputs.valdcli }}
      - name: deploy vald
        run: |
          sudo apparmor_parser -R /etc/apparmor.d/usr.sbin.mysqld
          make k8s/external/mysql/deploy
          make k8s/external/redis/deploy
          jq_query='.items[] | select( ([ .status.conditions[] | select( .type == "Ready" and .status == "True" ) ] | length ) == 1) | .metadata.namespace + "/" + .metadata.name'
          until [ $(kubectl get pod -o json | jq -r "$jq_query" | wc -l) -ge 2 ]
          do
            echo "waiting for databases to be ready..."
            kubectl get pods
            sleep 2
          done
          helm repo add vald https://vald.vdaas.org/charts
          tag=$(cat versions/VALD_VERSION)
          helm install \
            --values vald/values-ci.yaml \
            --set defaults.image.tag=${tag} \
            --generate-name vald/vald
          until [ $(kubectl get pod -o json | jq -r "$jq_query" | wc -l) -ge 11 ]
          do
            echo "waiting for Vald to be ready..."
            kubectl get pods
            sleep 2
          done
          kubectl get pods
      - name: insert
        run: |
          kubectl port-forward deployment/vald-gateway 8081:8081 &
          pid=$!
          sleep 10
          valdcli rand-vec -d 6 | valdcli -p 8081 insert --elapsed-time abc
          valdcli -p 8081 stream-insert --elapsed-time << EOF
          [{:vector [0.4554944575653239 0.17698450824379797 0.14510892025549904 0.45742806648293266 0.8255640513082158 0.6104319034657276], :id "d923e43c-7bdc-40fd-9a95-26e54edc54a5"}
          {:vector [0.9659463766247516 0.7129174248792229 0.3345289671984051 0.5325195679844225 0.5589141699199695 0.20497376669300038], :id "75666cc5-c5e8-4ba6-a653-7f4f216e2710"}]
          EOF
          sleep 1
          for i in `seq 1 30`
          do
            valdcli rand-vec -d 6 | valdcli -p 8081 insert --elapsed-time "v${i}"
            sleep 1
          done
          kill $pid
      - name: search
        run: |
          kubectl port-forward deployment/vald-gateway 8081:8081 &
          pid=$!
          sleep 10
          valdcli -p 8081 exists --elapsed-time abc
          valdcli -p 8081 get-object --elapsed-time abc
          valdcli -p 8081 stream-get-object --elapsed-time '["abc" "d923e43c-7bdc-40fd-9a95-26e54edc54a5" "75666cc5-c5e8-4ba6-a653-7f4f216e2710"]'
          valdcli -p 8081 search --elapsed-time '[0.3 0.3 0.3 0.3 0.3 0.3]'
          valdcli -p 8081 stream-search --elapsed-time '[[0.3 0.1 0.7 0.3 0.5 0.5] [0.3 0.3 0.4 0.3 0.4 0.4] [0.6 0.1 0.5 0.3 0.4 0.4]]'
          valdcli -p 8081 search-by-id --elapsed-time abc
          valdcli -p 8081 stream-search-by-id --elapsed-time '["abc" "d923e43c-7bdc-40fd-9a95-26e54edc54a5" "75666cc5-c5e8-4ba6-a653-7f4f216e2710"]'
          kill $pid
  slack:
    name: Slack notification
    needs: e2e-deploy
    runs-on: ubuntu-latest
    if: always()
    steps:
      - uses: technote-space/workflow-conclusion-action@v1
        with:
          GITHUB_TOKEN: ${{ secrets.GITHUB_TOKEN }}
      - uses: 8398a7/action-slack@v2
        with:
          author_name: e2e-deploy test
          status: ${{ env.WORKFLOW_CONCLUSION }}
          only_mention_fail: channel
        env:
          GITHUB_TOKEN: ${{ secrets.GITHUB_TOKEN }}
          SLACK_WEBHOOK_URL: ${{ secrets.SLACK_NOTIFY_WEBHOOK_URL }}<|MERGE_RESOLUTION|>--- conflicted
+++ resolved
@@ -34,8 +34,6 @@
               sleep 2
             done
           done
-<<<<<<< HEAD
-=======
       - name: Fetch golang version
         run: |
           KIND_VERSION=`make version/kind`
@@ -52,7 +50,6 @@
       - uses: azure/setup-helm@v1
         with:
           version: ${{ steps.version.outputs.helm }}
->>>>>>> aa8279b6
       - name: Helm version
         run: |
           helm version
