--- conflicted
+++ resolved
@@ -59,7 +59,7 @@
       - name: Run formatter and license.go
         run: |
           make format
-          git checkout go.mod go.sum ./rust/Cargo.lock
+          git checkout go.mod go.sum
       - name: Check and Push to main branch
         continue-on-error: true
         run: |
@@ -105,13 +105,8 @@
         run: |
           make deps/install
           make format
-<<<<<<< HEAD
-          git checkout go.mod go.sum ./rust/Cargo.lock
-      - name: Check format difference
-=======
           git checkout go.mod go.sum
       - name: Check format and deps difference
->>>>>>> 82380d85
         run: |
           if git diff --quiet --exit-code; then
             echo "Nothing updated"
