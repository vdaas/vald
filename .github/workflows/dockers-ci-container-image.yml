--- conflicted
+++ resolved
@@ -49,12 +49,7 @@
       id: image_name
       run: |
         image_name=`make docker/name/ci-container`
-<<<<<<< HEAD
-        echo "::set-env name=IMAGE_NAME::${image_name}"
-=======
-        base_platforms=`make docker/platforms`
         echo "IMAGE_NAME=${image_name}" >> $GITHUB_ENV
->>>>>>> ac40a150
         echo "::set-output name=IMAGE_NAME::${image_name}"
     - name: Determine tag name (master)
       if: github.ref == 'refs/heads/master'
