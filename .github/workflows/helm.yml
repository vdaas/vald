#
# Copyright (C) 2019-2023 vdaas.org vald team <vald@vdaas.org>
#
# Licensed under the Apache License, Version 2.0 (the "License");
# You may not use this file except in compliance with the License.
# You may obtain a copy of the License at
#
#    https://www.apache.org/licenses/LICENSE-2.0
#
# Unless required by applicable law or agreed to in writing, software
# distributed under the License is distributed on an "AS IS" BASIS,
# WITHOUT WARRANTIES OR CONDITIONS OF ANY KIND, either express or implied.
# See the License for the specific language governing permissions and
# limitations under the License.
#
name: "Update Helm charts"
on:
  push:
    tags:
      - "*.*.*"
      - "v*.*.*"
      - "*.*.*-*"
      - "v*.*.*-*"

jobs:
  dump-contexts-to-log:
    runs-on: ubuntu-latest
    steps:
      - uses: actions/checkout@v4
      - uses: ./.github/actions/dump-context

<<<<<<< HEAD
=======
  update-k8s-manifest:
    name: Update k8s manifest
    runs-on: ubuntu-latest
    container:
      image: ghcr.io/vdaas/vald/vald-ci-container:nightly
    steps:
      - uses: actions/checkout@v4
        with:
          fetch-depth: 0

      - name: Set Git config
        run: |
          git config --global --add safe.directory ${GITHUB_WORKSPACE}

      - uses: crazy-max/ghaction-import-gpg@v4
        with:
          gpg_private_key: ${{ secrets.GPG_PRIVATE_KEY }}
          git_user_signingkey: true
          git_commit_gpgsign: true

      - name: Setup Helm environment
        uses: ./.github/actions/setup-helm

      - name: Switch new branch
        id: switch_to_new_branch
        run: |
          TIMESTAMP=$(date +%Y%m%d_%H%M%S_%3N)
          BRANCH_NAME="documentation/k8s-manifests/update_k8s_manifests_${TIMESTAMP}"
          git checkout main
          git checkout -b ${BRANCH_NAME}
          echo "BRANCH_NAME=${BRANCH_NAME}" >> $GITHUB_OUTPUT

      - name: Update k8s-dir
        run: |
          make k8s/manifest/update
          make k8s/manifest/helm-operator/update

      - name: Run formatter and license.go
        run: |
          make format/yaml
          make license

      - name: Push to main
        continue-on-error: true
        run: |
          git add k8s
          git commit -S --signoff -m ":robot: Automatically update k8s manifests"

          git remote set-url origin "https://${GITHUB_USER}:${GITHUB_TOKEN}@github.com/${GITHUB_REPOSITORY}.git"
          git push -u origin ${BRANCH_NAME}

          curl --include --verbose --fail \
          -H "Accept: application/json" \
          -H "Content-Type:application/json" \
          -H "Authorization: token ${GITHUB_TOKEN}" \
          --request POST \
          --data "{\"title\": \"Update K8s manifests\", \"head\": \"${BRANCH_NAME}\", \"base\": \"main\", \"body\": \"K8s manifests are updated.\", \"maintainer_can_modify\": true}" \
          $API_URL
        env:
          GITHUB_USER: ${{ secrets.DISPATCH_USER }}
          GITHUB_TOKEN: ${{ secrets.DISPATCH_TOKEN }}
          API_URL: https://api.github.com/repos/vdaas/vald/pulls
          BRANCH_NAME: ${{ steps.switch_to_new_branch.outputs.BRANCH_NAME }}

>>>>>>> 97651a1f
  update-helm-chart:
    name: Update Helm chart
    runs-on: ubuntu-latest
    container:
      image: ghcr.io/vdaas/vald/vald-ci-container:nightly
    steps:
      - uses: actions/checkout@v4
        with:
          fetch-depth: 0
          token: ${{ secrets.DISPATCH_TOKEN }}

      - name: Set Git config
        run: |
          git config --global --add safe.directory ${GITHUB_WORKSPACE}

      - uses: crazy-max/ghaction-import-gpg@v4
        with:
          gpg_private_key: ${{ secrets.GPG_PRIVATE_KEY }}
          git_user_signingkey: true
          git_commit_gpgsign: true

      - name: Setup Helm environment
        uses: ./.github/actions/setup-helm

      - name: Packaging
        run: |
          make helm/package/vald
          make helm/package/vald-helm-operator

      - name: Push to gh-pages
        run: |
          git checkout .
          git checkout gh-pages
          mv -f vald-*.tgz charts/
          helm repo index --url https://vald.vdaas.org/charts charts/

          git add charts
          git commit -S --signoff -m ":robot: Automatically update Helm charts"

          git remote set-url origin "https://${GITHUB_USER}:${GITHUB_TOKEN}@github.com/${GITHUB_REPOSITORY}.git"
          git push origin gh-pages
        env:
          GITHUB_USER: ${{ secrets.DISPATCH_USER }}
          GITHUB_TOKEN: ${{ secrets.DISPATCH_TOKEN }}

  crud-on-remote-helm-chart:
    name: CRUD test on remote Helm chart
    runs-on: ubuntu-latest
    timeout-minutes: 60
    steps:
      - uses: actions/checkout@v4

      - name: Set Git config
        run: |
          git config --global --add safe.directory ${GITHUB_WORKSPACE}

      - name: Setup E2E environment
        id: setup_e2e
        uses: ./.github/actions/setup-e2e

      - name: Deploy Vald
        id: deploy_vald
        uses: ./.github/actions/e2e-deploy-vald
        with:
          helm_extra_options: ${{ steps.setup_e2e.outputs.HELM_EXTRA_OPTIONS }}
          values: .github/helm/values/values-lb.yaml
          wait_for_selector: app=vald-lb-gateway
          use_local_charts: false

      - name: Run E2E CRUD
        run: |
          make hack/benchmark/assets/dataset/${DATASET}
          make E2E_BIND_PORT=8081 \
            E2E_DATASET_NAME=${DATASET} \
            E2E_INSERT_COUNT=60000 \
            E2E_SEARCH_COUNT=10000 \
            E2E_SEARCH_BY_ID_COUNT=10000 \
            E2E_GET_OBJECT_COUNT=100 \
            E2E_UPDATE_COUNT=100 \
            E2E_UPSERT_COUNT=100 \
            E2E_REMOVE_COUNT=100 \
            E2E_WAIT_FOR_CREATE_INDEX_DURATION=3m \
            E2E_TARGET_POD_NAME=${POD_NAME} \
            E2E_TARGET_NAMESPACE=default \
            e2e
        env:
          DATASET: fashion-mnist-784-euclidean.hdf5
          POD_NAME: ${{ steps.deploy_vald.outputs.POD_NAME }}<|MERGE_RESOLUTION|>--- conflicted
+++ resolved
@@ -29,73 +29,6 @@
       - uses: actions/checkout@v4
       - uses: ./.github/actions/dump-context
 
-<<<<<<< HEAD
-=======
-  update-k8s-manifest:
-    name: Update k8s manifest
-    runs-on: ubuntu-latest
-    container:
-      image: ghcr.io/vdaas/vald/vald-ci-container:nightly
-    steps:
-      - uses: actions/checkout@v4
-        with:
-          fetch-depth: 0
-
-      - name: Set Git config
-        run: |
-          git config --global --add safe.directory ${GITHUB_WORKSPACE}
-
-      - uses: crazy-max/ghaction-import-gpg@v4
-        with:
-          gpg_private_key: ${{ secrets.GPG_PRIVATE_KEY }}
-          git_user_signingkey: true
-          git_commit_gpgsign: true
-
-      - name: Setup Helm environment
-        uses: ./.github/actions/setup-helm
-
-      - name: Switch new branch
-        id: switch_to_new_branch
-        run: |
-          TIMESTAMP=$(date +%Y%m%d_%H%M%S_%3N)
-          BRANCH_NAME="documentation/k8s-manifests/update_k8s_manifests_${TIMESTAMP}"
-          git checkout main
-          git checkout -b ${BRANCH_NAME}
-          echo "BRANCH_NAME=${BRANCH_NAME}" >> $GITHUB_OUTPUT
-
-      - name: Update k8s-dir
-        run: |
-          make k8s/manifest/update
-          make k8s/manifest/helm-operator/update
-
-      - name: Run formatter and license.go
-        run: |
-          make format/yaml
-          make license
-
-      - name: Push to main
-        continue-on-error: true
-        run: |
-          git add k8s
-          git commit -S --signoff -m ":robot: Automatically update k8s manifests"
-
-          git remote set-url origin "https://${GITHUB_USER}:${GITHUB_TOKEN}@github.com/${GITHUB_REPOSITORY}.git"
-          git push -u origin ${BRANCH_NAME}
-
-          curl --include --verbose --fail \
-          -H "Accept: application/json" \
-          -H "Content-Type:application/json" \
-          -H "Authorization: token ${GITHUB_TOKEN}" \
-          --request POST \
-          --data "{\"title\": \"Update K8s manifests\", \"head\": \"${BRANCH_NAME}\", \"base\": \"main\", \"body\": \"K8s manifests are updated.\", \"maintainer_can_modify\": true}" \
-          $API_URL
-        env:
-          GITHUB_USER: ${{ secrets.DISPATCH_USER }}
-          GITHUB_TOKEN: ${{ secrets.DISPATCH_TOKEN }}
-          API_URL: https://api.github.com/repos/vdaas/vald/pulls
-          BRANCH_NAME: ${{ steps.switch_to_new_branch.outputs.BRANCH_NAME }}
-
->>>>>>> 97651a1f
   update-helm-chart:
     name: Update Helm chart
     runs-on: ubuntu-latest
