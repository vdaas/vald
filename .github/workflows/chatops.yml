--- conflicted
+++ resolved
@@ -324,11 +324,7 @@
           GITHUB_TOKEN: ${{ secrets.DISPATCH_TOKEN }}
           API_URL: ${{ github.event.issue.comments_url }}
   format:
-<<<<<<< HEAD
-    name: Add license and run gofumpt + goimports + golines
-=======
     name: Add license and run golines + gofumpt + goimports
->>>>>>> fde63176
     needs:
       - rebase
       - gentest
@@ -415,11 +411,7 @@
 
           echo "Install format dependencies"
 
-<<<<<<< HEAD
-          make gofumpt/install goimports/install golines/install
-=======
           make golines/install gofumpt/install goimports/install
->>>>>>> fde63176
           sudo make prettier/install
 
           echo "Update license headers and format go codes/yaml"
