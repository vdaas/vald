--- conflicted
+++ resolved
@@ -16,12 +16,8 @@
 
 <!--- Please change the versions below along with your environment -->
 
-<<<<<<< HEAD
 - Vald Version: 1.6.3
-- Go Version: 1.19.4
-=======
 - Go Version: 1.19.5
->>>>>>> a77d5bbb
 - Docker Version: 20.10.8
 - Kubernetes Version: 1.22.0
 - NGT Version: 2.0.9