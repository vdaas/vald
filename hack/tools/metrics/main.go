--- conflicted
+++ resolved
@@ -66,14 +66,7 @@
 		log.Fatal(err)
 	}
 
-<<<<<<< HEAD
-	p, err := plot.New()
-	if err != nil {
-		log.Fatal(err)
-	}
-=======
 	p := plot.New()
->>>>>>> 9c8fc6da
 	p.Title.Text = *title
 	p.X.Label.Text = *xLabel
 	p.X.Max = 1.0
