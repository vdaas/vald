--- conflicted
+++ resolved
@@ -18,13 +18,8 @@
     # goimports
     find ./ -type f -regex ".*\.go" | xargs goimports -w
 
-<<<<<<< HEAD
     # golangci-lint
-    golangci-lint run --enable-all --disable=gochecknoglobals --exclude-use-default=false ./...
-=======
-# golangci-lint
-golangci-lint run --fast --disable=gochecknoglobals --fix --color always -j 16 --skip-dirs apis/grpc --exclude-use-default=false ./...
->>>>>>> 461e8630
+    golangci-lint run --fast --disable=gochecknoglobals --fix --color always -j 16 --skip-dirs apis/grpc --exclude-use-default=false ./...
 
     # go build
     go build ./...
