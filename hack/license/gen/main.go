//
// Copyright (C) 2019-2021 vdaas.org vald team <vald@vdaas.org>
//
// Licensed under the Apache License, Version 2.0 (the "License");
// you may not use this file except in compliance with the License.
// You may obtain a copy of the License at
//
//    https://www.apache.org/licenses/LICENSE-2.0
//
// Unless required by applicable law or agreed to in writing, software
// distributed under the License is distributed on an "AS IS" BASIS,
// WITHOUT WARRANTIES OR CONDITIONS OF ANY KIND, either express or implied.
// See the License for the specific language governing permissions and
// limitations under the License.
//

package main

import (
	"bufio"
	"bytes"
	"fmt"
	"io/ioutil"
	"os"
	"path/filepath"
	"strings"
	"sync"
	"text/template"
	"time"

	"github.com/vdaas/vald/internal/errors"
	"github.com/vdaas/vald/internal/log"
)

var (
	apache = template.Must(template.New("Apache License").Parse(`{{.Escape}}
{{.Escape}} Copyright (C) 2019-{{.Year}} {{.Maintainer}}
{{.Escape}}
{{.Escape}} Licensed under the Apache License, Version 2.0 (the "License");
{{.Escape}} you may not use this file except in compliance with the License.
{{.Escape}} You may obtain a copy of the License at
{{.Escape}}
{{.Escape}}    https://www.apache.org/licenses/LICENSE-2.0
{{.Escape}}
{{.Escape}} Unless required by applicable law or agreed to in writing, software
{{.Escape}} distributed under the License is distributed on an "AS IS" BASIS,
{{.Escape}} WITHOUT WARRANTIES OR CONDITIONS OF ANY KIND, either express or implied.
{{.Escape}} See the License for the specific language governing permissions and
{{.Escape}} limitations under the License.
{{.Escape}}
`))
	slushEscape = "//"
	sharpEscape = "#"
)

type Data struct {
	Escape     string
	Maintainer string
	Year       int
}

<<<<<<< HEAD
const minimumArgumentLength = 2
=======
const (
	defaultMaintainer = "vdaas.org vald team <vald@vdaas.org>"
	maintainerKey     = "MAINTAINER"
)
>>>>>>> d427061a

func main() {
	if len(os.Args) < minimumArgumentLength {
		log.Fatal(errors.New("invalid argument"))
	}
	for _, path := range dirwalk(os.Args[1]) {
		fmt.Println(path)
		err := readAndRewrite(path)
		if err != nil {
			log.Fatal(err)
		}
	}
}

func dirwalk(dir string) []string {
	files, err := ioutil.ReadDir(dir)
	if err != nil {
		panic(err)
	}
	var paths []string
	for _, file := range files {
		if file.IsDir() {
			if !strings.Contains(file.Name(), "vendor") &&
				!strings.Contains(file.Name(), "versions") &&
				!strings.Contains(file.Name(), ".git") {
				paths = append(paths, dirwalk(filepath.Join(dir, file.Name()))...)
			}
			continue
		}
		switch filepath.Ext(file.Name()) {
		case
			".ai",
			".all-contributorsrc",
			".cfg",
			".crt",
			".default",
			".drawio",
			".git",
			".gitignore",
			".gitkeep",
			".gitmodules",
			".gotmpl",
			".hdf5",
			".helmignore",
			".html",
			".json",
			".key",
			".lock",
			".md",
			".md5",
			".mod",
			".pem",
			".png",
			".ssv",
			".sum",
			".svg",
			".tmpl",
			".tpl",
			".txt",
			".whitesource",
			"LICENSE",
			"Pipefile":
		default:
			switch file.Name() {
			case
				"AUTHORS",
				"CONTRIBUTORS",
				"GO_VERSION",
				"NGT_VERSION",
				"Pipefile",
				"TENSORFLOW_C_VERSION",
				"VALD_VERSION",
				"grp",
				"obj",
				"prf",
				"src",
				"tre":
			default:
				path, err := filepath.Abs(filepath.Join(dir, file.Name()))
				if err != nil {
					log.Fatal("error")
				}
				paths = append(paths, path)
			}
		}
	}
	return paths
}

func readAndRewrite(path string) error {
	f, err := os.OpenFile(path, os.O_RDWR|os.O_SYNC, os.ModePerm)
	if err != nil {
		return errors.Errorf("filepath %s, could not open", path)
	}
	fi, err := f.Stat()
	if err != nil {
		err = f.Close()
		if err != nil {
			log.Fatal("error")
		}
		return errors.Errorf("filepath %s, could not open", path)
	}
	buf := bytes.NewBuffer(make([]byte, 0, fi.Size()))
	maintainer := os.Getenv(maintainerKey)
	if len(maintainer) == 0 {
		maintainer = defaultMaintainer
	}
	d := Data{
		Maintainer: maintainer,
		Year:       time.Now().Year(),
		Escape:     sharpEscape,
	}
	if fi.Name() == "LICENSE" {
		err = license.Execute(buf, d)
		if err != nil {
			log.Fatal("error")
		}
	} else {
		switch filepath.Ext(path) {
		case ".go", ".proto":
			d.Escape = slushEscape
		}
		lf := true
		bf := false
		sc := bufio.NewScanner(f)
		once := sync.Once{}
		for sc.Scan() {
			line := sc.Text()
			if filepath.Ext(path) == ".go" && strings.HasPrefix(line, "// +build") ||
				filepath.Ext(path) == ".py" && strings.HasPrefix(line, "# -*-") {
				bf = true
				_, err = buf.WriteString(line)
				if err != nil {
					log.Fatal("error")
				}
				_, err = buf.WriteString("\n")
				if err != nil {
					log.Fatal("error")
				}
				_, err = buf.WriteString("\n")
				if err != nil {
					log.Fatal("error")
				}
				continue
			}
			if (filepath.Ext(path) == ".yaml" || filepath.Ext(path) == ".yml") && strings.HasPrefix(line, "---") {
				_, err = buf.WriteString(line)
				if err != nil {
					log.Fatal("error")
				}
				_, err = buf.WriteString("\n")
				if err != nil {
					log.Fatal("error")
				}
				continue
			}
			if lf && strings.HasPrefix(line, d.Escape) {
				continue
			} else if !bf {
				once.Do(func() {
					err = apache.Execute(buf, d)
					if err != nil {
						log.Fatal("error")
					}
				})
				lf = false
			}
			if !lf {
				_, err = buf.WriteString(line)
				if err != nil {
					log.Fatal("error")
				}
				_, err = buf.WriteString("\n")
				if err != nil {
					log.Fatal("error")
				}
			}
			bf = false
		}
	}
	err = f.Close()
	if err != nil {
		return errors.Errorf("filepath %s, could not close", path)
	}
	err = os.RemoveAll(path)
	if err != nil {
		return errors.Errorf("filepath %s, could not delete", path)
	}
	f, err = os.Create(path)
	if err != nil {
		err = f.Close()
		if err != nil {
			log.Fatal("error")
		}
		return errors.Errorf("filepath %s, could not open", path)
	}
	_, err = f.WriteString(strings.ReplaceAll(buf.String(), d.Escape+"\n\n\n", d.Escape+"\n\n"))
	if err != nil {
		log.Fatal("error")
	}
	err = f.Close()
	if err != nil {
		log.Fatal("error")
	}
	return nil
}

var license = template.Must(template.New("LICENSE").Parse(
	`                                 Apache License
                           Version 2.0, January 2004
                        https://www.apache.org/licenses/

   TERMS AND CONDITIONS FOR USE, REPRODUCTION, AND DISTRIBUTION

   1. Definitions.

      "License" shall mean the terms and conditions for use, reproduction,
      and distribution as defined by Sections 1 through 9 of this document.

      "Licensor" shall mean the copyright owner or entity authorized by
      the copyright owner that is granting the License.

      "Legal Entity" shall mean the union of the acting entity and all
      other entities that control, are controlled by, or are under common
      control with that entity. For the purposes of this definition,
      "control" means (i) the power, direct or indirect, to cause the
      direction or management of such entity, whether by contract or
      otherwise, or (ii) ownership of fifty percent (50%) or more of the
      outstanding shares, or (iii) beneficial ownership of such entity.

      "You" (or "Your") shall mean an individual or Legal Entity
      exercising permissions granted by this License.

      "Source" form shall mean the preferred form for making modifications,
      including but not limited to software source code, documentation
      source, and configuration files.

      "Object" form shall mean any form resulting from mechanical
      transformation or translation of a Source form, including but
      not limited to compiled object code, generated documentation,
      and conversions to other media types.

      "Work" shall mean the work of authorship, whether in Source or
      Object form, made available under the License, as indicated by a
      copyright notice that is included in or attached to the work
      (an example is provided in the Appendix below).

      "Derivative Works" shall mean any work, whether in Source or Object
      form, that is based on (or derived from) the Work and for which the
      editorial revisions, annotations, elaborations, or other modifications
      represent, as a whole, an original work of authorship. For the purposes
      of this License, Derivative Works shall not include works that remain
      separable from, or merely link (or bind by name) to the interfaces of,
      the Work and Derivative Works thereof.

      "Contribution" shall mean any work of authorship, including
      the original version of the Work and any modifications or additions
      to that Work or Derivative Works thereof, that is intentionally
      submitted to Licensor for inclusion in the Work by the copyright owner
      or by an individual or Legal Entity authorized to submit on behalf of
      the copyright owner. For the purposes of this definition, "submitted"
      means any form of electronic, verbal, or written communication sent
      to the Licensor or its representatives, including but not limited to
      communication on electronic mailing lists, source code control systems,
      and issue tracking systems that are managed by, or on behalf of, the
      Licensor for the purpose of discussing and improving the Work, but
      excluding communication that is conspicuously marked or otherwise
      designated in writing by the copyright owner as "Not a Contribution."

      "Contributor" shall mean Licensor and any individual or Legal Entity
      on behalf of whom a Contribution has been received by Licensor and
      subsequently incorporated within the Work.

   2. Grant of Copyright License. Subject to the terms and conditions of
      this License, each Contributor hereby grants to You a perpetual,
      worldwide, non-exclusive, no-charge, royalty-free, irrevocable
      copyright license to reproduce, prepare Derivative Works of,
      publicly display, publicly perform, sublicense, and distribute the
      Work and such Derivative Works in Source or Object form.

   3. Grant of Patent License. Subject to the terms and conditions of
      this License, each Contributor hereby grants to You a perpetual,
      worldwide, non-exclusive, no-charge, royalty-free, irrevocable
      (except as stated in this section) patent license to make, have made,
      use, offer to sell, sell, import, and otherwise transfer the Work,
      where such license applies only to those patent claims licensable
      by such Contributor that are necessarily infringed by their
      Contribution(s) alone or by combination of their Contribution(s)
      with the Work to which such Contribution(s) was submitted. If You
      institute patent litigation against any entity (including a
      cross-claim or counterclaim in a lawsuit) alleging that the Work
      or a Contribution incorporated within the Work constitutes direct
      or contributory patent infringement, then any patent licenses
      granted to You under this License for that Work shall terminate
      as of the date such litigation is filed.

   4. Redistribution. You may reproduce and distribute copies of the
      Work or Derivative Works thereof in any medium, with or without
      modifications, and in Source or Object form, provided that You
      meet the following conditions:

      (a) You must give any other recipients of the Work or
          Derivative Works a copy of this License; and

      (b) You must cause any modified files to carry prominent notices
          stating that You changed the files; and

      (c) You must retain, in the Source form of any Derivative Works
          that You distribute, all copyright, patent, trademark, and
          attribution notices from the Source form of the Work,
          excluding those notices that do not pertain to any part of
          the Derivative Works; and

      (d) If the Work includes a "NOTICE" text file as part of its
          distribution, then any Derivative Works that You distribute must
          include a readable copy of the attribution notices contained
          within such NOTICE file, excluding those notices that do not
          pertain to any part of the Derivative Works, in at least one
          of the following places: within a NOTICE text file distributed
          as part of the Derivative Works; within the Source form or
          documentation, if provided along with the Derivative Works; or,
          within a display generated by the Derivative Works, if and
          wherever such third-party notices normally appear. The contents
          of the NOTICE file are for informational purposes only and
          do not modify the License. You may add Your own attribution
          notices within Derivative Works that You distribute, alongside
          or as an addendum to the NOTICE text from the Work, provided
          that such additional attribution notices cannot be construed
          as modifying the License.

      You may add Your own copyright statement to Your modifications and
      may provide additional or different license terms and conditions
      for use, reproduction, or distribution of Your modifications, or
      for any such Derivative Works as a whole, provided Your use,
      reproduction, and distribution of the Work otherwise complies with
      the conditions stated in this License.

   5. Submission of Contributions. Unless You explicitly state otherwise,
      any Contribution intentionally submitted for inclusion in the Work
      by You to the Licensor shall be under the terms and conditions of
      this License, without any additional terms or conditions.
      Notwithstanding the above, nothing herein shall supersede or modify
      the terms of any separate license agreement you may have executed
      with Licensor regarding such Contributions.

   6. Trademarks. This License does not grant permission to use the trade
      names, trademarks, service marks, or product names of the Licensor,
      except as required for reasonable and customary use in describing the
      origin of the Work and reproducing the content of the NOTICE file.

   7. Disclaimer of Warranty. Unless required by applicable law or
      agreed to in writing, Licensor provides the Work (and each
      Contributor provides its Contributions) on an "AS IS" BASIS,
      WITHOUT WARRANTIES OR CONDITIONS OF ANY KIND, either express or
      implied, including, without limitation, any warranties or conditions
      of TITLE, NON-INFRINGEMENT, MERCHANTABILITY, or FITNESS FOR A
      PARTICULAR PURPOSE. You are solely responsible for determining the
      appropriateness of using or redistributing the Work and assume any
      risks associated with Your exercise of permissions under this License.

   8. Limitation of Liability. In no event and under no legal theory,
      whether in tort (including negligence), contract, or otherwise,
      unless required by applicable law (such as deliberate and grossly
      negligent acts) or agreed to in writing, shall any Contributor be
      liable to You for damages, including any direct, indirect, special,
      incidental, or consequential damages of any character arising as a
      result of this License or out of the use or inability to use the
      Work (including but not limited to damages for loss of goodwill,
      work stoppage, computer failure or malfunction, or any and all
      other commercial damages or losses), even if such Contributor
      has been advised of the possibility of such damages.

   9. Accepting Warranty or Additional Liability. While redistributing
      the Work or Derivative Works thereof, You may choose to offer,
      and charge a fee for, acceptance of support, warranty, indemnity,
      or other liability obligations and/or rights consistent with this
      License. However, in accepting such obligations, You may act only
      on Your own behalf and on Your sole responsibility, not on behalf
      of any other Contributor, and only if You agree to indemnify,
      defend, and hold each Contributor harmless for any liability
      incurred by, or claims asserted against, such Contributor by reason
      of your accepting any such warranty or additional liability.

   END OF TERMS AND CONDITIONS

   APPENDIX: How to apply the Apache License to your work.

      To apply the Apache License to your work, attach the following
      boilerplate notice, with the fields enclosed by brackets "[]"
      replaced with your own identifying information. (Don't include
      the brackets!)  The text should be enclosed in the appropriate
      comment syntax for the file format. We also recommend that a
      file or class name and description of purpose be included on the
      same "printed page" as the copyright notice for easier
      identification within third-party archives.

   Copyright (C) 2019-{{.Year}} {{.Maintainer}}

   Licensed under the Apache License, Version 2.0 (the "License");
   you may not use this file except in compliance with the License.
   You may obtain a copy of the License at

       https://www.apache.org/licenses/LICENSE-2.0

   Unless required by applicable law or agreed to in writing, software
   distributed under the License is distributed on an "AS IS" BASIS,
   WITHOUT WARRANTIES OR CONDITIONS OF ANY KIND, either express or implied.
   See the License for the specific language governing permissions and
   limitations under the License.`))<|MERGE_RESOLUTION|>--- conflicted
+++ resolved
@@ -59,14 +59,11 @@
 	Year       int
 }
 
-<<<<<<< HEAD
-const minimumArgumentLength = 2
-=======
 const (
-	defaultMaintainer = "vdaas.org vald team <vald@vdaas.org>"
-	maintainerKey     = "MAINTAINER"
+	minimumArgumentLength = 2
+	defaultMaintainer     = "vdaas.org vald team <vald@vdaas.org>"
+	maintainerKey         = "MAINTAINER"
 )
->>>>>>> d427061a
 
 func main() {
 	if len(os.Args) < minimumArgumentLength {
@@ -91,7 +88,8 @@
 		if file.IsDir() {
 			if !strings.Contains(file.Name(), "vendor") &&
 				!strings.Contains(file.Name(), "versions") &&
-				!strings.Contains(file.Name(), ".git") {
+				!strings.Contains(file.Name(), ".git") ||
+				strings.HasPrefix(file.Name(), ".github") {
 				paths = append(paths, dirwalk(filepath.Join(dir, file.Name()))...)
 			}
 			continue
