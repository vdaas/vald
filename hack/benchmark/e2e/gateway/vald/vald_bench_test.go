//
// Copyright (C) 2019-2020 Vdaas.org Vald team ( kpango, rinx, kmrmt )
//
// Licensed under the Apache License, Version 2.0 (the "License");
// you may not use this file except in compliance with the License.
// You may obtain a copy of the License at
//
//    https://www.apache.org/licenses/LICENSE-2.0
//
// Unless required by applicable law or agreed to in writing, software
// distributed under the License is distributed on an "AS IS" BASIS,
// WITHOUT WARRANTIES OR CONDITIONS OF ANY KIND, either express or implied.
// See the License for the specific language governing permissions and
// limitations under the License.
//
package vald

import (
	"context"
	"flag"
	"strings"
	"testing"
	"time"

	"github.com/vdaas/vald/apis/grpc/payload"
	"github.com/vdaas/vald/hack/benchmark/internal/e2e"
	"github.com/vdaas/vald/hack/benchmark/internal/e2e/strategy"
	"github.com/vdaas/vald/internal/log"
)

var (
	searchConfig = &payload.Search_Config{
		Num:     10,
		Radius:  -1,
		Epsilon: 0.01,
	}
	targets   []string
	addresses []string
	wait      time.Duration
)

type params struct {
	dataset string
	address string
	wait    int
}

func parseParams() *params {
	p := new(params)

	flag.StringVar(&p.dataset,
		"dataset",
		"",
		"set dataset (choice with comma)",
	)

	flag.StringVar(&p.address,
		"address",
		"0.0.0.0:5001",
		"set vald gateway address",
	)

	flag.IntVar(&p.wait,
		"wait",
		30,
		"indexing wait time(secs)",
	)
	flag.Parse()

	return p
}

func init() {
	log.Init()
}

func TestSetup(t *testing.T) {
	p := parseParams()

	targets = strings.Split(strings.TrimSpace(p.dataset), ",")
	addresses = strings.Split(strings.TrimSpace(p.address), ",")

	if len(targets) != len(addresses) {
		t.Fatal("address and dataset must have same length")
	}

	if p.wait <= 0 {
		t.Fatalf("invalid wait time: %d", p.wait)
	}

	wait = time.Duration(p.wait) * time.Second
}

func BenchmarkValdGateway_Sequential(b *testing.B) {
	for _, name := range targets {
		bench := e2e.New(
			b,
			e2e.WithName(name),
<<<<<<< HEAD
			// TODO: input vald client.
=======
>>>>>>> 2f074a75
			e2e.WithClient(nil),
			e2e.WithStrategy(
				strategy.NewInsert(),
				strategy.NewSearch(
					strategy.WithSearchConfig(searchConfig),
				),
				strategy.NewRemove(),
			),
		)
		bench.Run(context.Background(), b)
	}
}

func BenchmarkValdGateway_Stream(b *testing.B) {
	for _, name := range targets {
		bench := e2e.New(
			b,
			e2e.WithName(name),
<<<<<<< HEAD
			// TODO: input vald client.
=======
>>>>>>> 2f074a75
			e2e.WithClient(nil),
			e2e.WithStrategy(
				strategy.NewStreamInsert(),
				strategy.NewStreamSearch(
					strategy.WithStreamSearchConfig(searchConfig),
				),
				strategy.NewStreamRemove(),
			),
		)
		bench.Run(context.Background(), b)
	}
}<|MERGE_RESOLUTION|>--- conflicted
+++ resolved
@@ -96,10 +96,6 @@
 		bench := e2e.New(
 			b,
 			e2e.WithName(name),
-<<<<<<< HEAD
-			// TODO: input vald client.
-=======
->>>>>>> 2f074a75
 			e2e.WithClient(nil),
 			e2e.WithStrategy(
 				strategy.NewInsert(),
@@ -118,10 +114,6 @@
 		bench := e2e.New(
 			b,
 			e2e.WithName(name),
-<<<<<<< HEAD
-			// TODO: input vald client.
-=======
->>>>>>> 2f074a75
 			e2e.WithClient(nil),
 			e2e.WithStrategy(
 				strategy.NewStreamInsert(),
