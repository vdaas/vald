{
  "files": [
    "README.md"
  ],
  "imageSize": 100,
  "commit": false,
  "contributors": [
    {
      "login": "kpango",
      "name": "Yusuke Kato",
      "avatar_url": "https://avatars1.githubusercontent.com/u/9798091?v=4",
      "profile": "https://kpango.com",
      "contributions": [
        "code",
        "design",
        "maintenance",
        "projectManagement"
      ]
    },
    {
      "login": "rinx",
      "name": "Rintaro Okamura",
      "avatar_url": "https://avatars3.githubusercontent.com/u/1588935?v=4",
      "profile": "https://github.com/rinx",
      "contributions": [
        "code",
        "doc",
        "maintenance",
        "platform"
      ]
    },
    {
      "login": "kmrmt",
      "name": "Kosuke Morimoto",
      "avatar_url": "https://avatars2.githubusercontent.com/u/413873?v=4",
      "profile": "https://morimoto.dev/",
      "contributions": [
        "code",
        "example",
        "tool",
        "test"
      ]
    },
    {
      "login": "vankichi",
      "name": "Kiichiro YUKAWA",
      "avatar_url": "https://avatars3.githubusercontent.com/u/13959763?v=4",
      "profile": "https://github.com/vankichi",
      "contributions": [
        "doc",
        "maintenance",
        "test",
        "tutorial"
      ]
    },
    {
      "login": "datelier",
      "name": "datelier",
      "avatar_url": "https://avatars3.githubusercontent.com/u/57349093?v=4",
      "profile": "https://github.com/datelier",
      "contributions": [
        "code",
        "ideas"
      ]
    },
    {
      "login": "kevindiu",
      "name": "Kevin Diu",
      "avatar_url": "https://avatars1.githubusercontent.com/u/1985382?v=4",
      "profile": "https://github.com/kevindiu",
      "contributions": [
        "doc",
        "example",
        "test",
        "tutorial"
      ]
    },
    {
      "login": "hlts2",
      "name": "Hiroto Funakoshi",
      "avatar_url": "https://avatars0.githubusercontent.com/u/25459661?v=4",
      "profile": "https://twitter.com/hiroto_hlts2",
      "contributions": [
        "doc",
        "tool",
        "test",
        "tutorial"
      ]
    },
    {
      "login": "taisuou",
      "name": "taisho",
      "avatar_url": "https://avatars0.githubusercontent.com/u/21119375?v=4",
      "profile": "https://github.com/taisuou",
      "contributions": [
        "design",
        "doc",
        "example"
      ]
    },
    {
      "login": "pgrimaud",
      "name": "Pierre Grimaud",
      "avatar_url": "https://avatars1.githubusercontent.com/u/1866496?v=4",
      "profile": "https://github.com/pgrimaud",
      "contributions": [
        "doc"
      ]
    },
    {
      "login": "thedrow",
      "name": "Omer Katz",
      "avatar_url": "https://avatars.githubusercontent.com/u/48936?v=4",
      "profile": "https://omerkatz.com",
      "contributions": [
        "doc",
        "tutorial"
      ]
    },
    {
      "login": "zchee",
      "name": "Koichi Shiraishi",
      "avatar_url": "https://avatars.githubusercontent.com/u/6366270?v=4",
      "profile": "https://github.com/zchee",
      "contributions": [
        "a11y"
      ]
    },
    {
      "login": "liusy182",
      "name": "Siyuan Liu",
      "avatar_url": "https://avatars.githubusercontent.com/u/3293332?v=4",
      "profile": "https://github.com/liusy182",
      "contributions": [
        "a11y",
        "example"
      ]
    },
    {
      "login": "dotdc",
      "name": "David Calvert",
      "avatar_url": "https://avatars.githubusercontent.com/u/12827900?v=4",
      "profile": "https://github.com/dotdc",
      "contributions": [
        "doc"
      ]
    },
    {
      "login": "takuyaymd",
      "name": "takuyaymd",
      "avatar_url": "https://avatars.githubusercontent.com/u/49614391?v=4",
      "profile": "https://github.com/takuyaymd",
      "contributions": [
        "bug",
        "code",
        "maintenance"
      ]
    },
    {
      "login": "junsei-ando",
      "name": "junsei-ando",
      "avatar_url": "https://avatars.githubusercontent.com/u/1892077?v=4",
      "profile": "https://github.com/junsei-ando",
      "contributions": [
        "doc"
      ]
    },
    {
      "login": "ykadowak",
      "name": "Yusuke Kadowaki",
      "avatar_url": "https://avatars.githubusercontent.com/u/60080334?v=4",
      "profile": "https://github.com/ykadowak",
      "contributions": [
        "code",
        "test"
      ]
    },
    {
      "login": "aknishid",
      "name": "aknishid",
      "avatar_url": "https://avatars.githubusercontent.com/u/38955080?v=4",
      "profile": "https://github.com/aknishid",
      "contributions": [
        "code",
        "maintenance",
        "doc"
      ]
    },
    {
      "login": "hrichiksite",
      "name": "Hrichik Mazumder",
      "avatar_url": "https://avatars.githubusercontent.com/u/57860916?v=4",
      "profile": "https://hrichik.xyz",
      "contributions": [
        "doc"
      ]
    },
    {
      "login": "smorihira",
      "name": "Shunya Morihira (森平 隼矢)",
      "avatar_url": "https://avatars.githubusercontent.com/u/105629359?v=4",
      "profile": "https://github.com/smorihira",
      "contributions": [
        "tool",
        "code"
      ]
    },
    {
      "login": "iammytoo",
      "name": "miyamoto",
      "avatar_url": "https://avatars.githubusercontent.com/u/64457274?v=4",
      "profile": "https://github.com/iammytoo",
      "contributions": [
        "code",
        "research"
      ]
    },
    {
      "login": "highpon",
      "name": "s-shiraki",
      "avatar_url": "https://avatars.githubusercontent.com/u/54130718?v=4",
      "profile": "https://www.highpon.com/",
      "contributions": [
        "test",
        "code"
      ]
    },
    {
      "login": "irokaru",
      "name": "irokaru",
      "avatar_url": "https://avatars.githubusercontent.com/u/23948752?v=4",
      "profile": "https://nononotyaya.net/",
      "contributions": [
        "bug",
        "code"
      ]
    },
    {
<<<<<<< HEAD
      "login": "Kynea0b",
      "name": "Kynea0b",
      "avatar_url": "https://avatars.githubusercontent.com/u/52264064?v=4",
      "profile": "https://github.com/Kynea0b",
      "contributions": [
        "doc"
=======
      "login": "Matts966",
      "name": "Matts966",
      "avatar_url": "https://avatars.githubusercontent.com/u/28551465?v=4",
      "profile": "https://github.com/Matts966",
      "contributions": [
        "code",
        "infra",
        "maintenance",
        "review"
>>>>>>> da467e27
      ]
    }
  ],
  "contributorsPerLine": 7,
  "contributorsSortAlphabetically": false,
  "badgeTemplate": "[![All Contributors](https://img.shields.io/badge/all_contributors-<%= contributors.length %>-orange.svg?style=flat-square)](#contributors)",
  "projectName": "vald",
  "projectOwner": "vdaas",
  "repoType": "github",
  "repoHost": "https://github.com",
  "skipCi": true,
  "commitConvention": "angular",
  "commitType": "docs"
}<|MERGE_RESOLUTION|>--- conflicted
+++ resolved
@@ -236,24 +236,24 @@
       ]
     },
     {
-<<<<<<< HEAD
+      "login": "Matts966",
+      "name": "Matts966",
+      "avatar_url": "https://avatars.githubusercontent.com/u/28551465?v=4",
+      "profile": "https://github.com/Matts966",
+      "contributions": [
+        "code",
+        "infra",
+        "maintenance",
+        "review"
+      ]
+    },
+    {
       "login": "Kynea0b",
       "name": "Kynea0b",
       "avatar_url": "https://avatars.githubusercontent.com/u/52264064?v=4",
       "profile": "https://github.com/Kynea0b",
       "contributions": [
         "doc"
-=======
-      "login": "Matts966",
-      "name": "Matts966",
-      "avatar_url": "https://avatars.githubusercontent.com/u/28551465?v=4",
-      "profile": "https://github.com/Matts966",
-      "contributions": [
-        "code",
-        "infra",
-        "maintenance",
-        "review"
->>>>>>> da467e27
       ]
     }
   ],
