#
# Copyright (C) 2019-2020 Vdaas.org Vald team ( kpango, rinx, kmrmt )
#
# Licensed under the Apache License, Version 2.0 (the "License");
# you may not use this file except in compliance with the License.
# You may obtain a copy of the License at
#
#    https://www.apache.org/licenses/LICENSE-2.0
#
# Unless required by applicable law or agreed to in writing, software
# distributed under the License is distributed on an "AS IS" BASIS,
# WITHOUT WARRANTIES OR CONDITIONS OF ANY KIND, either express or implied.
# See the License for the specific language governing permissions and
# limitations under the License.
#
{{- $agent := .Values.agent -}}
{{- if and $agent.enabled (eq $agent.kind "DaemonSet") }}
apiVersion: apps/v1
kind: DaemonSet
metadata:
  name: {{ $agent.name }}
  labels:
    app: {{ $agent.name }}
    app.kubernetes.io/name: {{ include "vald.name" . }}
    helm.sh/chart: {{ include "vald.chart" . }}
    app.kubernetes.io/managed-by: {{ .Release.Service }}
    app.kubernetes.io/instance: {{ .Release.Name }}
    app.kubernetes.io/version: {{ .Chart.Version }}
    app.kubernetes.io/component: agent
  {{- if $agent.annotations }}
  annotations:
    {{- toYaml $agent.annotations | nindent 4 }}
  {{- end }}
spec:
  revisionHistoryLimit: {{ $agent.revisionHistoryLimit }}
  selector:
    matchLabels:
      app: {{ $agent.name }}
  updateStrategy:
    rollingUpdate:
      maxUnavailable: {{ $agent.rollingUpdate.maxUnavailable }}
    type: RollingUpdate
  template:
    metadata:
      creationTimestamp: null
      labels:
        app: {{ $agent.name }}
        app.kubernetes.io/name: {{ include "vald.name" . }}
        app.kubernetes.io/instance: {{ .Release.Name }}
        app.kubernetes.io/component: agent
      {{- if $agent.podAnnotations }}
      annotations:
        {{- toYaml $agent.podAnnotations | nindent 8 }}
      {{- end }}
      # annotations:
      #   checksum/configmap: {{ include (print $.Template.BasePath "/agent/configmap.yaml") . | sha256sum }}
    spec:
<<<<<<< HEAD
      {{- if or $agent.initContainers (and $agent.sidecar.enabled $agent.sidecar.initContainerEnabled) }}
=======
      {{- if or .Values.agent.initContainers .Values.agent.sidecar.initContainerEnabled }}
>>>>>>> 583f2757
      initContainers:
        {{- if $agent.initContainers }}
        {{- $initContainers := dict "initContainers" $agent.initContainers "Values" .Values "namespace" .Release.Namespace -}}
        {{- include "vald.initContainers" $initContainers | trim | nindent 8 }}
        {{- end }}
<<<<<<< HEAD
        {{- if and $agent.sidecar.enabled $agent.sidecar.initContainerEnabled }}
        - name: {{ $agent.sidecar.name }}-init
          image: "{{ $agent.sidecar.image.repository }}:{{ default .Values.defaults.image.tag $agent.sidecar.image.tag }}"
          imagePullPolicy: {{ $agent.sidecar.image.pullPolicy }}
          {{- $servers := dict "Values" $agent.sidecar.server_config "default" .Values.defaults.server_config -}}
=======
        {{- if .Values.agent.sidecar.initContainerEnabled }}
        - name: {{ .Values.agent.sidecar.name }}-init
          image: "{{ .Values.agent.sidecar.image.repository }}:{{ default .Values.defaults.image.tag .Values.agent.sidecar.image.tag }}"
          imagePullPolicy: {{ .Values.agent.sidecar.image.pullPolicy }}
          {{- $servers := dict "Values" .Values.agent.sidecar.server_config "default" .Values.defaults.server_config -}}
>>>>>>> 583f2757
          {{- include "vald.containerPorts" $servers | trim | nindent 10 }}
          resources:
            {{- toYaml $agent.sidecar.resources | nindent 12 }}
          terminationMessagePath: /dev/termination-log
          terminationMessagePolicy: File
          env:
            - name: VALD_AGENT_SIDECAR_MODE
              value: "initcontainer"
            {{- if $agent.sidecar.env }}
            {{- toYaml $agent.sidecar.env | nindent 12 }}
            {{- end }}
          volumeMounts:
            - name: {{ $agent.sidecar.name }}-config
              mountPath: /etc/server/
            {{- if $agent.volumeMounts }}
            {{- toYaml $agent.volumeMounts | nindent 12 }}
            {{- end }}
        {{- end }}
      {{- end }}
      affinity:
        {{- include "vald.affinity" $agent.affinity | nindent 8 }}
      {{- if $agent.topologySpreadConstraints }}
      topologySpreadConstraints:
        {{- toYaml $agent.topologySpreadConstraints | nindent 8 }}
      {{- end }}
      containers:
        - name: {{ $agent.name }}
          image: "{{ $agent.image.repository }}:{{ default .Values.defaults.image.tag $agent.image.tag }}"
          imagePullPolicy: {{ $agent.image.pullPolicy }}
          {{- $servers := dict "Values" $agent.server_config "default" .Values.defaults.server_config -}}
          {{- include "vald.containerPorts" $servers | trim | nindent 10 }}
          resources:
            {{- toYaml $agent.resources | nindent 12 }}
          terminationMessagePath: /dev/termination-log
          terminationMessagePolicy: File
          {{- if $agent.env }}
          env:
            {{- toYaml $agent.env | nindent 12 }}
          {{- end }}
          volumeMounts:
            - name: {{ $agent.name }}-config
              mountPath: /etc/server/
            {{- if $agent.volumeMounts }}
            {{- toYaml $agent.volumeMounts | nindent 12 }}
            {{- end }}
        {{- if $agent.sidecar.enabled }}
        - name: {{ $agent.sidecar.name }}
          image: "{{ $agent.sidecar.image.repository }}:{{ default .Values.defaults.image.tag $agent.sidecar.image.tag }}"
          imagePullPolicy: {{ $agent.sidecar.image.pullPolicy }}
          {{- $servers := dict "Values" $agent.sidecar.server_config "default" .Values.defaults.server_config -}}
          {{- include "vald.containerPorts" $servers | trim | nindent 10 }}
          resources:
            {{- toYaml $agent.sidecar.resources | nindent 12 }}
          terminationMessagePath: /dev/termination-log
          terminationMessagePolicy: File
          env:
            - name: VALD_AGENT_SIDECAR_MODE
              value: "sidecar"
            {{- if $agent.sidecar.env }}
            {{- toYaml $agent.sidecar.env | nindent 12 }}
            {{- end }}
          volumeMounts:
            - name: {{ $agent.sidecar.name }}-config
              mountPath: /etc/server/
            {{- if $agent.volumeMounts }}
            {{- toYaml $agent.volumeMounts | nindent 12 }}
            {{- end }}
        {{- end }}
      dnsPolicy: ClusterFirst
      restartPolicy: Always
      schedulerName: default-scheduler
      securityContext: {}
      terminationGracePeriodSeconds: {{ $agent.terminationGracePeriodSeconds }}
      volumes:
        - name: {{ $agent.name }}-config
          configMap:
            defaultMode: 420
            name: {{ $agent.name }}-config
        {{- if $agent.sidecar.enabled }}
        - name: {{ $agent.sidecar.name }}-config
          configMap:
            defaultMode: 420
            name: {{ $agent.sidecar.name }}-config
        {{- end }}
        {{- if $agent.volumes }}
        {{- toYaml $agent.volumes | nindent 8 }}
        {{- end }}
      {{- if $agent.nodeName }}
      nodeName: {{ $agent.nodeName }}
      {{- end }}
      {{- if $agent.nodeSelector }}
      nodeSelector:
        {{- toYaml $agent.nodeSelector | nindent 8 }}
      {{- end }}
      {{- if $agent.tolerations }}
      tolerations:
        {{- toYaml $agent.tolerations | nindent 8 }}
      {{- end }}
      {{- if $agent.podPriority }}
      {{- if $agent.podPriority.enabled }}
      priorityClassName: {{ $agent.name }}-priority
      {{- end }}
      {{- end }}
status:
{{- end }}<|MERGE_RESOLUTION|>--- conflicted
+++ resolved
@@ -13,172 +13,159 @@
 # See the License for the specific language governing permissions and
 # limitations under the License.
 #
-{{- $agent := .Values.agent -}}
-{{- if and $agent.enabled (eq $agent.kind "DaemonSet") }}
+{{- if and .Values.agent.enabled (eq .Values.agent.kind "DaemonSet") }}
 apiVersion: apps/v1
 kind: DaemonSet
 metadata:
-  name: {{ $agent.name }}
+  name: {{ .Values.agent.name }}
   labels:
-    app: {{ $agent.name }}
+    app: {{ .Values.agent.name }}
     app.kubernetes.io/name: {{ include "vald.name" . }}
     helm.sh/chart: {{ include "vald.chart" . }}
     app.kubernetes.io/managed-by: {{ .Release.Service }}
     app.kubernetes.io/instance: {{ .Release.Name }}
     app.kubernetes.io/version: {{ .Chart.Version }}
     app.kubernetes.io/component: agent
-  {{- if $agent.annotations }}
+  {{- if .Values.agent.annotations }}
   annotations:
-    {{- toYaml $agent.annotations | nindent 4 }}
+    {{- toYaml .Values.agent.annotations | nindent 4 }}
   {{- end }}
 spec:
-  revisionHistoryLimit: {{ $agent.revisionHistoryLimit }}
+  revisionHistoryLimit: {{ .Values.agent.revisionHistoryLimit }}
   selector:
     matchLabels:
-      app: {{ $agent.name }}
+      app: {{ .Values.agent.name }}
   updateStrategy:
     rollingUpdate:
-      maxUnavailable: {{ $agent.rollingUpdate.maxUnavailable }}
+      maxUnavailable: {{ .Values.agent.rollingUpdate.maxUnavailable }}
     type: RollingUpdate
   template:
     metadata:
       creationTimestamp: null
       labels:
-        app: {{ $agent.name }}
+        app: {{ .Values.agent.name }}
         app.kubernetes.io/name: {{ include "vald.name" . }}
         app.kubernetes.io/instance: {{ .Release.Name }}
         app.kubernetes.io/component: agent
-      {{- if $agent.podAnnotations }}
+      {{- if .Values.agent.podAnnotations }}
       annotations:
-        {{- toYaml $agent.podAnnotations | nindent 8 }}
+        {{- toYaml .Values.agent.podAnnotations | nindent 8 }}
       {{- end }}
       # annotations:
       #   checksum/configmap: {{ include (print $.Template.BasePath "/agent/configmap.yaml") . | sha256sum }}
     spec:
-<<<<<<< HEAD
-      {{- if or $agent.initContainers (and $agent.sidecar.enabled $agent.sidecar.initContainerEnabled) }}
-=======
       {{- if or .Values.agent.initContainers .Values.agent.sidecar.initContainerEnabled }}
->>>>>>> 583f2757
       initContainers:
-        {{- if $agent.initContainers }}
-        {{- $initContainers := dict "initContainers" $agent.initContainers "Values" .Values "namespace" .Release.Namespace -}}
+        {{- if .Values.agent.initContainers }}
+        {{- $initContainers := dict "initContainers" .Values.agent.initContainers "Values" .Values "namespace" .Release.Namespace -}}
         {{- include "vald.initContainers" $initContainers | trim | nindent 8 }}
         {{- end }}
-<<<<<<< HEAD
-        {{- if and $agent.sidecar.enabled $agent.sidecar.initContainerEnabled }}
-        - name: {{ $agent.sidecar.name }}-init
-          image: "{{ $agent.sidecar.image.repository }}:{{ default .Values.defaults.image.tag $agent.sidecar.image.tag }}"
-          imagePullPolicy: {{ $agent.sidecar.image.pullPolicy }}
-          {{- $servers := dict "Values" $agent.sidecar.server_config "default" .Values.defaults.server_config -}}
-=======
         {{- if .Values.agent.sidecar.initContainerEnabled }}
         - name: {{ .Values.agent.sidecar.name }}-init
           image: "{{ .Values.agent.sidecar.image.repository }}:{{ default .Values.defaults.image.tag .Values.agent.sidecar.image.tag }}"
           imagePullPolicy: {{ .Values.agent.sidecar.image.pullPolicy }}
           {{- $servers := dict "Values" .Values.agent.sidecar.server_config "default" .Values.defaults.server_config -}}
->>>>>>> 583f2757
           {{- include "vald.containerPorts" $servers | trim | nindent 10 }}
           resources:
-            {{- toYaml $agent.sidecar.resources | nindent 12 }}
+            {{- toYaml .Values.agent.sidecar.resources | nindent 12 }}
           terminationMessagePath: /dev/termination-log
           terminationMessagePolicy: File
           env:
             - name: VALD_AGENT_SIDECAR_MODE
               value: "initcontainer"
-            {{- if $agent.sidecar.env }}
-            {{- toYaml $agent.sidecar.env | nindent 12 }}
+            {{- if .Values.agent.sidecar.env }}
+            {{- toYaml .Values.agent.sidecar.env | nindent 12 }}
             {{- end }}
           volumeMounts:
-            - name: {{ $agent.sidecar.name }}-config
+            - name: {{ .Values.agent.sidecar.name }}-config
               mountPath: /etc/server/
-            {{- if $agent.volumeMounts }}
-            {{- toYaml $agent.volumeMounts | nindent 12 }}
+            {{- if .Values.agent.volumeMounts }}
+            {{- toYaml .Values.agent.volumeMounts | nindent 12 }}
             {{- end }}
         {{- end }}
       {{- end }}
       affinity:
-        {{- include "vald.affinity" $agent.affinity | nindent 8 }}
-      {{- if $agent.topologySpreadConstraints }}
+        {{- include "vald.affinity" .Values.agent.affinity | nindent 8 }}
+      {{- if .Values.agent.topologySpreadConstraints }}
       topologySpreadConstraints:
-        {{- toYaml $agent.topologySpreadConstraints | nindent 8 }}
+        {{- toYaml .Values.agent.topologySpreadConstraints | nindent 8 }}
       {{- end }}
       containers:
-        - name: {{ $agent.name }}
-          image: "{{ $agent.image.repository }}:{{ default .Values.defaults.image.tag $agent.image.tag }}"
-          imagePullPolicy: {{ $agent.image.pullPolicy }}
-          {{- $servers := dict "Values" $agent.server_config "default" .Values.defaults.server_config -}}
+        - name: {{ .Values.agent.name }}
+          image: "{{ .Values.agent.image.repository }}:{{ default .Values.defaults.image.tag .Values.agent.image.tag }}"
+          imagePullPolicy: {{ .Values.agent.image.pullPolicy }}
+          {{- $servers := dict "Values" .Values.agent.server_config "default" .Values.defaults.server_config -}}
           {{- include "vald.containerPorts" $servers | trim | nindent 10 }}
           resources:
-            {{- toYaml $agent.resources | nindent 12 }}
+            {{- toYaml .Values.agent.resources | nindent 12 }}
           terminationMessagePath: /dev/termination-log
           terminationMessagePolicy: File
-          {{- if $agent.env }}
+          {{- if .Values.agent.env }}
           env:
-            {{- toYaml $agent.env | nindent 12 }}
+            {{- toYaml .Values.agent.env | nindent 12 }}
           {{- end }}
           volumeMounts:
-            - name: {{ $agent.name }}-config
+            - name: {{ .Values.agent.name }}-config
               mountPath: /etc/server/
-            {{- if $agent.volumeMounts }}
-            {{- toYaml $agent.volumeMounts | nindent 12 }}
+            {{- if .Values.agent.volumeMounts }}
+            {{- toYaml .Values.agent.volumeMounts | nindent 12 }}
             {{- end }}
-        {{- if $agent.sidecar.enabled }}
-        - name: {{ $agent.sidecar.name }}
-          image: "{{ $agent.sidecar.image.repository }}:{{ default .Values.defaults.image.tag $agent.sidecar.image.tag }}"
-          imagePullPolicy: {{ $agent.sidecar.image.pullPolicy }}
-          {{- $servers := dict "Values" $agent.sidecar.server_config "default" .Values.defaults.server_config -}}
+        {{- if .Values.agent.sidecar.enabled }}
+        - name: {{ .Values.agent.sidecar.name }}
+          image: "{{ .Values.agent.sidecar.image.repository }}:{{ default .Values.defaults.image.tag .Values.agent.sidecar.image.tag }}"
+          imagePullPolicy: {{ .Values.agent.sidecar.image.pullPolicy }}
+          {{- $servers := dict "Values" .Values.agent.sidecar.server_config "default" .Values.defaults.server_config -}}
           {{- include "vald.containerPorts" $servers | trim | nindent 10 }}
           resources:
-            {{- toYaml $agent.sidecar.resources | nindent 12 }}
+            {{- toYaml .Values.agent.sidecar.resources | nindent 12 }}
           terminationMessagePath: /dev/termination-log
           terminationMessagePolicy: File
           env:
             - name: VALD_AGENT_SIDECAR_MODE
               value: "sidecar"
-            {{- if $agent.sidecar.env }}
-            {{- toYaml $agent.sidecar.env | nindent 12 }}
+            {{- if .Values.agent.sidecar.env }}
+            {{- toYaml .Values.agent.sidecar.env | nindent 12 }}
             {{- end }}
           volumeMounts:
-            - name: {{ $agent.sidecar.name }}-config
+            - name: {{ .Values.agent.sidecar.name }}-config
               mountPath: /etc/server/
-            {{- if $agent.volumeMounts }}
-            {{- toYaml $agent.volumeMounts | nindent 12 }}
+            {{- if .Values.agent.volumeMounts }}
+            {{- toYaml .Values.agent.volumeMounts | nindent 12 }}
             {{- end }}
         {{- end }}
       dnsPolicy: ClusterFirst
       restartPolicy: Always
       schedulerName: default-scheduler
       securityContext: {}
-      terminationGracePeriodSeconds: {{ $agent.terminationGracePeriodSeconds }}
+      terminationGracePeriodSeconds: {{ .Values.agent.terminationGracePeriodSeconds }}
       volumes:
-        - name: {{ $agent.name }}-config
+        - name: {{ .Values.agent.name }}-config
           configMap:
             defaultMode: 420
-            name: {{ $agent.name }}-config
-        {{- if $agent.sidecar.enabled }}
-        - name: {{ $agent.sidecar.name }}-config
+            name: {{ .Values.agent.name }}-config
+        {{- if .Values.agent.sidecar.enabled }}
+        - name: {{ .Values.agent.sidecar.name }}-config
           configMap:
             defaultMode: 420
-            name: {{ $agent.sidecar.name }}-config
+            name: {{ .Values.agent.sidecar.name }}-config
         {{- end }}
-        {{- if $agent.volumes }}
-        {{- toYaml $agent.volumes | nindent 8 }}
+        {{- if .Values.agent.volumes }}
+        {{- toYaml .Values.agent.volumes | nindent 8 }}
         {{- end }}
-      {{- if $agent.nodeName }}
-      nodeName: {{ $agent.nodeName }}
+      {{- if .Values.agent.nodeName }}
+      nodeName: {{ .Values.agent.nodeName }}
       {{- end }}
-      {{- if $agent.nodeSelector }}
+      {{- if .Values.agent.nodeSelector }}
       nodeSelector:
-        {{- toYaml $agent.nodeSelector | nindent 8 }}
+        {{- toYaml .Values.agent.nodeSelector | nindent 8 }}
       {{- end }}
-      {{- if $agent.tolerations }}
+      {{- if .Values.agent.tolerations }}
       tolerations:
-        {{- toYaml $agent.tolerations | nindent 8 }}
+        {{- toYaml .Values.agent.tolerations | nindent 8 }}
       {{- end }}
-      {{- if $agent.podPriority }}
-      {{- if $agent.podPriority.enabled }}
-      priorityClassName: {{ $agent.name }}-priority
+      {{- if .Values.agent.podPriority }}
+      {{- if .Values.agent.podPriority.enabled }}
+      priorityClassName: {{ .Values.agent.name }}-priority
       {{- end }}
       {{- end }}
 status:
