--- conflicted
+++ resolved
@@ -109,15 +109,9 @@
       tolerations:
         {{- toYaml $gateway.tolerations | nindent 8 }}
       {{- end }}
-<<<<<<< HEAD
       {{- if $gateway.podPriority }}
       {{- if $gateway.podPriority.enabled }}
-      priorityClassName: {{ $gateway.name }}-priority
-=======
-      {{- if .Values.gateway.podPriority }}
-      {{- if .Values.gateway.podPriority.enabled }}
-      priorityClassName: {{ .Release.Namespace }}-{{ .Values.gateway.name }}-priority
->>>>>>> 3544ade3
+      priorityClassName: {{ .Release.Namespace }}-{{ $gateway.name }}-priority
       {{- end }}
       {{- end }}
 status:
