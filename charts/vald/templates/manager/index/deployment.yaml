#
# Copyright (C) 2019-2020 Vdaas.org Vald team ( kpango, rinx, kmrmt )
#
# Licensed under the Apache License, Version 2.0 (the "License");
# you may not use this file except in compliance with the License.
# You may obtain a copy of the License at
#
#    https://www.apache.org/licenses/LICENSE-2.0
#
# Unless required by applicable law or agreed to in writing, software
# distributed under the License is distributed on an "AS IS" BASIS,
# WITHOUT WARRANTIES OR CONDITIONS OF ANY KIND, either express or implied.
# See the License for the specific language governing permissions and
# limitations under the License.
#
{{- $index := .Values.manager.index -}}
{{- if and $index.enabled (eq $index.kind "Deployment") }}
apiVersion: apps/v1
kind: Deployment
metadata:
  name: {{ $index.name }}
  labels:
    app: {{ $index.name }}
    app.kubernetes.io/name: {{ include "vald.name" . }}
    helm.sh/chart: {{ include "vald.chart" . }}
    app.kubernetes.io/managed-by: {{ .Release.Service }}
    app.kubernetes.io/instance: {{ .Release.Name }}
    app.kubernetes.io/version: {{ .Chart.Version }}
    app.kubernetes.io/component: manager-index
  {{- if $index.annotations }}
  annotations:
    {{- toYaml $index.annotations | nindent 4 }}
  {{- end }}
spec:
  progressDeadlineSeconds: {{ $index.progressDeadlineSeconds }}
  replicas: {{ $index.replicas }}
  revisionHistoryLimit: {{ $index.revisionHistoryLimit }}
  selector:
    matchLabels:
      app: {{ $index.name }}
  strategy:
    rollingUpdate:
      maxSurge: {{ $index.rollingUpdate.maxSurge }}
      maxUnavailable: {{ $index.rollingUpdate.maxUnavailable }}
    type: RollingUpdate
  template:
    metadata:
      creationTimestamp: null
      labels:
        app: {{ $index.name }}
        app.kubernetes.io/name: {{ include "vald.name" . }}
        app.kubernetes.io/instance: {{ .Release.Name }}
        app.kubernetes.io/component: manager-index
      annotations:
        checksum/configmap: {{ include (print $.Template.BasePath "/manager/index/configmap.yaml") . | sha256sum }}
        {{- if $index.podAnnotations }}
        {{- toYaml $index.podAnnotations | nindent 8 }}
        {{- end }}
    spec:
      {{- if $index.initContainers }}
      initContainers:
        {{- $initContainers := dict "initContainers" $index.initContainers "Values" .Values "namespace" .Release.Namespace -}}
        {{- include "vald.initContainers" $initContainers | trim | nindent 8 }}
      {{- end }}
      affinity:
        {{- include "vald.affinity" $index.affinity | nindent 8 }}
      {{- if $index.topologySpreadConstraints }}
      topologySpreadConstraints:
        {{- toYaml $index.topologySpreadConstraints | nindent 8 }}
      {{- end }}
      containers:
        - name: {{ $index.name }}
          image: "{{ $index.image.repository }}:{{ default .Values.defaults.image.tag $index.image.tag }}"
          imagePullPolicy: {{ $index.image.pullPolicy }}
          {{- $servers := dict "Values" $index.server_config "default" .Values.defaults.server_config -}}
          {{- include "vald.containerPorts" $servers | trim | nindent 10 }}
          resources:
            {{- toYaml $index.resources | nindent 12 }}
          terminationMessagePath: /dev/termination-log
          terminationMessagePolicy: File
          {{- if $index.env }}
          env:
            {{- toYaml $index.env | nindent 12 }}
          {{- end }}
          volumeMounts:
            - name: {{ $index.name }}-config
              mountPath: /etc/server/
            {{- if $index.volumeMounts }}
            {{- toYaml $index.volumeMounts | nindent 12 }}
            {{- end }}
      dnsPolicy: ClusterFirst
      restartPolicy: Always
      schedulerName: default-scheduler
      securityContext: {}
      terminationGracePeriodSeconds: {{ $index.terminationGracePeriodSeconds }}
      volumes:
        - configMap:
            defaultMode: 420
            name: {{ $index.name }}-config
          name: {{ $index.name }}-config
        {{- if $index.volumes }}
        {{- toYaml $index.volumes | nindent 8 }}
        {{- end }}
      {{- if $index.nodeName }}
      nodeName: {{ $index.nodeName }}
      {{- end }}
      {{- if $index.nodeSelector }}
      nodeSelector:
        {{- toYaml $index.nodeSelector | nindent 8 }}
      {{- end }}
      {{- if $index.tolerations }}
      tolerations:
        {{- toYaml $index.tolerations | nindent 8 }}
      {{- end }}
<<<<<<< HEAD
      {{- if $index.podPriority }}
      {{- if $index.podPriority.enabled }}
      priorityClassName: {{ $index.name }}-priority
=======
      {{- if .Values.indexManager.podPriority }}
      {{- if .Values.indexManager.podPriority.enabled }}
      priorityClassName: {{ .Release.Namespace }}-{{ .Values.indexManager.name }}-priority
>>>>>>> 3544ade3
      {{- end }}
      {{- end }}
status:
{{- end }}<|MERGE_RESOLUTION|>--- conflicted
+++ resolved
@@ -112,15 +112,9 @@
       tolerations:
         {{- toYaml $index.tolerations | nindent 8 }}
       {{- end }}
-<<<<<<< HEAD
       {{- if $index.podPriority }}
       {{- if $index.podPriority.enabled }}
-      priorityClassName: {{ $index.name }}-priority
-=======
-      {{- if .Values.indexManager.podPriority }}
-      {{- if .Values.indexManager.podPriority.enabled }}
-      priorityClassName: {{ .Release.Namespace }}-{{ .Values.indexManager.name }}-priority
->>>>>>> 3544ade3
+      priorityClassName: {{ .Release.Namespace }}-{{ $index.name }}-priority
       {{- end }}
       {{- end }}
 status:
