--- conflicted
+++ resolved
@@ -13,14 +13,9 @@
 # See the License for the specific language governing permissions and
 # limitations under the License.
 #
-<<<<<<< HEAD
 {{- $discoverer := .Values.discoverer -}}
 {{- if and $discoverer.enabled $discoverer.clusterRole.enabled }}
-apiVersion: rbac.authorization.k8s.io/v1beta1
-=======
-{{- if and .Values.discoverer.enabled .Values.discoverer.clusterRole.enabled }}
 apiVersion: rbac.authorization.k8s.io/v1
->>>>>>> 755d9c00
 kind: ClusterRole
 metadata:
   name: discoverer
