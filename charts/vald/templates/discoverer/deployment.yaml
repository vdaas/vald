#
# Copyright (C) 2019-2020 Vdaas.org Vald team ( kpango, rinx, kmrmt )
#
# Licensed under the Apache License, Version 2.0 (the "License");
# you may not use this file except in compliance with the License.
# You may obtain a copy of the License at
#
#    https://www.apache.org/licenses/LICENSE-2.0
#
# Unless required by applicable law or agreed to in writing, software
# distributed under the License is distributed on an "AS IS" BASIS,
# WITHOUT WARRANTIES OR CONDITIONS OF ANY KIND, either express or implied.
# See the License for the specific language governing permissions and
# limitations under the License.
#
{{- $discoverer := .Values.discoverer -}}
{{- if and $discoverer.enabled (eq $discoverer.kind "Deployment") }}
apiVersion: apps/v1
kind: Deployment
metadata:
  name: {{ $discoverer.name }}
  labels:
    app: {{ $discoverer.name }}
    app.kubernetes.io/name: {{ include "vald.name" . }}
    helm.sh/chart: {{ include "vald.chart" . }}
    app.kubernetes.io/managed-by: {{ .Release.Service }}
    app.kubernetes.io/instance: {{ .Release.Name }}
    app.kubernetes.io/version: {{ .Chart.Version }}
    app.kubernetes.io/component: discoverer
  {{- if $discoverer.annotations }}
  annotations:
    {{- toYaml $discoverer.annotations | nindent 4 }}
  {{- end }}
spec:
  progressDeadlineSeconds: {{ $discoverer.progressDeadlineSeconds }}
  {{- if not $discoverer.hpa.enabled }}
  replicas: {{ $discoverer.minReplicas }}
  {{- end }}
  revisionHistoryLimit: {{ $discoverer.revisionHistoryLimit }}
  selector:
    matchLabels:
      app: {{ $discoverer.name }}
  strategy:
    rollingUpdate:
      maxSurge: {{ $discoverer.rollingUpdate.maxSurge }}
      maxUnavailable: {{ $discoverer.rollingUpdate.maxUnavailable }}
    type: RollingUpdate
  template:
    metadata:
      creationTimestamp: null
      labels:
        app: {{ $discoverer.name }}
        app.kubernetes.io/name: {{ include "vald.name" . }}
        app.kubernetes.io/instance: {{ .Release.Name }}
        app.kubernetes.io/component: discoverer
      annotations:
        checksum/configmap: {{ include (print $.Template.BasePath "/discoverer/configmap.yaml") . | sha256sum }}
        {{- if $discoverer.podAnnotations }}
        {{- toYaml $discoverer.podAnnotations | nindent 8 }}
        {{- end }}
    spec:
      {{- if $discoverer.initContainers }}
      initContainers:
        {{- $initContainers := dict "initContainers" $discoverer.initContainers "Values" .Values "namespace" .Release.Namespace -}}
        {{- include "vald.initContainers" $initContainers | trim | nindent 8 }}
      {{- end }}
      affinity:
        {{- include "vald.affinity" $discoverer.affinity | nindent 8 }}
      {{- if $discoverer.topologySpreadConstraints }}
      topologySpreadConstraints:
        {{- toYaml $discoverer.topologySpreadConstraints | nindent 8 }}
      {{- end }}
      containers:
        - name: {{ $discoverer.name }}
          image: "{{ $discoverer.image.repository }}:{{ default .Values.defaults.image.tag $discoverer.image.tag }}"
          imagePullPolicy: {{ $discoverer.image.pullPolicy }}
          {{- $servers := dict "Values" $discoverer.server_config "default" .Values.defaults.server_config -}}
          {{- include "vald.containerPorts" $servers | trim | nindent 10 }}
          resources:
            {{- toYaml $discoverer.resources | nindent 12 }}
          terminationMessagePath: /dev/termination-log
          terminationMessagePolicy: File
          {{- if $discoverer.env }}
          env:
            {{- toYaml $discoverer.env | nindent 12 }}
          {{- end }}
          volumeMounts:
            - name: {{ $discoverer.name }}-config
              mountPath: /etc/server/
            {{- if $discoverer.volumeMounts }}
            {{- toYaml $discoverer.volumeMounts | nindent 12 }}
            {{- end }}
      dnsPolicy: ClusterFirst
      restartPolicy: Always
      schedulerName: default-scheduler
      serviceAccount: vald
      serviceAccountName: vald
      securityContext: {}
      terminationGracePeriodSeconds: {{ $discoverer.terminationGracePeriodSeconds }}
      volumes:
        - name: {{ $discoverer.name }}-config
          configMap:
            defaultMode: 420
            name: {{ $discoverer.name }}-config
        {{- if $discoverer.volumes }}
        {{- toYaml $discoverer.volumes | nindent 8 }}
        {{- end }}
      {{- if $discoverer.nodeName }}
      nodeName: {{ $discoverer.nodeName }}
      {{- end }}
      {{- if $discoverer.nodeSelector }}
      nodeSelector:
        {{- toYaml $discoverer.nodeSelector | nindent 8 }}
      {{- end }}
      {{- if $discoverer.tolerations }}
      tolerations:
        {{- toYaml $discoverer.tolerations | nindent 8 }}
      {{- end }}
<<<<<<< HEAD
      {{- if $discoverer.podPriority }}
      {{- if $discoverer.podPriority.enabled }}
      priorityClassName: {{ $discoverer.name }}-priority
=======
      {{- if .Values.discoverer.podPriority }}
      {{- if .Values.discoverer.podPriority.enabled }}
      priorityClassName: {{ .Release.Namespace }}-{{ .Values.discoverer.name }}-priority
>>>>>>> 3544ade3
      {{- end }}
      {{- end }}
status:
{{- end }}<|MERGE_RESOLUTION|>--- conflicted
+++ resolved
@@ -116,15 +116,9 @@
       tolerations:
         {{- toYaml $discoverer.tolerations | nindent 8 }}
       {{- end }}
-<<<<<<< HEAD
       {{- if $discoverer.podPriority }}
       {{- if $discoverer.podPriority.enabled }}
-      priorityClassName: {{ $discoverer.name }}-priority
-=======
-      {{- if .Values.discoverer.podPriority }}
-      {{- if .Values.discoverer.podPriority.enabled }}
-      priorityClassName: {{ .Release.Namespace }}-{{ .Values.discoverer.name }}-priority
->>>>>>> 3544ade3
+      priorityClassName: {{ .Release.Namespace }}-{{ $discoverer.name }}-priority
       {{- end }}
       {{- end }}
 status:
