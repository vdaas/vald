#
# Copyright (C) 2019-2020 Vdaas.org Vald team ( kpango, rinx, kmrmt )
#
# Licensed under the Apache License, Version 2.0 (the "License");
# you may not use this file except in compliance with the License.
# You may obtain a copy of the License at
#
#    https://www.apache.org/licenses/LICENSE-2.0
#
# Unless required by applicable law or agreed to in writing, software
# distributed under the License is distributed on an "AS IS" BASIS,
# WITHOUT WARRANTIES OR CONDITIONS OF ANY KIND, either express or implied.
# See the License for the specific language governing permissions and
# limitations under the License.
#

# @schema {"name": "defaults", "type": "object"}
# The values in the defaults section will be used for common settings in each component if not specified in its sections.
defaults:
  # @schema {"name": "defaults.time_zone", "type": "string"}
  # defaults.time_zone -- Time zone
  time_zone: UTC
  # @schema {"name": "defaults.logging", "type": "object", "anchor": "logging"}
  logging:
    # @schema {"name": "defaults.logging.logger", "type": "string", "enum": ["glg"]}
    # defaults.logging.logger -- logger name.
    # currently logger must be `glg`.
    logger: glg
    # @schema {"name": "defaults.logging.level", "type": "string", "enum": ["debug", "info", "warn", "error", "fatal"]}
    # defaults.logging.level -- logging level.
    # logging level must be `debug`, `info`, `warn`, `error` or `fatal`.
    level: debug
    # @schema {"name": "defaults.logging.format", "type": "string", "enum": ["raw", "json"]}
    # defaults.logging.format -- logging format.
    # logging format must be `raw` or `json`
    format: raw
  # @schema {"name": "defaults.image", "type": "object"}
  image:
    # @schema {"name": "defaults.image.tag", "type": "string"}
    # defaults.image.tag -- docker image tag
    tag: v0.0.44
  # @schema {"name": "defaults.server_config", "type": "object", "anchor": "server_config"}
  server_config:
    # @schema {"name": "defaults.server_config.servers", "type": "object"}
    servers:
      # @schema {"name": "defaults.server_config.servers.rest", "type": "object"}
      rest:
        # @schema {"name": "defaults.server_config.servers.rest.enabled", "type": "boolean"}
        # defaults.server_config.servers.rest.enabled -- REST server enabled
        enabled: false
        # @schema {"name": "defaults.server_config.servers.rest.host", "type": "string"}
        # defaults.server_config.servers.rest.host -- REST server host
        host: 0.0.0.0
        # @schema {"name": "defaults.server_config.servers.rest.port", "type": "integer", "minimum": 0, "maximum": 65535}
        # defaults.server_config.servers.rest.port -- REST server port
        port: 8080
        # @schema {"name": "defaults.server_config.servers.rest.servicePort", "type": "integer", "minimum": 0, "maximum": 65535}
        # defaults.server_config.servers.rest.servicePort -- REST server service port
        servicePort: 8080
        # @schema {"name": "defaults.server_config.servers.rest.server", "type": "object"}
        server:
          # @schema {"name": "defaults.server_config.servers.rest.server.mode", "type": "string"}
          # defaults.server_config.servers.rest.server.mode -- REST server server mode
          mode: REST
          # @schema {"name": "defaults.server_config.servers.rest.server.probe_wait_time", "type": "string"}
          # defaults.server_config.servers.rest.server.probe_wait_time -- REST server probe wait time
          probe_wait_time: 3s
          # @schema {"name": "defaults.server_config.servers.rest.server.http", "type": "object"}
          http:
            # @schema {"name": "defaults.server_config.servers.rest.server.shutdown_duration", "type": "string"}
            # defaults.server_config.servers.rest.server.http.shutdown_duration -- REST server shutdown duration
            shutdown_duration: 5s
            # @schema {"name": "defaults.server_config.servers.rest.server.handler_timeout", "type": "string"}
            # defaults.server_config.servers.rest.server.http.handler_timeout -- REST server handler timeout
            handler_timeout: 5s
            # @schema {"name": "defaults.server_config.servers.rest.server.idle_timeout", "type": "string"}
            # defaults.server_config.servers.rest.server.http.idle_timeout -- REST server idle timeout
            idle_timeout: 2s
            # @schema {"name": "defaults.server_config.servers.rest.server.read_header_timeout", "type": "string"}
            # defaults.server_config.servers.rest.server.http.read_header_timeout -- REST server read header timeout
            read_header_timeout: 1s
            # @schema {"name": "defaults.server_config.servers.rest.server.read_timeout", "type": "string"}
            # defaults.server_config.servers.rest.server.http.read_timeout -- REST server read timeout
            read_timeout: 1s
            # @schema {"name": "defaults.server_config.servers.rest.server.write_timeout", "type": "string"}
            # defaults.server_config.servers.rest.server.http.write_timeout -- REST server write timeout
            write_timeout: 1s
      # @schema {"name": "defaults.server_config.servers.grpc", "type": "object"}
      grpc:
        # @schema {"name": "defaults.server_config.servers.grpc.enabled", "type": "boolean"}
        # defaults.server_config.servers.grpc.enabled -- gRPC server enabled
        enabled: true
        # @schema {"name": "defaults.server_config.servers.grpc.host", "type": "string"}
        # defaults.server_config.servers.grpc.host -- gRPC server host
        host: 0.0.0.0
        # @schema {"name": "defaults.server_config.servers.grpc.port", "type": "integer", "minimum": 0, "maximum": 65535}
        # defaults.server_config.servers.grpc.port -- gRPC server port
        port: 8081
        # @schema {"name": "defaults.server_config.servers.grpc.servicePort", "type": "integer", "minimum": 0, "maximum": 65535}
        # defaults.server_config.servers.grpc.servicePort -- gRPC server service port
        servicePort: 8081
        # @schema {"name": "defaults.server_config.servers.grpc.server", "type": "object"}
        server:
          # @schema {"name": "defaults.server_config.servers.grpc.server.mode", "type": "string"}
          # defaults.server_config.servers.grpc.server.mode -- gRPC server server mode
          mode: GRPC
          # @schema {"name": "defaults.server_config.servers.grpc.server.probe_wait_time", "type": "string"}
          # defaults.server_config.servers.grpc.server.probe_wait_time -- gRPC server probe wait time
          probe_wait_time: "3s"
          # @schema {"name": "defaults.server_config.servers.grpc.server.grpc", "type": "object"}
          grpc:
            # @schema {"name": "defaults.server_config.servers.grpc.server.grpc.bidirectional_stream_concurrency", "type": "integer"}
            # defaults.server_config.servers.grpc.server.grpc.bidirectional_stream_concurrency -- gRPC server bidirectional stream concurrency
            bidirectional_stream_concurrency: 20
            # @schema {"name": "defaults.server_config.servers.grpc.server.grpc.max_receive_message_size", "type": "integer"}
            # defaults.server_config.servers.grpc.server.grpc.max_receive_message_size -- gRPC server max receive message size
            max_receive_message_size: 0
            # @schema {"name": "defaults.server_config.servers.grpc.server.grpc.max_send_message_size", "type": "integer"}
            # defaults.server_config.servers.grpc.server.grpc.max_send_message_size -- gRPC server max send message size
            max_send_message_size: 0
            # @schema {"name": "defaults.server_config.servers.grpc.server.grpc.initial_window_size", "type": "integer"}
            # defaults.server_config.servers.grpc.server.grpc.initial_window_size -- gRPC server initial window size
            initial_window_size: 0
            # @schema {"name": "defaults.server_config.servers.grpc.server.grpc.initial_conn_window_size", "type": "integer"}
            # defaults.server_config.servers.grpc.server.grpc.initial_conn_window_size -- gRPC server initial connection window size
            initial_conn_window_size: 0
            # @schema {"name": "defaults.server_config.servers.grpc.server.grpc.keepalive", "type": "object"}
            keepalive:
              # @schema {"name": "defaults.server_config.servers.grpc.server.grpc.keepalive.max_conn_idle", "type": "string"}
              # defaults.server_config.servers.grpc.server.grpc.keepalive.max_conn_idle -- gRPC server keep alive max connection idle
              max_conn_idle: ""
              # @schema {"name": "defaults.server_config.servers.grpc.server.grpc.keepalive.max_conn_age", "type": "string"}
              # defaults.server_config.servers.grpc.server.grpc.keepalive.max_conn_age -- gRPC server keep alive max connection age
              max_conn_age: ""
              # @schema {"name": "defaults.server_config.servers.grpc.server.grpc.keepalive.max_conn_age_grace", "type": "string"}
              # defaults.server_config.servers.grpc.server.grpc.keepalive.max_conn_age_grace -- gRPC server keep alive max connection age grace
              max_conn_age_grace: ""
              # @schema {"name": "defaults.server_config.servers.grpc.server.grpc.keepalive.time", "type": "string"}
              # defaults.server_config.servers.grpc.server.grpc.keepalive.time -- gRPC server keep alive time
              time: ""
              # @schema {"name": "defaults.server_config.servers.grpc.server.grpc.keepalive.timeout", "type": "string"}
              # defaults.server_config.servers.grpc.server.grpc.keepalive.timeout -- gRPC server keep alive timeout
              timeout: ""
            # @schema {"name": "defaults.server_config.servers.grpc.server.grpc.write_buffer_size", "type": "integer"}
            # defaults.server_config.servers.grpc.server.grpc.write_buffer_size -- gRPC server write buffer size
            write_buffer_size: 0
            # @schema {"name": "defaults.server_config.servers.grpc.server.grpc.read_buffer_size", "type": "integer"}
            # defaults.server_config.servers.grpc.server.grpc.read_buffer_size -- gRPC server read buffer size
            read_buffer_size: 0
            # @schema {"name": "defaults.server_config.servers.grpc.server.grpc.connection_timeout", "type": "string"}
            # defaults.server_config.servers.grpc.server.grpc.connection_timeout -- gRPC server connection timeout
            connection_timeout: ""
            # @schema {"name": "defaults.server_config.servers.grpc.server.grpc.max_header_list_size", "type": "integer"}
            # defaults.server_config.servers.grpc.server.grpc.max_header_list_size -- gRPC server max header list size
            max_header_list_size: 0
            # @schema {"name": "defaults.server_config.servers.grpc.server.grpc.header_table_size", "type": "integer"}
            # defaults.server_config.servers.grpc.server.grpc.header_table_size -- gRPC server header table size
            header_table_size: 0
            # @schema {"name": "defaults.server_config.servers.grpc.server.grpc.interceptors", "type": "array"}
            # defaults.server_config.servers.grpc.server.grpc.interceptors -- gRPC server interceptors
            interceptors: []
          # @schema {"name": "defaults.server_config.servers.grpc.server.restart", "type": "boolean"}
          # defaults.server_config.servers.grpc.server.restart -- gRPC server restart
          restart: true
    # @schema {"name": "defaults.server_config.healths", "type": "object"}
    healths:
      # @schema {"name": "defaults.server_config.healths.liveness", "type": "object"}
      liveness:
        # @schema {"name": "defaults.server_config.healths.liveness.enabled", "type": "boolean"}
        # defaults.server_config.healths.liveness.enabled -- liveness server enabled
        enabled: true
        # @schema {"name": "defaults.server_config.healths.liveness.host", "type": "string"}
        # defaults.server_config.healths.liveness.host -- liveness server host
        host: 0.0.0.0
        # @schema {"name": "defaults.server_config.healths.liveness.port", "type": "integer", "minimum": 0, "maximum": 65535}
        # defaults.server_config.healths.liveness.port -- liveness server port
        port: 3000
        # @schema {"name": "defaults.server_config.healths.liveness.servicePort", "type": "integer", "minimum": 0, "maximum": 65535}
        # defaults.server_config.healths.liveness.servicePort -- liveness server service port
        servicePort: 3000
        # @schema {"name": "defaults.server_config.healths.liveness.livenessProbe", "type": "object"}
        livenessProbe:
          # @schema {"name": "defaults.server_config.healths.liveness.livenessProbe.httpGet", "type": "object"}
          httpGet:
            # @schema {"name": "defaults.server_config.healths.liveness.livenessProbe.httpGet.path", "type": "string"}
            # defaults.server_config.healths.liveness.livenessProbe.httpGet.path -- liveness probe path
            path: /liveness
            # @schema {"name": "defaults.server_config.healths.liveness.livenessProbe.httpGet.port", "type": "string"}
            # defaults.server_config.healths.liveness.livenessProbe.httpGet.port -- liveness probe port
            port: liveness
            # @schema {"name": "defaults.server_config.healths.liveness.livenessProbe.httpGet.scheme", "type": "string"}
            # defaults.server_config.healths.liveness.livenessProbe.httpGet.scheme -- liveness probe scheme
            scheme: HTTP
          # @schema {"name": "defaults.server_config.healths.liveness.livenessProbe.initialDelaySeconds", "type": "integer"}
          # defaults.server_config.healths.liveness.livenessProbe.initialDelaySeconds -- liveness probe initial delay seconds
          initialDelaySeconds: 5
          # @schema {"name": "defaults.server_config.healths.liveness.livenessProbe.timetoutSeconds", "type": "integer"}
          # defaults.server_config.healths.liveness.livenessProbe.timeoutSeconds -- liveness probe timeout seconds
          timeoutSeconds: 2
          # @schema {"name": "defaults.server_config.healths.liveness.livenessProbe.successThreshold", "type": "integer"}
          # defaults.server_config.healths.liveness.livenessProbe.successThreshold -- liveness probe success threshold
          successThreshold: 1
          # @schema {"name": "defaults.server_config.healths.liveness.livenessProbe.failureThreshold", "type": "integer"}
          # defaults.server_config.healths.liveness.livenessProbe.failureThreshold -- liveness probe failure threshold
          failureThreshold: 2
          # @schema {"name": "defaults.server_config.healths.liveness.livenessProbe.periodSeconds", "type": "integer"}
          # defaults.server_config.healths.liveness.livenessProbe.periodSeconds -- liveness probe period seconds
          periodSeconds: 3
        # @schema {"name": "defaults.server_config.healths.liveness.server", "type": "object"}
        server:
          # @schema {"name": "defaults.server_config.healths.liveness.server.mode", "type": "string"}
          # defaults.server_config.healths.liveness.server.mode -- liveness server mode
          mode: ""
          # @schema {"name": "defaults.server_config.healths.liveness.server.probe_wait_time", "type": "string"}
          # defaults.server_config.healths.liveness.server.probe_wait_time -- liveness server probe wait time
          probe_wait_time: "3s"
          # @schema {"name": "defaults.server_config.healths.liveness.server.http", "type": "object"}
          http:
            # @schema {"name": "defaults.server_config.healths.liveness.server.http.shutdown_duration", "type": "string"}
            # defaults.server_config.healths.liveness.server.http.shutdown_duration -- liveness server shutdown duration
            shutdown_duration: "5s"
            # @schema {"name": "defaults.server_config.healths.liveness.server.http.handler_timeout", "type": "string"}
            # defaults.server_config.healths.liveness.server.http.handler_timeout -- liveness server handler timeout
            handler_timeout: ""
            # @schema {"name": "defaults.server_config.healths.liveness.server.http.idle_timeout", "type": "string"}
            # defaults.server_config.healths.liveness.server.http.idle_timeout -- liveness server idle timeout
            idle_timeout: ""
            # @schema {"name": "defaults.server_config.healths.liveness.server.http.read_header_timeout", "type": "string"}
            # defaults.server_config.healths.liveness.server.http.read_header_timeout -- liveness server read header timeout
            read_header_timeout: ""
            # @schema {"name": "defaults.server_config.healths.liveness.server.http.read_timeout", "type": "string"}
            # defaults.server_config.healths.liveness.server.http.read_timeout -- liveness server read timeout
            read_timeout: ""
            # @schema {"name": "defaults.server_config.healths.liveness.server.http.write_timeout", "type": "string"}
            # defaults.server_config.healths.liveness.server.http.write_timeout -- liveness server write timeout
            write_timeout: ""
      # @schema {"name": "defaults.server_config.healths.readiness", "type": "object"}
      readiness:
        # @schema {"name": "defaults.server_config.healths.readiness.enabled", "type": "boolean"}
        # defaults.server_config.healths.readiness.enabled -- readiness server enabled
        enabled: true
        # @schema {"name": "defaults.server_config.healths.readiness.host", "type": "string"}
        # defaults.server_config.healths.readiness.host -- readiness server host
        host: 0.0.0.0
        # @schema {"name": "defaults.server_config.healths.readiness.port", "type": "integer", "minimum": 0, "maximum": 65535}
        # defaults.server_config.healths.readiness.port -- readiness server port
        port: 3001
        # @schema {"name": "defaults.server_config.healths.readiness.servicePort", "type": "integer", "minimum": 0, "maximum": 65535}
        # defaults.server_config.healths.readiness.servicePort -- readiness server service port
        servicePort: 3001
        # @schema {"name": "defaults.server_config.healths.readiness.readinessProbe", "type": "object"}
        readinessProbe:
          # @schema {"name": "defaults.server_config.healths.readiness.readinessProbe.httpGet", "type": "object"}
          httpGet:
            # @schema {"name": "defaults.server_config.healths.readiness.readinessProbe.httpGet.path", "type": "string"}
            # defaults.server_config.healths.readiness.readinessProbe.httpGet.path -- readiness probe path
            path: /readiness
            # @schema {"name": "defaults.server_config.healths.readiness.readinessProbe.httpGet.port", "type": "string"}
            # defaults.server_config.healths.readiness.readinessProbe.httpGet.port -- readiness probe port
            port: readiness
            # @schema {"name": "defaults.server_config.healths.readiness.readinessProbe.httpGet.scheme", "type": "string"}
            # defaults.server_config.healths.readiness.readinessProbe.httpGet.scheme -- readiness probe scheme
            scheme: HTTP
          # @schema {"name": "defaults.server_config.healths.readiness.readinessProbe.initialDelaySeconds", "type": "integer"}
          # defaults.server_config.healths.readiness.readinessProbe.initialDelaySeconds -- readiness probe initial delay seconds
          initialDelaySeconds: 10
          # @schema {"name": "defaults.server_config.healths.readiness.readinessProbe.timeoutSeconds", "type": "integer"}
          # defaults.server_config.healths.readiness.readinessProbe.timeoutSeconds -- readiness probe timeout seconds
          timeoutSeconds: 2
          # @schema {"name": "defaults.server_config.healths.readiness.readinessProbe.successThreshold", "type": "integer"}
          # defaults.server_config.healths.readiness.readinessProbe.successThreshold -- readiness probe success threshold
          successThreshold: 1
          # @schema {"name": "defaults.server_config.healths.readiness.readinessProbe.failureThreshold", "type": "integer"}
          # defaults.server_config.healths.readiness.readinessProbe.failureThreshold -- readiness probe failure threshold
          failureThreshold: 2
          # @schema {"name": "defaults.server_config.healths.readiness.readinessProbe.periodSeconds", "type": "integer"}
          # defaults.server_config.healths.readiness.readinessProbe.periodSeconds -- readiness probe period seconds
          periodSeconds: 3
        # @schema {"name": "defaults.server_config.healths.readiness.server", "type": "object"}
        server:
          # @schema {"name": "defaults.server_config.healths.readiness.server.mode", "type": "string"}
          # defaults.server_config.healths.readiness.server.mode -- readiness server mode
          mode: ""
          # @schema {"name": "defaults.server_config.healths.readiness.server.probe_wait_time", "type": "string"}
          # defaults.server_config.healths.readiness.server.probe_wait_time -- readiness server probe wait time
          probe_wait_time: "3s"
          # @schema {"name": "defaults.server_config.healths.readiness.server.http", "type": "object"}
          http:
            # @schema {"name": "defaults.server_config.healths.readiness.server.http.shutdown_duration", "type": "string"}
            # defaults.server_config.healths.readiness.server.http.shutdown_duration -- readiness server shutdown duration
            shutdown_duration: "0s"
            # @schema {"name": "defaults.server_config.healths.readiness.server.http.handler_timeout", "type": "string"}
            # defaults.server_config.healths.readiness.server.http.handler_timeout -- readiness server handler timeout
            handler_timeout: ""
            # @schema {"name": "defaults.server_config.healths.readiness.server.http.idle_timeout", "type": "string"}
            # defaults.server_config.healths.readiness.server.http.idle_timeout -- readiness server idle timeout
            idle_timeout: ""
            # @schema {"name": "defaults.server_config.healths.readiness.server.http.read_header_timeout", "type": "string"}
            # defaults.server_config.healths.readiness.server.http.read_header_timeout -- readiness server read header timeout
            read_header_timeout: ""
            # @schema {"name": "defaults.server_config.healths.readiness.server.http.read_timeout", "type": "string"}
            # defaults.server_config.healths.readiness.server.http.read_timeout -- readiness server read timeout
            read_timeout: ""
            # @schema {"name": "defaults.server_config.healths.readiness.server.http.write_timeout", "type": "string"}
            # defaults.server_config.healths.readiness.server.http.write_timeout -- readiness server write timeout
            write_timeout: ""
    # @schema {"name": "defaults.server_config.metrics", "type": "object"}
    metrics:
      # @schema {"name": "defaults.server_config.metrics.pprof", "type": "object"}
      pprof:
        # @schema {"name": "defaults.server_config.metrics.pprof.enabled", "type": "boolean"}
        # defaults.server_config.metrics.pprof.enabled -- pprof server enabled
        enabled: false
        # @schema {"name": "defaults.server_config.metrics.pprof.host", "type": "string"}
        # defaults.server_config.metrics.pprof.host -- pprof server host
        host: 0.0.0.0
        # @schema {"name": "defaults.server_config.metrics.pprof.port", "type": "integer", "minimum": 0, "maximum": 65535}
        # defaults.server_config.metrics.pprof.port -- pprof server port
        port: 6060
        # @schema {"name": "defaults.server_config.metrics.pprof.servicePort", "type": "integer", "minimum": 0, "maximum": 65535}
        # defaults.server_config.metrics.pprof.servicePort -- pprof server service port
        servicePort: 6060
        # @schema {"name": "defaults.server_config.metrics.pprof.server", "type": "object"}
        server:
          # @schema {"name": "defaults.server_config.metrics.pprof.server.mode", "type": "string"}
          # defaults.server_config.metrics.pprof.server.mode -- pprof server mode
          mode: REST
          # @schema {"name": "defaults.server_config.metrics.pprof.server.probe_wait_time", "type": "string"}
          # defaults.server_config.metrics.pprof.server.probe_wait_time -- pprof server probe wait time
          probe_wait_time: 3s
          # @schema {"name": "defaults.server_config.metrics.pprof.server.http", "type": "object"}
          http:
            # @schema {"name": "defaults.server_config.metrics.pprof.server.http.shutdown_duration", "type": "string"}
            # defaults.server_config.metrics.pprof.server.http.shutdown_duration -- pprof server shutdown duration
            shutdown_duration: 5s
            # @schema {"name": "defaults.server_config.metrics.pprof.server.http.handler_timeout", "type": "string"}
            # defaults.server_config.metrics.pprof.server.http.handler_timeout -- pprof server handler timeout
            handler_timeout: 5s
            # @schema {"name": "defaults.server_config.metrics.pprof.server.http.idle_timeout", "type": "string"}
            # defaults.server_config.metrics.pprof.server.http.idle_timeout -- pprof server idle timeout
            idle_timeout: 2s
            # @schema {"name": "defaults.server_config.metrics.pprof.server.http.read_header_timeout", "type": "string"}
            # defaults.server_config.metrics.pprof.server.http.read_header_timeout -- pprof server read header timeout
            read_header_timeout: 1s
            # @schema {"name": "defaults.server_config.metrics.pprof.server.http.read_timeout", "type": "string"}
            # defaults.server_config.metrics.pprof.server.http.read_timeout -- pprof server read timeout
            read_timeout: 1s
            # @schema {"name": "defaults.server_config.metrics.pprof.server.http.write_timeout", "type": "string"}
            # defaults.server_config.metrics.pprof.server.http.write_timeout -- pprof server write timeout
            write_timeout: 1s
      # @schema {"name": "defaults.server_config.metrics.prometheus", "type": "object"}
      prometheus:
        # @schema {"name": "defaults.server_config.metrics.prometheus.enabled", "type": "boolean"}
        # defaults.server_config.metrics.prometheus.enabled -- prometheus server enabled
        enabled: false
        # @schema {"name": "defaults.server_config.metrics.prometheus.host", "type": "string"}
        # defaults.server_config.metrics.prometheus.host -- prometheus server host
        host: 0.0.0.0
        # @schema {"name": "defaults.server_config.metrics.prometheus.port", "type": "integer", "minimum": 0, "maximum": 65535}
        # defaults.server_config.metrics.prometheus.port -- prometheus server port
        port: 6061
        # @schema {"name": "defaults.server_config.metrics.prometheus.servicePort", "type": "integer", "minimum": 0, "maximum": 65535}
        # defaults.server_config.metrics.prometheus.servicePort -- prometheus server service port
        servicePort: 6061
        # @schema {"name": "defaults.server_config.metrics.prometheus.server", "type": "object"}
        server:
          # @schema {"name": "defaults.server_config.metrics.prometheus.server.mode", "type": "string"}
          # defaults.server_config.metrics.prometheus.server.mode -- prometheus server mode
          mode: REST
          # @schema {"name": "defaults.server_config.metrics.prometheus.server.probe_wait_time", "type": "string"}
          # defaults.server_config.metrics.prometheus.server.probe_wait_time -- prometheus server probe wait time
          probe_wait_time: 3s
          # @schema {"name": "defaults.server_config.metrics.prometheus.server.http", "type": "object"}
          http:
            # @schema {"name": "defaults.server_config.metrics.prometheus.server.http.shutdown_duration", "type": "string"}
            # defaults.server_config.metrics.prometheus.server.http.shutdown_duration -- prometheus server shutdown duration
            shutdown_duration: 5s
            # @schema {"name": "defaults.server_config.metrics.prometheus.server.http.handler_timeout", "type": "string"}
            # defaults.server_config.metrics.prometheus.server.http.handler_timeout -- prometheus server handler timeout
            handler_timeout: 5s
            # @schema {"name": "defaults.server_config.metrics.prometheus.server.http.idle_timeout", "type": "string"}
            # defaults.server_config.metrics.prometheus.server.http.idle_timeout -- prometheus server idle timeout
            idle_timeout: 2s
            # @schema {"name": "defaults.server_config.metrics.prometheus.server.http.read_header_timeout", "type": "string"}
            # defaults.server_config.metrics.prometheus.server.http.read_header_timeout -- prometheus server read header timeout
            read_header_timeout: 1s
            # @schema {"name": "defaults.server_config.metrics.prometheus.server.http.read_timeout", "type": "string"}
            # defaults.server_config.metrics.prometheus.server.http.read_timeout -- prometheus server read timeout
            read_timeout: 1s
            # @schema {"name": "defaults.server_config.metrics.prometheus.server.http.write_timeout", "type": "string"}
            # defaults.server_config.metrics.prometheus.server.http.write_timeout -- prometheus server write timeout
            write_timeout: 1s
    # @schema {"name": "defaults.server_config.full_shutdown_duration", "type": "string"}
    # defaults.server_config.full_shutdown_duration -- server full shutdown duration
    full_shutdown_duration: 600s
    # @schema {"name": "defaults.server_config.tls", "type": "object", "anchor": "tls"}
    tls:
      # @schema {"name": "defaults.server_config.tls.enabled", "type": "boolean"}
      # defaults.server_config.tls.enabled -- TLS enabled
      enabled: false
      # @schema {"name": "defaults.server_config.tls.cert", "type": "string"}
      # defaults.server_config.tls.cert -- TLS cert path
      cert: /path/to/cert
      # @schema {"name": "defaults.server_config.tls.key", "type": "string"}
      # defaults.server_config.tls.key -- TLS key path
      key: /path/to/key
      # @schema {"name": "defaults.server_config.tls.ca", "type": "string"}
      # defaults.server_config.tls.ca -- TLS ca path
      ca: /path/to/ca
  # @schema {"name": "defaults.grpc", "type": "object"}
  grpc:
    # @schema {"name": "defaults.grpc.client", "type": "object", "anchor": "grpc.client"}
    client:
      # @schema {"name": "defaults.grpc.client.addrs", "type": "array", "items": {"type": "string"}}
      # defaults.grpc.client.addrs -- gRPC client addresses
      addrs: []
      # @schema {"name": "defaults.grpc.client.health_check_duration", "type": "string"}
      # defaults.grpc.client.health_check_duration -- gRPC client health check duration
      health_check_duration: "1s"
      # @schema {"name": "defaults.grpc.client.connection_pool", "type": "object"}
      connection_pool:
        # @schema {"name": "defaults.grpc.client.connection_pool.enable_rebalance", "type": "boolean"}
        # defaults.grpc.client.connection_pool.enable_rebalance -- enables gRPC client connection pool rebalance
        enable_rebalance: true
        # @schema {"name": "defaults.grpc.client.connection_pool.rebalance_duration", "type": "string"}
        # defaults.grpc.client.connection_pool.rebalance_duration -- gRPC client connection pool rebalance duration
        rebalance_duration: 30m
        # @schema {"name": "defaults.grpc.client.connection_pool.size", "type": "integer"}
        # defaults.grpc.client.connection_pool.size -- gRPC client connection pool size
        size: 3
        # @schema {"name": "defaults.grpc.client.connection_pool.old_conn_close_duration", "type": "string"}
        # defaults.grpc.client.connection_pool.old_conn_close_duration -- makes delay before gRPC client connection closing during connection pool rebalance
        old_conn_close_duration: "3s"
      # @schema {"name": "defaults.grpc.client.backoff", "type": "object", "anchor": "backoff"}
      backoff:
        # @schema {"name": "defaults.grpc.client.backoff.initial_duration", "type": "string"}
        # defaults.grpc.client.backoff.initial_duration -- gRPC client backoff initial duration
        initial_duration: 5ms
        # @schema {"name": "defaults.grpc.client.backoff.backoff_time_limit", "type": "string"}
        # defaults.grpc.client.backoff.backoff_time_limit -- gRPC client backoff time limit
        backoff_time_limit: 5s
        # @schema {"name": "defaults.grpc.client.backoff.maximum_duration", "type": "string"}
        # defaults.grpc.client.backoff.maximum_duration -- gRPC client backoff maximum duration
        maximum_duration: 5s
        # @schema {"name": "defaults.grpc.client.backoff.jitter_limit", "type": "string"}
        # defaults.grpc.client.backoff.jitter_limit -- gRPC client backoff jitter limit
        jitter_limit: 100ms
        # @schema {"name": "defaults.grpc.client.backoff.backoff_factor", "type": "number"}
        # defaults.grpc.client.backoff.backoff_factor -- gRPC client backoff factor
        backoff_factor: 1.1
        # @schema {"name": "defaults.grpc.client.backoff.retry_count", "type": "integer"}
        # defaults.grpc.client.backoff.retry_count -- gRPC client backoff retry count
        retry_count: 100
        # @schema {"name": "defaults.grpc.client.backoff.enable_error_log", "type": "boolean"}
        # defaults.grpc.client.backoff.enable_error_log -- gRPC client backoff log enabled
        enable_error_log: true
      # @schema {"name": "defaults.grpc.client.call_option", "type": "object"}
      call_option:
        # @schema {"name": "defaults.grpc.client.wait_for_ready", "type": "boolean"}
        # defaults.grpc.client.call_option.wait_for_ready -- gRPC client call option wait for ready
        wait_for_ready: true
        # @schema {"name": "defaults.grpc.client.max_retry_rpc_buffer_size", "type": "integer"}
        # defaults.grpc.client.call_option.max_retry_rpc_buffer_size -- gRPC client call option max retry rpc buffer size
        max_retry_rpc_buffer_size: 0
        # @schema {"name": "defaults.grpc.client.max_recv_msg_size", "type": "integer"}
        # defaults.grpc.client.call_option.max_recv_msg_size -- gRPC client call option max receive message size
        max_recv_msg_size: 0
        # @schema {"name": "defaults.grpc.client.max_send_msg_size", "type": "integer"}
        # defaults.grpc.client.call_option.max_send_msg_size -- gRPC client call option max send message size
        max_send_msg_size: 0
      # @schema {"name": "defaults.grpc.client.dial_option", "type": "object"}
      dial_option:
        # @schema {"name": "defaults.grpc.client.dial_option.write_buffer_size", "type": "integer"}
        # defaults.grpc.client.dial_option.write_buffer_size -- gRPC client dial option write buffer size
        write_buffer_size: 0
        # @schema {"name": "defaults.grpc.client.dial_option.read_buffer_size", "type": "integer"}
        # defaults.grpc.client.dial_option.read_buffer_size -- gRPC client dial option read buffer size
        read_buffer_size: 0
        # @schema {"name": "defaults.grpc.client.dial_option.initial_window_size", "type": "integer"}
        # defaults.grpc.client.dial_option.initial_window_size -- gRPC client dial option initial window size
        initial_window_size: 0
        # @schema {"name": "defaults.grpc.client.dial_option.initial_connection_window_size", "type": "integer"}
        # defaults.grpc.client.dial_option.initial_connection_window_size -- gRPC client dial option initial connection window size
        initial_connection_window_size: 0
        # @schema {"name": "defaults.grpc.client.dial_option.max_msg_size", "type": "integer"}
        # defaults.grpc.client.dial_option.max_msg_size -- gRPC client dial option max message size
        max_msg_size: 0
        # @schema {"name": "defaults.grpc.client.dial_option.max_backoff_delay", "type": "string"}
        # defaults.grpc.client.dial_option.max_backoff_delay -- gRPC client dial option max backoff delay
        max_backoff_delay: ""
        # @schema {"name": "defaults.grpc.client.dial_option.enable_backoff", "type": "boolean"}
        # defaults.grpc.client.dial_option.enable_backoff -- gRPC client dial option backoff enabled
        enable_backoff: false
        # @schema {"name": "defaults.grpc.client.dial_option.insecure", "type": "boolean"}
        # defaults.grpc.client.dial_option.insecure -- gRPC client dial option insecure enabled
        insecure: true
        # @schema {"name": "defaults.grpc.client.dial_option.timeout", "type": "string"}
        # defaults.grpc.client.dial_option.timeout -- gRPC client dial option timeout
        timeout: ""
        # @schema {"name": "defaults.grpc.client.dial_option.tcp", "type": "object", "anchor": "tcp"}
        tcp:
          # @schema {"name": "defaults.grpc.client.dial_option.tcp.dns", "type": "object"}
          dns:
            # @schema {"name": "defaults.grpc.client.dial_option.tcp.dns.cache_enabled", "type": "boolean"}
            # defaults.grpc.client.dial_option.tcp.dns.cache_enabled -- gRPC client TCP DNS cache enabled
            cache_enabled: true
            # @schema {"name": "defaults.grpc.client.dial_option.tcp.dns.refresh_duration", "type": "string"}
            # defaults.grpc.client.dial_option.tcp.dns.refresh_duration -- gRPC client TCP DNS cache refresh duration
            refresh_duration: 30m
            # @schema {"name": "defaults.grpc.client.dial_option.tcp.dns.cache_expiration", "type": "string"}
            # defaults.grpc.client.dial_option.tcp.dns.cache_expiration -- gRPC client TCP DNS cache expiration
            cache_expiration: 1h
          # @schema {"name": "defaults.grpc.client.dial_option.tcp.dialer", "type": "object"}
          dialer:
            # @schema {"name": "defaults.grpc.client.dial_option.tcp.dialer.timeout", "type": "string"}
            # defaults.grpc.client.dial_option.tcp.dialer.timeout -- gRPC client TCP dialer timeout
            timeout: ""
            # @schema {"name": "defaults.grpc.client.dial_option.tcp.dialer.keep_alive", "type": "string"}
            # defaults.grpc.client.dial_option.tcp.dialer.keep_alive -- gRPC client TCP dialer keep alive
            keep_alive: ""
            # @schema {"name": "defaults.grpc.client.dial_option.tcp.dialer.dual_stack_enabled", "type": "boolean"}
            # defaults.grpc.client.dial_option.tcp.dialer.dual_stack_enabled -- gRPC client TCP dialer dual stack enabled
            dual_stack_enabled: true
          # @schema {"name": "defaults.grpc.client.dial_option.tcp.tls", "alias": "tls"}
          tls:
            # defaults.grpc.client.dial_option.tcp.tls.enabled -- gRPC client TCP TLS enabled
            enabled: false
            # defaults.grpc.client.dial_option.tcp.tls.cert -- gRPC client TCP TLS cert path
            cert: /path/to/cert
            # defaults.grpc.client.dial_option.tcp.tls.key -- gRPC client TCP TLS key path
            key: /path/to/key
            # defaults.grpc.client.dial_option.tcp.tls.ca -- gRPC client TCP TLS ca path
            ca: /path/to/ca
        # @schema {"name": "defaults.grpc.client.dial_option.keep_alive", "type": "object"}
        keep_alive:
          # @schema {"name": "defaults.grpc.client.dial_option.keep_alive.time", "type": "string"}
          # defaults.grpc.client.dial_option.keep_alive.time -- gRPC client keep alive time
          time: ""
          # @schema {"name": "defaults.grpc.client.dial_option.keep_alive.timeout", "type": "string"}
          # defaults.grpc.client.dial_option.keep_alive.timeout -- gRPC client keep alive timeout
          timeout: ""
          # @schema {"name": "defaults.grpc.client.dial_option.keep_alive.permit_without_stream", "type": "boolean"}
          # defaults.grpc.client.dial_option.keep_alive.permit_without_stream -- gRPC client keep alive permit without stream
          permit_without_stream: false
      # @schema {"name": "defaults.grpc.client.tls", "alias": "tls"}
      tls:
        # defaults.grpc.client.tls.enabled -- gRPC client TLS enabled
        enabled: false
        # defaults.grpc.client.tls.cert -- gRPC client TLS cert path
        cert: /path/to/cert
        # defaults.grpc.client.tls.key -- gRPC client TLS key path
        key: /path/to/key
        # defaults.grpc.client.tls.ca -- gRPC client TLS ca path
        ca: /path/to/ca
  # @schema {"name": "defaults.observability", "type": "object", "anchor": "observability"}
  observability:
    # @schema {"name": "defaults.observability.enabled", "type": "boolean"}
    # defaults.observability.enabled -- observability features enabled
    enabled: false
    # @schema {"name": "defaults.observability.collector", "type": "object"}
    collector:
      # @schema {"name": "defaults.observability.collector.duration", "type": "string"}
      # defaults.observability.collector.duration -- metrics collect duration.
      # if it is set as 5s, enabled metrics are collected every 5 seconds.
      duration: 5s
      # @schema {"name": "defaults.observability.collector.metrics", "type": "object"}
      metrics:
        # @schema {"name": "defaults.observability.collector.metrics.enable_version_info", "type": "boolean"}
        # defaults.observability.collector.metrics.enable_version_info -- version info metrics enabled
        enable_version_info: true
        # @schema {"name": "defaults.observability.collector.metrics.version_info_labels", "type": "array", "items": {"type": "string", "enum": ["vald_version", "server_name", "git_commit", "build_time", "go_version", "go_os", "go_arch", "cgo_enabled", "ngt_version", "build_cpu_info_flags"]}}
        # defaults.observability.collector.metrics.version_info_labels -- enabled label names of version info
        version_info_labels:
          - "vald_version"
          - "server_name"
          - "git_commit"
          - "build_time"
          - "go_version"
          - "go_os"
          - "go_arch"
          - "ngt_version"
        # @schema {"name": "defaults.observability.collector.metrics.enable_memory", "type": "boolean"}
        # defaults.observability.collector.metrics.enable_memory -- memory metrics enabled
        enable_memory: true
        # @schema {"name": "defaults.observability.collector.metrics.enable_goroutine", "type": "boolean"}
        # defaults.observability.collector.metrics.enable_goroutine -- goroutine metrics enabled
        enable_goroutine: true
        # @schema {"name": "defaults.observability.collector.metrics.enable_cgo", "type": "boolean"}
        # defaults.observability.collector.metrics.enable_cgo -- CGO metrics enabled
        enable_cgo: true
    # @schema {"name": "defaults.observability.trace", "type": "object"}
    trace:
      # @schema {"name": "defaults.observability.trace.enabled", "type": "boolean"}
      # defaults.observability.trace.enabled -- trace enabled
      enabled: false
      # @schema {"name": "defaults.observability.trace.sampling_rate", "type": "number"}
      # defaults.observability.trace.sampling_rate -- trace sampling rate.
      # must be between 0.0 to 1.0.
      sampling_rate: 1.0
    # @schema {"name": "defaults.observability.prometheus", "type": "object"}
    prometheus:
      # @schema {"name": "defaults.observability.prometheus.enabled", "type": "boolean"}
      # defaults.observability.prometheus.enabled -- Prometheus exporter enabled
      enabled: false
      # @schema {"name": "defaults.observability.prometheus.endpoint", "type": "string"}
      # defaults.observability.prometheus.endpoint -- Prometheus exporter endpoint
      endpoint: /metrics
      # @schema {"name": "defaults.observability.prometheus.namespace", "type": "string"}
      # defaults.observability.prometheus.namespace -- prefix of exported metrics name
      namespace: vald
    # @schema {"name": "defaults.observability.jaeger", "type": "object"}
    jaeger:
      # @schema {"name": "defaults.observability.jaeger.enabled", "type": "boolean"}
      # defaults.observability.jaeger.enabled -- Jaeger exporter enabled
      enabled: false
      # @schema {"name": "defaults.observability.jaeger.collector_endpoint", "type": "string"}
      # defaults.observability.jaeger.collector_endpoint -- Jaeger collector endpoint
      collector_endpoint: "" # http://jaeger-collector.default.svc.cluster.local:14268/api/traces
      # @schema {"name": "defaults.observability.jaeger.agent_endpoint", "type": "string"}
      # defaults.observability.jaeger.agent_endpoint -- Jaeger agent endpoint
      agent_endpoint: jaeger-agent.default.svc.cluster.local:6831
      # @schema {"name": "defaults.observability.jaeger.username", "type": "string"}
      # defaults.observability.jaeger.username -- Jaeger username
      username: ""
      # @schema {"name": "defaults.observability.jaeger.password", "type": "string"}
      # defaults.observability.jaeger.password -- Jaeger password
      password: ""
      # @schema {"name": "defaults.observability.jaeger.service_name", "type": "string"}
      # defaults.observability.jaeger.service_name -- Jaeger service name
      service_name: vald
      # @schema {"name": "defaults.observability.jaeger.buffer_max_count", "type": "integer"}
      # defaults.observability.jaeger.buffer_max_count -- Jaeger buffer max count
      buffer_max_count: 10
    # @schema {"name": "defaults.observability.stackdriver", "type": "object"}
    stackdriver:
      # @schema {"name": "defaults.observability.stackdriver.project_id", "type": "string"}
      # defaults.observability.stackdriver.project_id -- project id for uploading the stats data
      project_id: ""
      # @schema {"name": "defaults.observability.stackdriver.client", "type": "object"}
      client:
        # @schema {"name": "defaults.observability.stackdriver.client.api_key", "type": "string"}
        # defaults.observability.stackdriver.client.api_key -- API key to be used as the basis for authentication.
        api_key: ""
        # @schema {"name": "defaults.observability.stackdriver.client.audiences", "type": "array", "items": {"type": "string"}}
        # defaults.observability.stackdriver.client.audiences -- to be used as the audience field ("aud") for the JWT token authentication.
        audiences: []
        # @schema {"name": "defaults.observability.stackdriver.client.credentials_file", "type": "string"}
        # defaults.observability.stackdriver.client.credentials_file -- service account or refresh token JSON credentials file.
        credentials_file: ""
        # @schema {"name": "defaults.observability.stackdriver.client.credentials_json", "type": "string"}
        # defaults.observability.stackdriver.client.credentials_json -- service account or refresh token JSON credentials.
        credentials_json: ""
        # @schema {"name": "defaults.observability.stackdriver.client.endpoint", "type": "string"}
        # defaults.observability.stackdriver.client.endpoint -- overrides the default endpoint to be used for a service.
        endpoint: ""
        # @schema {"name": "defaults.observability.stackdriver.client.quota_project", "type": "string"}
        # defaults.observability.stackdriver.client.quota_project -- the project used for quota and billing purposes.
        quota_project: ""
        # @schema {"name": "defaults.observability.stackdriver.client.request_reason", "type": "string"}
        # defaults.observability.stackdriver.client.request_reason -- a reason for making the request, which is intended to be recorded in audit logging.
        request_reason: ""
        # @schema {"name": "defaults.observability.stackdriver.client.scopes", "type": "array", "items": {"type": "string"}}
        # defaults.observability.stackdriver.client.scopes -- overrides the default OAuth2 scopes to be used for a service.
        scopes: []
        # @schema {"name": "defaults.observability.stackdriver.client.user_agent", "type": "string"}
        # defaults.observability.stackdriver.client.user_agent -- sets the User-Agent.
        user_agent: ""
        # @schema {"name": "defaults.observability.stackdriver.client.telemetry_enabled", "type": "boolean"}
        # defaults.observability.stackdriver.client.telemetry_enabled -- enables default telemetry settings on gRPC and HTTP clients.
        telemetry_enabled: true
        # @schema {"name": "defaults.observability.stackdriver.client.authentication_enabled", "type": "boolean"}
        # defaults.observability.stackdriver.client.authentication_enabled -- enables authentication.
        authentication_enabled: true
      # @schema {"name": "defaults.observability.stackdriver.exporter", "type": "object"}
      exporter:
        # @schema {"name": "defaults.observability.stackdriver.exporter.monitoring_enabled", "type": "boolean"}
        # defaults.observability.stackdriver.exporter.monitoring_enabled -- stackdriver monitoring enabled
        monitoring_enabled: false
        # @schema {"name": "defaults.observability.stackdriver.exporter.tracing_enabled", "type": "boolean"}
        # defaults.observability.stackdriver.exporter.tracing_enabled -- stackdriver tracing enabled
        tracing_enabled: false
        # @schema {"name": "defaults.observability.stackdriver.exporter.location", "type": "string"}
        # defaults.observability.stackdriver.exporter.location -- identifier of the GCP or AWS cloud region/zone the data is stored.
        location: ""
        # @schema {"name": "defaults.observability.stackdriver.exporter.bundle_delay_threshold", "type": "string"}
        # defaults.observability.stackdriver.exporter.bundle_delay_threshold -- the max amount of time the exporter can wait before uploading data.
        bundle_delay_threshold: "0"
        # @schema {"name": "defaults.observability.stackdriver.exporter.bundle_count_threshold", "type": "integer"}
        # defaults.observability.stackdriver.exporter.bundle_count_threshold -- how many view data events or trace spans can be buffered.
        bundle_count_threshold: 0
        # @schema {"name": "defaults.observability.stackdriver.exporter.trace_spans_buffer_max_bytes", "type": "integer"}
        # defaults.observability.stackdriver.exporter.trace_spans_buffer_max_bytes -- maximum size of spans that will be buffered.
        trace_spans_buffer_max_bytes: 0
        # @schema {"name": "defaults.observability.stackdriver.exporter.metric_prefix", "type": "string"}
        # defaults.observability.stackdriver.exporter.metric_prefix -- the prefix of a stackdriver metric names.
        metric_prefix: "vald.vdaas.org"
        # @schema {"name": "defaults.observability.stackdriver.exporter.skip_cmd", "type": "boolean"}
        # defaults.observability.stackdriver.exporter.skip_cmd -- skip all the CreateMetricDescriptor calls
        skip_cmd: false
        # @schema {"name": "defaults.observability.stackdriver.exporter.timeout", "type": "string"}
        # defaults.observability.stackdriver.exporter.timeout -- timeout for all API calls
        timeout: "5s"
        # @schema {"name": "defaults.observability.stackdriver.exporter.reporting_interval", "type": "string"}
        # defaults.observability.stackdriver.exporter.reporting_interval -- interval between reporting metrics
        reporting_interval: "1m"
        # @schema {"name": "defaults.observability.stackdriver.exporter.number_of_workers", "type": "integer"}
        # defaults.observability.stackdriver.exporter.number_of_workers -- number of workers
        number_of_workers: 1
      # @schema {"name": "defaults.observability.stackdriver.profiler", "type": "object"}
      profiler:
        # @schema {"name": "defaults.observability.stackdriver.profiler.enabled", "type": "boolean"}
        # defaults.observability.stackdriver.profiler.enabled -- stackdriver profiler enabled.
        enabled: false
        # @schema {"name": "defaults.observability.stackdriver.profiler.service", "type": "string"}
        # defaults.observability.stackdriver.profiler.service -- the name of the service.
        service: ""
        # @schema {"name": "defaults.observability.stackdriver.profiler.service_version", "type": "string"}
        # defaults.observability.stackdriver.profiler.service_version -- the version of the service.
        service_version: ""
        # @schema {"name": "defaults.observability.stackdriver.profiler.debug_logging", "type": "boolean"}
        # defaults.observability.stackdriver.profiler.debug_logging -- enables detailed logging from profiler.
        debug_logging: false
        # @schema {"name": "defaults.observability.stackdriver.profiler.mutex_profiling", "type": "boolean"}
        # defaults.observability.stackdriver.profiler.mutex_profiling -- enables mutex profiling.
        mutex_profiling: true
        # @schema {"name": "defaults.observability.stackdriver.profiler.cpu_profiling", "type": "boolean"}
        # defaults.observability.stackdriver.profiler.cpu_profiling -- enables CPU profiling.
        cpu_profiling: true
        # @schema {"name": "defaults.observability.stackdriver.profiler.alloc_profiling", "type": "boolean"}
        # defaults.observability.stackdriver.profiler.alloc_profiling -- enables allocation profiling.
        alloc_profiling: true
        # @schema {"name": "defaults.observability.stackdriver.profiler.heap_profiling", "type": "boolean"}
        # defaults.observability.stackdriver.profiler.heap_profiling -- enables heap profiling.
        heap_profiling: true
        # @schema {"name": "defaults.observability.stackdriver.profiler.goroutine_profiling", "type": "boolean"}
        # defaults.observability.stackdriver.profiler.goroutine_profiling -- enables goroutine profiling.
        goroutine_profiling: true
        # @schema {"name": "defaults.observability.stackdriver.profiler.alloc_force_gc", "type": "boolean"}
        # defaults.observability.stackdriver.profiler.alloc_force_gc -- forces GC before the collection of each heap profile.
        alloc_force_gc: false
        # @schema {"name": "defaults.observability.stackdriver.profiler.api_addr", "type": "string"}
        # defaults.observability.stackdriver.profiler.api_addr -- HTTP endpoint to use to connect to the profiler agent API.
        api_addr: ""
        # @schema {"name": "defaults.observability.stackdriver.profiler.instance", "type": "string"}
        # defaults.observability.stackdriver.profiler.instance -- the name of Compute Engine instance.
        # This is normally determined from the Compute Engine metadata server and doesn't need to be initialized.
        instance: ""
        # @schema {"name": "defaults.observability.stackdriver.profiler.zone", "type": "string"}
        # defaults.observability.stackdriver.profiler.zone -- the zone of Compute Engine instance.
        # This is normally determined from the Compute Engine metadata server and doesn't need to be initialized.
        zone: ""

# @schema {"name": "gateway", "type": "object"}
gateway:
  # @schema {"name": "gateway.enabled", "type": "boolean"}
  # gateway.enabled -- gateway enabled
  enabled: true
  # @schema {"name": "gateway.version", "type": "string", "pattern": "^v[0-9]+\\.[0-9]+\\.[0-9]$", "anchor": "version"}
  # gateway.version -- version of gateway config
  version: v0.0.0
  # @schema {"name": "gateway.time_zone", "type": "string"}
  # gateway.time_zone -- Time zone
  time_zone: ""
  # @schema {"name": "gateway.logging", "alias": "logging"}
  # gateway.logging -- logging config (overrides defaults.logging)
  logging: {}
  # @schema {"name": "gateway.name", "type": "string"}
  # gateway.name -- name of gateway deployment
  name: vald-gateway
  # @schema {"name": "gateway.kind", "type": "string", "enum": ["Deployment", "DaemonSet"]}
  # gateway.kind -- deployment kind: Deployment or DaemonSet
  kind: Deployment
  # @schema {"name": "gateway.serviceType", "type": "string", "enum": ["ClusterIP", "LoadBalancer", "NodePort"]}
  # gateway.serviceType -- service type: ClusterIP, LoadBalancer or NodePort
  serviceType: ClusterIP
  # @schema {"name": "gateway.externalTrafficPolicy", "type": "string"}
  # gateway.externalTrafficPolicy -- external traffic policy (can be specified when service type is LoadBalancer or NodePort) : Cluster or Local
  externalTrafficPolicy: ""
  # @schema {"name": "gateway.progressDeadlineSeconds", "type": "integer"}
  # gateway.progressDeadlineSeconds -- progress deadline seconds
  progressDeadlineSeconds: 600
  # @schema {"name": "gateway.minReplicas", "type": "integer", "minimum": 0}
  # gateway.minReplicas -- minimum number of replicas.
  # if HPA is disabled, the replicas will be set to this value
  minReplicas: 3
  # @schema {"name": "gateway.maxReplicas", "type": "integer", "minimum": 0}
  # gateway.maxReplicas -- maximum number of replicas.
  # if HPA is disabled, this value will be ignored.
  maxReplicas: 9
  # @schema {"name": "gateway.maxUnavailable", "type": "string"}
  # gateway.maxUnavailable -- maximum number of unavailable replicas
  maxUnavailable: 50%
  # @schema {"name": "gateway.revisionHistoryLimit", "type": "integer", "minimum": 0}
  # gateway.revisionHistoryLimit -- number of old history to retain to allow rollback
  revisionHistoryLimit: 2
  # @schema {"name": "gateway.terminationGracePeriodSeconds", "type": "integer", "minimum": 0}
  # gateway.terminationGracePeriodSeconds -- duration in seconds pod needs to terminate gracefully
  terminationGracePeriodSeconds: 30
  # @schema {"name": "gateway.podPriority", "type": "object", "anchor": "podPriority"}
  podPriority:
    # @schema {"name": "gateway.podPriority.enabled", "type": "boolean"}
    # gateway.podPriority.enabled -- gateway pod PriorityClass enabled
    enabled: true
    # @schema {"name": "gateway.podPriority.value", "type": "integer"}
    # gateway.podPriority.value -- gateway pod PriorityClass value
    value: 1000000
  # @schema {"name": "gateway.annotations", "type": "object"}
  # gateway.annotations -- deployment annotations
  annotations: {}
  # @schema {"name": "gateway.podAnnotations", "type": "object"}
  # gateway.podAnnotations -- pod annotations
  podAnnotations: {}
  # @schema {"name": "gateway.service", "type": "object", "anchor": "service"}
  service:
    # @schema {"name": "gateway.service.annotations", "type": "object"}
    # gateway.service.annotations -- service annotations
    annotations: {}
    # @schema {"name": "gateway.service.labels", "type": "object"}
    # gateway.service.labels -- service labels
    labels: {}
  # @schema {"name": "gateway.hpa", "type": "object", "anchor": "hpa"}
  hpa:
    # @schema {"name": "gateway.hpa.enabled", "type": "boolean"}
    # gateway.hpa.enabled -- HPA enabled
    enabled: true
    # @schema {"name": "gateway.hpa.targetCPUUtilizationPercentage", "type": "integer"}
    # gateway.hpa.targetCPUUtilizationPercentage -- HPA CPU utilization percentage
    targetCPUUtilizationPercentage: 80
  # @schema {"name": "gateway.image", "type": "object", "anchor": "image"}
  image:
    # @schema {"name": "gateway.image.repository", "type": "string"}
    # gateway.image.repository -- image repository
    repository: vdaas/vald-gateway
    # @schema {"name": "gateway.image.tag", "type": "string"}
    # gateway.image.tag -- image tag (overrides defaults.image.tag)
    tag: ""
    # @schema {"name": "gateway.image.pullPolicy", "type": "string", "enum": ["Always", "Never", "IfNotPresent"]}
    # gateway.image.pullPolicy -- image pull policy
    pullPolicy: Always
  # @schema {"name": "gateway.rollingUpdate", "type": "object", "anchor": "rollingUpdate"}
  rollingUpdate:
    # @schema {"name": "gateway.rollingUpdate.maxSurge", "type": "string"}
    # gateway.rollingUpdate.maxSurge -- max surge of rolling update
    maxSurge: 25%
    # @schema {"name": "gateway.rollingUpdate.maxUnavailable", "type": "string"}
    # gateway.rollingUpdate.maxUnavailable -- max unavailable of rolling update
    maxUnavailable: 25%
  # @schema {"name": "gateway.initContainers", "type": "array", "items": {"type": "object"}, "anchor": "initContainers"}
  # gateway.initContainers -- init containers
  initContainers:
    - type: wait-for
      name: wait-for-manager-compressor
      target: compressor
      image: busybox
      sleepDuration: 2
    - type: wait-for
      name: wait-for-meta
      target: meta
      image: busybox
      sleepDuration: 2
    - type: wait-for
      name: wait-for-discoverer
      target: discoverer
      image: busybox
      sleepDuration: 2
    - type: wait-for
      name: wait-for-agent
      target: agent
      image: busybox
      sleepDuration: 2
  # @schema {"name": "gateway.env", "type": "array", "items": {"type": "object"}, "anchor": "env"}
  # gateway.env -- environment variables
  env:
    # - name: MY_NODE_NAME
    #   valueFrom:
    #     fieldRef:
    #       fieldPath: spec.nodeName
    - name: MY_POD_NAMESPACE
      valueFrom:
        fieldRef:
          fieldPath: metadata.namespace
  # @schema {"name": "gateway.volumeMounts", "type": "array", "items": {"type": "object"}, "anchor": "volumeMounts"}
  # gateway.volumeMounts -- volume mounts
  volumeMounts: []
  # @schema {"name": "gateway.volumes", "type": "array", "items": {"type": "object"}, "anchor": "volumes"}
  # gateway.volumes -- volumes
  volumes: []
  # @schema {"name": "gateway.nodeName", "type": "string"}
  # gateway.nodeName -- node name
  nodeName: ""
  # @schema {"name": "gateway.nodeSelector", "type": "object", "anchor": "nodeSelector"}
  # gateway.nodeSelector -- node selector
  nodeSelector: {}
  # @schema {"name": "gateway.tolerations", "type": "array", "items": {"type": "object"}, "anchor": "tolerations"}
  # gateway.tolerations -- tolerations
  tolerations: []
  # @schema {"name": "gateway.affinity", "type": "object", "anchor": "affinity"}
  affinity:
    # @schema {"name": "gateway.affinity.nodeAffinity", "type": "object"}
    nodeAffinity:
      # @schema {"name": "gateway.affinity.nodeAffinity.preferredDuringSchedulingIgnoredDuringExecution", "type": "array", "items": {"type": "object"}}
      # gateway.affinity.nodeAffinity.preferredDuringSchedulingIgnoredDuringExecution -- node affinity preferred scheduling terms
      preferredDuringSchedulingIgnoredDuringExecution: []
      # @schema {"name": "gateway.affinity.nodeAffinity.requiredDuringSchedulingIgnoredDuringExecution", "type": "object"}
      requiredDuringSchedulingIgnoredDuringExecution:
        # @schema {"name": "gateway.affinity.nodeAffinity.requiredDuringSchedulingIgnoredDuringExecution.nodeSelectorTerms", "type": "array", "items": {"type": "object"}}
        # gateway.affinity.nodeAffinity.requiredDuringSchedulingIgnoredDuringExecution.nodeSelectorTerms -- node affinity required node selectors
        nodeSelectorTerms: []
    # @schema {"name": "gateway.affinity.podAffinity", "type": "object"}
    podAffinity:
      # @schema {"name": "gateway.affinity.podAffinity.preferredDuringSchedulingIgnoredDuringExecution", "type": "array", "items": {"type": "object"}}
      # gateway.affinity.podAffinity.preferredDuringSchedulingIgnoredDuringExecution -- pod affinity preferred scheduling terms
      preferredDuringSchedulingIgnoredDuringExecution: []
      # @schema {"name": "gateway.affinity.podAffinity.requiredDuringSchedulingIgnoredDuringExecution", "type": "array", "items": {"type": "object"}}
      # gateway.affinity.podAffinity.requiredDuringSchedulingIgnoredDuringExecution -- pod affinity required scheduling terms
      requiredDuringSchedulingIgnoredDuringExecution: []
    # @schema {"name": "gateway.affinity.podAntiAffinity", "type": "object"}
    podAntiAffinity:
      # @schema {"name": "gateway.affinity.podAntiAffinity.preferredDuringSchedulingIgnoredDuringExecution", "type": "array", "items": {"type": "object"}}
      # gateway.affinity.podAntiAffinity.preferredDuringSchedulingIgnoredDuringExecution -- pod anti-affinity preferred scheduling terms
      preferredDuringSchedulingIgnoredDuringExecution:
        - weight: 100
          podAffinityTerm:
            topologyKey: kubernetes.io/hostname
            labelSelector:
              matchExpressions:
                - key: app
                  operator: In
                  values:
                    - vald-gateway
      # @schema {"name": "gateway.affinity.podAntiAffinity.requiredDuringSchedulingIgnoredDuringExecution", "type": "array", "items": {"type": "object"}}
      # gateway.affinity.podAntiAffinity.requiredDuringSchedulingIgnoredDuringExecution -- pod anti-affinity required scheduling terms
      requiredDuringSchedulingIgnoredDuringExecution: []
  # @schema {"name": "gateway.topologySpreadConstraints", "type": "array", "items": {"type": "object"}, "anchor": "topologySpreadConstraints"}
  # gateway.topologySpreadConstraints -- topology spread constraints of gateway pods
  topologySpreadConstraints: []
  # @schema {"name": "gateway.server_config", "alias": "server_config"}
  # gateway.server_config -- server config (overrides defaults.server_config)
  server_config:
    servers:
      rest: {}
      grpc: {}
    healths:
      liveness: {}
      readiness: {}
    metrics:
      pprof: {}
      prometheus: {}
  # @schema {"name": "gateway.observability", "alias": "observability"}
  # gateway.observability -- observability config (overrides defaults.observability)
  observability:
    jaeger:
      service_name: vald-gateway
    stackdriver:
      profiler:
        service: vald-gateway
  # @schema {"name": "gateway.filter", "type": "object"}
  filter:
    # @schema {"name": "gateway.filter.egress", "type": "array", "items": {"type": "string"}}
    # gateway.filter.egress -- egress filters
    egress:
      - ""
    # @schema {"name": "gateway.filter.ingress", "type": "array", "items": {"type": "string"}}
    # gateway.filter.ingress -- ingress filters
    ingress:
      - ""
  # @schema {"name": "gateway.ingress", "type": "object"}
  ingress:
    # @schema {"name": "gateway.ingress.enabled", "type": "boolean"}
    # gateway.ingress.enabled -- gateway ingress enabled
    enabled: true
    # @schema {"name": "gateway.ingress.annotations", "type": "object"}
    # gateway.ingress.annotations -- annotations for ingress
    annotations:
      nginx.ingress.kubernetes.io/grpc-backend: "true"
    # @schema {"name": "gateway.ingress.host", "type": "string"}
    # gateway.ingress.host -- ingress hostname
    host: vald.gateway.vdaas.org
    # @schema {"name": "gateway.ingress.servicePort", "type": "string"}
    # gateway.ingress.servicePort -- service port to be exposed by ingress
    servicePort: grpc
  # @schema {"name": "gateway.resources", "type": "object", "anchor": "resources"}
  # gateway.resources -- compute resources
  resources:
    # @schema {"name": "gateway.resources.requests", "type": "object"}
    requests:
      cpu: 200m
      memory: 150Mi
    # @schema {"name": "gateway.resources.limits", "type": "object"}
    limits:
      cpu: 2000m
      memory: 700Mi
  # @schema {"name": "gateway.gateway_config", "type": "object"}
  gateway_config:
    # @schema {"name": "gateway.gateway_config.agent_namespace", "type": "string"}
    # gateway.gateway_config.agent_namespace -- agent namespace
    agent_namespace: _MY_POD_NAMESPACE_
    # @schema {"name": "gateway.gateway_config.node_namespace", "type": "string"}
    # gateway.gateway_config.node_name -- node name
    node_name: "" # _MY_NODE_NAME_
    # @schema {"name": "gateway.gateway_config.index_replica", "type": "integer", "minimum": 1}
    # gateway.gateway_config.index_replica -- number of index replica
    index_replica: 5
    # @schema {"name": "gateway.gateway_config.discoverer", "type": "object"}
    discoverer:
      # @schema {"name": "gateway.gateway_config.discoverer.duration", "type": "string"}
      # gateway.gateway_config.discoverer.duration -- discoverer duration
      duration: 200ms
      # @schema {"name": "gateway.gateway_config.discoverer.discover_client", "alias": "grpc.client"}
      # gateway.gateway_config.discoverer.discover_client -- gRPC client for discoverer (overrides defaults.grpc.client)
      discover_client: {}
      # @schema {"name": "gateway.gateway_config.discoverer.agent_client", "alias": "grpc.client"}
      # gateway.gateway_config.discoverer.agent_client -- gRPC client for agents (overrides defaults.grpc.client)
      agent_client: {}
    # @schema {"name": "gateway.gateway_config.meta", "type": "object"}
    meta:
      # @schema {"name": "gateway.gateway_config.meta.client", "alias": "grpc.client"}
      # gateway.gateway_config.meta.client -- gRPC client for meta (overrides defaults.grpc.client)
      client: {}
      # @schema {"name": "gateway.gateway_config.meta.enable_cache", "type": "boolean"}
      # gateway.gateway_config.meta.enable_cache -- meta cache enabled
      enable_cache: true
      # @schema {"name": "gateway.gateway_config.meta.cache_expiration", "type": "string"}
      # gateway.gateway_config.meta.cache_expiration -- meta cache expire duration
      cache_expiration: "30m"
      # @schema {"name": "gateway.gateway_config.meta.expired_cache_check_duration", "type": "string"}
      # gateway.gateway_config.meta.expired_cache_check_duration -- meta cache expired check duration
      expired_cache_check_duration: "3m"
    # @schema {"name": "gateway.gateway_config.backup", "type": "object"}
    backup:
      # @schema {"name": "gateway.gateway_config.backup.client", "alias": "grpc.client"}
      # gateway.gateway_config.backup.client -- gRPC client for backup (overrides defaults.grpc.client)
      client: {}

# @schema {"name": "agent", "type": "object"}
agent:
  # @schema {"name": "agent.enabled", "type": "boolean"}
  # agent.enabled -- agent enabled
  enabled: true
  # @schema {"name": "agent.version", "alias": "version"}
  # agent.version -- version of agent config
  version: v0.0.0
  # @schema {"name": "agent.time_zone", "type": "string"}
  # agent.time_zone -- Time zone
  time_zone: ""
  # @schema {"name": "agent.logging", "alias": "logging"}
  # agent.logging -- logging config (overrides defaults.logging)
  logging: {}
  # @schema {"name": "agent.name", "type": "string"}
  # agent.name -- name of agent deployment
  name: vald-agent-ngt
  # @schema {"name": "agent.kind", "type": "string", "enum": ["StatefulSet", "Deployment", "DaemonSet"]}
  # agent.kind -- deployment kind: Deployment, DaemonSet or StatefulSet
  kind: StatefulSet
  # @schema {"name": "agent.serviceType", "type": "string", "enum": ["ClusterIP", "LoadBalancer", "NodePort"]}
  # agent.serviceType -- service type: ClusterIP, LoadBalancer or NodePort
  serviceType: ClusterIP
  # @schema {"name": "agent.externalTrafficPolicy", "type": "string"}
  # agent.externalTrafficPolicy -- external traffic policy (can be specified when service type is LoadBalancer or NodePort) : Cluster or Local
  externalTrafficPolicy: ""
  # @schema {"name": "agent.progressDeadlineSeconds", "type": "integer"}
  # agent.progressDeadlineSeconds -- progress deadline seconds
  progressDeadlineSeconds: 600
  # @schema {"name": "agent.minReplicas", "type": "integer", "minimum": 0}
  # agent.minReplicas -- minimum number of replicas.
  # if HPA is disabled, the replicas will be set to this value
  minReplicas: 20
  # @schema {"name": "agent.maxReplicas", "type": "integer", "minimum": 0}
  # agent.maxReplicas -- maximum number of replicas.
  # if HPA is disabled, this value will be ignored.
  maxReplicas: 300
  # @schema {"name": "agent.maxUnavailable", "type": "string"}
  # agent.maxUnavailable -- maximum number of unavailable replicas
  maxUnavailable: "1"
  # @schema {"name": "agent.revisionHistoryLimit", "type": "integer", "minimum": 0}
  # agent.revisionHistoryLimit -- number of old history to retain to allow rollback
  revisionHistoryLimit: 2
  # @schema {"name": "agent.terminationGracePeriodSeconds", "type": "integer", "minimum": 0}
  # agent.terminationGracePeriodSeconds -- duration in seconds pod needs to terminate gracefully
  terminationGracePeriodSeconds: 120
  # @schema {"name": "agent.podManagementPolicy", "type": "string", "enum": ["OrderedReady", "Parallel"]}
  # agent.podManagementPolicy -- pod management policy: OrderedReady or Parallel
  podManagementPolicy: OrderedReady
  # @schema {"name": "agent.persistentVolume", "type": "object"}
  persistentVolume:
    # @schema {"name": "agent.persistentVolume.enabled", "type": "boolean"}
    # agent.persistentVolume.enabled -- enables PVC.
    # It is required to enable if agent pod's file store functionality is enabled with non in-memory mode
    enabled: false
    # @schema {"name": "agent.persistentVolume.accessMode", "type": "string"}
    # agent.persistentVolume.accessMode -- agent pod storage accessMode
    accessMode: ReadWriteOnce
    # @schema {"name": "agent.persistentVolume.storageClass", "type": "string"}
    # agent.persistentVolume.storageClass -- storageClass name for agent pod volume
    storageClass: vald-sc
    # @schema {"name": "agent.persistentVolume.size", "type": "string"}
    # agent.persistentVolume.size -- size of agent pod volume
    size: 100Gi
  # @schema {"name": "agent.podPriority", "alias": "podPriority"}
  podPriority:
    # agent.podPriority.enabled -- agent pod PriorityClass enabled
    enabled: true
    # agent.podPriority.value -- agent pod PriorityClass value
    value: 1000000000
  # @schema {"name": "agent.annotations", "type": "object"}
  # agent.annotations -- deployment annotations
  annotations: {}
  # @schema {"name": "agent.podAnnotations", "type": "object"}
  # agent.podAnnotations -- pod annotations
  podAnnotations: {}
  # @schema {"name": "agent.service", "alias": "service"}
  service:
    # agent.service.annotations -- service annotations
    annotations: {}
    # agent.service.labels -- service labels
    labels: {}
  # @schema {"name": "agent.hpa", "alias": "hpa"}
  hpa:
    # agent.hpa.enabled -- HPA enabled
    enabled: false
    # agent.hpa.targetCPUUtilizationPercentage -- HPA CPU utilization percentage
    targetCPUUtilizationPercentage: 80
  # @schema {"name": "agent.image", "alias": "image"}
  image:
    # agent.image.repository -- image repository
    repository: vdaas/vald-agent-ngt
    # agent.image.tag -- image tag (overrides defaults.image.tag)
    tag: ""
    # agent.image.pullPolicy -- image pull policy
    pullPolicy: Always
  # @schema {"name": "agent.rollingUpdate", "type": "object"}
  rollingUpdate:
    # @schema {"name": "agent.rollingUpdate.maxSurge", "type": "string"}
    # agent.rollingUpdate.maxSurge -- max surge of rolling update
    maxSurge: 25%
    # @schema {"name": "agent.rollingUpdate.maxUnavailable", "type": "string"}
    # agent.rollingUpdate.maxUnavailable -- max unavailable of rolling update
    maxUnavailable: 25%
    # @schema {"name": "agent.rollingUpdate.partition", "type": "integer"}
    # agent.rollingUpdate.partition -- StatefulSet partition
    partition: 0
  # @schema {"name": "agent.initContainers", "alias": "initContainers"}
  # agent.initContainers -- init containers
  initContainers: []
  # @schema {"name": "agent.env", "alias": "env"}
  # agent.env -- environment variables
  env: []
  # @schema {"name": "agent.volumeMounts", "alias": "volumeMounts"}
  # agent.volumeMounts -- volume mounts
  volumeMounts: []
  # @schema {"name": "agent.volumes", "alias": "volumes"}
  # agent.volumes -- volumes
  volumes: []
  # @schema {"name": "agent.nodeName", "type": "string"}
  # agent.nodeName -- node name
  nodeName: ""
  # @schema {"name": "agent.nodeSelector", "alias": "nodeSelector"}
  # agent.nodeSelector -- node selector
  nodeSelector: {}
  # @schema {"name": "agent.tolerations", "alias": "tolerations"}
  # agent.tolerations -- tolerations
  tolerations: []
  # @schema {"name": "agent.affinity", "alias": "affinity"}
  affinity:
    nodeAffinity:
      # agent.affinity.nodeAffinity.preferredDuringSchedulingIgnoredDuringExecution -- node affinity preferred scheduling terms
      preferredDuringSchedulingIgnoredDuringExecution: []
      requiredDuringSchedulingIgnoredDuringExecution:
        # agent.affinity.nodeAffinity.requiredDuringSchedulingIgnoredDuringExecution.nodeSelectorTerms -- node affinity required node selectors
        nodeSelectorTerms: []
    podAffinity:
      # agent.affinity.podAffinity.preferredDuringSchedulingIgnoredDuringExecution -- pod affinity preferred scheduling terms
      preferredDuringSchedulingIgnoredDuringExecution: []
      # agent.affinity.podAffinity.requiredDuringSchedulingIgnoredDuringExecution -- pod affinity required scheduling terms
      requiredDuringSchedulingIgnoredDuringExecution: []
    podAntiAffinity:
      # agent.affinity.podAntiAffinity.preferredDuringSchedulingIgnoredDuringExecution -- pod anti-affinity preferred scheduling terms
      preferredDuringSchedulingIgnoredDuringExecution:
        - weight: 100
          podAffinityTerm:
            topologyKey: kubernetes.io/hostname
            labelSelector:
              matchExpressions:
                - key: app
                  operator: In
                  values:
                    - vald-agent-ngt
      # agent.affinity.podAntiAffinity.requiredDuringSchedulingIgnoredDuringExecution -- pod anti-affinity required scheduling terms
      requiredDuringSchedulingIgnoredDuringExecution: []
  # @schema {"name": "agent.topologySpreadConstraints", "alias": "topologySpreadConstraints"}
  # agent.topologySpreadConstraints -- topology spread constraints for agent pods
  topologySpreadConstraints: []
  # @schema {"name": "agent.server_config", "alias": "server_config"}
  # agent.server_config -- server config (overrides defaults.server_config)
  server_config:
    servers:
      rest: {}
      grpc: {}
    healths:
      liveness:
        enabled: false
      readiness: {}
    metrics:
      pprof: {}
      prometheus: {}
  # @schema {"name": "agent.observability", "alias": "observability"}
  # agent.observability -- observability config (overrides defaults.observability)
  observability:
    jaeger:
      service_name: vald-agent-ngt
    stackdriver:
      profiler:
        service: vald-agent-ngt
  # @schema {"name": "agent.resources", "alias": "resources"}
  # agent.resources -- compute resources.
  # recommended setting of memory requests = cluster memory * 0.4 / number of agent pods
  resources:
    requests:
      cpu: 300m
      memory: 4Gi
  # @schema {"name": "agent.ngt", "type": "object"}
  ngt:
    # @schema {"name": "agent.ngt.index_path", "type": "string"}
    # agent.ngt.index_path -- path to index data
    index_path: ""
    # @schema {"name": "agent.ngt.auto_index_duration_limit", "type": "string"}
    # agent.ngt.auto_index_duration_limit -- limit duration of automatic indexing
    auto_index_duration_limit: 24h
    # @schema {"name": "agent.ngt.auto_index_check_duration", "type": "string"}
    # agent.ngt.auto_index_check_duration -- check duration of automatic indexing
    auto_index_check_duration: 30m
    # @schema {"name": "agent.ngt.auto_index_length", "type": "integer"}
    # agent.ngt.auto_index_length -- number of cache to trigger automatic indexing
    auto_index_length: 100
    # @schema {"name": "agent.ngt.auto_save_index_duration", "type": "string"}
    # agent.ngt.auto_save_index_duration -- duration of automatic save index
    auto_save_index_duration: 35m
    # @schema {"name": "agent.ngt.initial_delay_max_duration", "type": "string"}
    # agent.ngt.initial_delay_max_duration -- maximum duration for initial delay
    initial_delay_max_duration: 3m
    # @schema {"name": "agent.ngt.dimension", "type": "integer", "minimum": 1}
    # agent.ngt.dimension -- vector dimension
    dimension: 4096
    # @schema {"name": "agent.ngt.bulk_insert_chunk_size", "type": "integer"}
    # agent.ngt.bulk_insert_chunk_size -- bulk insert chunk size
    bulk_insert_chunk_size: 10
    # @schema {"name": "agent.ngt.distance_type", "type": "string", "enum": ["l1", "l2", "angle", "hamming", "cos", "cosine", "normalizedangle", "normalizedcosine"]}
    # agent.ngt.distance_type -- distance type.
    # it should be `l1`, `l2`, `angle`, `hamming`, `cosine`, `normalizedangle` or `normalizedcosine`.
    # for further details: https://github.com/yahoojapan/NGT/wiki/Command-Quick-Reference
    distance_type: l2
    # @schema {"name": "agent.ngt.object_type", "type": "string", "enum": ["float", "uint8"]}
    # agent.ngt.object_type -- object type.
    # it should be `float` or `uint8`.
    # for further details: https://github.com/yahoojapan/NGT/wiki/Command-Quick-Reference
    object_type: float
    # @schema {"name": "agent.ngt.creation_edge_size", "type": "integer"}
    # agent.ngt.creation_edge_size -- creation edge size
    creation_edge_size: 20
    # @schema {"name": "agent.ngt.search_edge_size", "type": "integer"}
    # agent.ngt.search_edge_size -- search edge size
    search_edge_size: 10
    # @schema {"name": "agent.ngt.enable_in_memory_mode", "type": "boolean"}
    # agent.ngt.enable_in_memory_mode -- in-memory mode enabled
    enable_in_memory_mode: true
  # @schema {"name": "agent.sidecar", "type": "object"}
  sidecar:
    # @schema {"name": "agent.sidecar.enabled", "type": "boolean"}
    # agent.sidecar.enabled -- sidecar enabled
    enabled: false
    # @schema {"name": "agent.sidecar.initContainerEnabled", "type": "boolean"}
    # agent.sidecar.initContainerEnabled -- sidecar on initContainer mode enabled.
    initContainerEnabled: false
    # @schema {"name": "agent.sidecar.version", "alias": "version"}
    # agent.sidecar.version -- version of agent sidecar config
    version: v0.0.0
    # @schema {"name": "agent.sidecar.time_zone", "type": "string"}
    # agent.sidecar.time_zone -- Time zone
    time_zone: ""
    # @schema {"name": "agent.sidecar.logging", "alias": "logging"}
    # agent.sidecar.logging -- logging config (overrides defaults.logging)
    logging: {}
    # @schema {"name": "agent.sidecar.name", "type": "string"}
    # agent.sidecar.name -- name of agent sidecar
    name: vald-agent-sidecar
    # @schema {"name": "agent.sidecar.image", "alias": "image"}
    image:
      # agent.sidecar.image.repository -- image repository
      repository: vdaas/vald-agent-sidecar
      # agent.sidecar.image.tag -- image tag (overrides defaults.image.tag)
      tag: ""
      # agent.sidecar.image.pullPolicy -- image pull policy
      pullPolicy: Always
    # @schema {"name": "agent.sidecar.service", "type": "object"}
    service:
      # @schema {"name": "agent.sidecar.service.enabled", "type": "boolean"}
      # agent.sidecar.service.enabled -- agent sidecar service enabled
      enabled: false
      # @schema {"name": "agent.sidecar.service.annotations", "type": "object"}
      # agent.sidecar.service.annotations -- agent sidecar service annotations
      annotations: {}
      # @schema {"name": "agent.sidecar.service.labels", "type": "object"}
      # agent.sidecar.service.labels -- agent sidecar service labels
      labels: {}
      # @schema {"name": "agent.sidecar.service.type", "type": "string", "enum": ["ClusterIP", "LoadBalancer", "NodePort"]}
      # agent.sidecar.service.type -- service type: ClusterIP, LoadBalancer or NodePort
      type: ClusterIP
      # @schema {"name": "agent.sidecar.service.externalTrafficPolicy", "type": "string"}
      # agent.sidecar.service.externalTrafficPolicy -- external traffic policy (can be specified when service type is LoadBalancer or NodePort) : Cluster or Local
      externalTrafficPolicy: ""
    # @schema {"name": "agent.sidecar.env", "alias": "env"}
    # agent.sidecar.env -- environment variables
    env:
      - name: MY_POD_NAME
        valueFrom:
          fieldRef:
            fieldPath: metadata.name
      - name: AWS_ACCESS_KEY
        valueFrom:
          secretKeyRef:
            name: aws-secret
            key: access-key
      - name: AWS_SECRET_ACCESS_KEY
        valueFrom:
          secretKeyRef:
            name: aws-secret
            key: secret-access-key
    # @schema {"name": "agent.sidecar.server_config", "alias": "server_config"}
    # agent.sidecar.server_config -- server config (overrides defaults.server_config)
    server_config:
      servers:
        rest:
          enabled: false
          port: 18080
          servicePort: 18080
        grpc:
          enabled: false
          port: 18081
          servicePort: 18081
      healths:
        liveness:
          enabled: false
          port: 13000
          servicePort: 13000
        readiness:
          enabled: false
          port: 13001
          servicePort: 13001
      metrics:
        pprof:
          port: 16060
          servicePort: 16060
        prometheus:
          port: 16061
          servicePort: 16061
    # @schema {"name": "agent.sidecar.observability", "alias": "observability"}
    # agent.sidecar.observability -- observability config (overrides defaults.observability)
    observability:
      jaeger:
        service_name: vald-agent-sidecar
      stackdriver:
        profiler:
          service: vald-agent-sidecar
    # @schema {"name": "agent.sidecar.resources", "alias": "resources"}
    # agent.sidecar.resources -- compute resources.
    resources:
      requests:
        cpu: 100m
        memory: 100Mi
    # @schema {"name": "agent.sidecar.config", "type": "object"}
    config:
      # @schema {"name": "agent.sidecar.config.auto_backup_duration", "type": "string"}
      # agent.sidecar.config.auto_backup_duration -- auto backup duration
      auto_backup_duration: 10m
      # @schema {"name": "agent.sidecar.config.post_stop_timeout", "type": "string"}
      # agent.sidecar.config.post_stop_timeout -- timeout duration for file changing during post stop
      post_stop_timeout: 20s
      # @schema {"name": "agent.sidecar.config.filename", "type": "string"}
      # agent.sidecar.config.filename -- backup filename
      filename: _MY_POD_NAME_
      # @schema {"name": "agent.sidecar.config.filename_suffix", "type": "string"}
      # agent.sidecar.config.filename_suffix -- suffix for backup filename
      filename_suffix: ".tar.gz"
      # @schema {"name": "agent.sidecar.config.blob_storage", "type": "object"}
      blob_storage:
        # @schema {"name": "agent.sidecar.config.blob_storage.storage_type", "type": "string", "enum": ["s3"]}
        # agent.sidecar.config.blob_storage.storage_type -- storage type
        storage_type: "s3"
        # @schema {"name": "agent.sidecar.config.blob_storage.bucket", "type": "string"}
        # agent.sidecar.config.blob_storage.bucket -- bucket name
        bucket: ""
        # @schema {"name": "agent.sidecar.config.blob_storage.s3", "type": "object"}
        s3:
          # @schema {"name": "agent.sidecar.config.blob_storage.s3.endpoint", "type": "string"}
          # agent.sidecar.config.blob_storage.s3.endpoint -- s3 endpoint
          endpoint: ""
          # @schema {"name": "agent.sidecar.config.blob_storage.s3.region", "type": "string"}
          # agent.sidecar.config.blob_storage.s3.region -- s3 region
          region: ""
          # @schema {"name": "agent.sidecar.config.blob_storage.s3.access_key", "type": "string"}
          # agent.sidecar.config.blob_storage.s3.access_key -- s3 access key
          access_key: _AWS_ACCESS_KEY_
          # @schema {"name": "agent.sidecar.config.blob_storage.s3.secret_access_key", "type": "string"}
          # agent.sidecar.config.blob_storage.s3.secret_access_key -- s3 secret access key
          secret_access_key: _AWS_SECRET_ACCESS_KEY_
          # @schema {"name": "agent.sidecar.config.blob_storage.s3.token", "type": "string"}
          # agent.sidecar.config.blob_storage.s3.token -- s3 token
          token: ""
          # @schema {"name": "agent.sidecar.config.blob_storage.s3.max_retries", "type": "integer"}
          # agent.sidecar.config.blob_storage.s3.max_retries -- maximum number of retries of s3 client
          max_retries: 3
          # @schema {"name": "agent.sidecar.config.blob_storage.s3.force_path_style", "type": "boolean"}
          # agent.sidecar.config.blob_storage.s3.force_path_style -- use path-style addressing
          force_path_style: false
          # @schema {"name": "agent.sidecar.config.blob_storage.s3.use_accelerate", "type": "boolean"}
          # agent.sidecar.config.blob_storage.s3.use_accelerate -- enable s3 accelerate feature
          use_accelerate: false
          # @schema {"name": "agent.sidecar.config.blob_storage.s3.use_arn_region", "type": "boolean"}
          # agent.sidecar.config.blob_storage.s3.use_arn_region -- s3 service client to use the region specified in the ARN
          use_arn_region: false
          # @schema {"name": "agent.sidecar.config.blob_storage.s3.use_dual_stack", "type": "boolean"}
          # agent.sidecar.config.blob_storage.s3.use_dual_stack -- use dual stack
          use_dual_stack: false
          # @schema {"name": "agent.sidecar.config.blob_storage.s3.enable_ssl", "type": "boolean"}
          # agent.sidecar.config.blob_storage.s3.enable_ssl -- enable ssl for s3 session
          enable_ssl: true
          # @schema {"name": "agent.sidecar.config.blob_storage.s3.enable_param_validation", "type": "boolean"}
          # agent.sidecar.config.blob_storage.s3.enable_param_validation -- enables semantic parameter validation
          enable_param_validation: true
          # @schema {"name": "agent.sidecar.config.blob_storage.s3.enable_100_continue", "type": "boolean"}
          # agent.sidecar.config.blob_storage.s3.enable_100_continue -- enable AWS SDK adding the 'Expect: 100-Continue' header to PUT requests over 2MB of content.
          enable_100_continue: true
          # @schema {"name": "agent.sidecar.config.blob_storage.s3.enable_content_md5_validation", "type": "boolean"}
          # agent.sidecar.config.blob_storage.s3.enable_content_md5_validation -- enable the S3 client to add MD5 checksum to upload API calls.
          enable_content_md5_validation: true
          # @schema {"name": "agent.sidecar.config.blob_storage.s3.enable_endpoint_discovery", "type": "boolean"}
          # agent.sidecar.config.blob_storage.s3.enable_endpoint_discovery -- enable endpoint discovery
          enable_endpoint_discovery: false
          # @schema {"name": "agent.sidecar.config.blob_storage.s3.enable_endpoint_host_prefix", "type": "boolean"}
          # agent.sidecar.config.blob_storage.s3.enable_endpoint_host_prefix -- enable prefixing request endpoint hosts with modeled information
          enable_endpoint_host_prefix: true
          # @schema {"name": "agent.sidecar.config.blob_storage.s3.max_part_size", "type": "string", "pattern": "^[0-9]+(kb|mb|gb)$"}
          # agent.sidecar.config.blob_storage.s3.max_part_size -- s3 multipart upload max part size
          max_part_size: 64mb
<<<<<<< HEAD
        # @schema {"name": "agent.sidecar.config.blob_storage.cloud_storage", "type": "object"}
        cloud_storage:
          # @schema {"name": "agent.sidecar.config.blob_storage.cloud_storage.url", "type": "string"}
          # agent.sidecar.config.blob_storage.cloud_storage.url -- cloud storage url
          url: ""
          # @schema {"name": "agent.sidecar.config.blob_storage.cloud_storage.write_buffer_size", "type": "string"}
          # agent.sidecar.config.blob_storage.cloud_storage.write_buffer_size -- bytes of the chunks for upload
          write_buffer_size: 0
          # @schema {"name": "agent.sidecar.config.blob_storage.cloud_storage.write_cache_control", "type": "string"}
          # agent.sidecar.config.blob_storage.cloud_storage.write_cache_control -- Cache-Control of HTTP Header
          write_cache_control: ""
          # @schema {"name": "agent.sidecar.config.blob_storage.cloud_storage.write_content_disposition", "type": "string"}
          # agent.sidecar.config.blob_storage.cloud_storage.write_content_disposition -- Content-Disposition of HTTP Header
          write_content_disposition: ""
          # @schema {"name": "agent.sidecar.config.blob_storage.cloud_storage.write_content_encoding", "type": "string"}
          # agent.sidecar.config.blob_storage.cloud_storage.write_content_encoding -- the encoding of the blob's content
          write_content_encoding: ""
          # @schema {"name": "agent.sidecar.config.blob_storage.cloud_storage.write_content_language", "type": "string"}
          # agent.sidecar.config.blob_storage.cloud_storage.write_content_language -- the language of blob's content
          write_content_language: ""
          # @schema {"name": "agent.sidecar.config.blob_storage.cloud_storage.write_content_type", "type": "string"}
          # agent.sidecar.config.blob_storage.cloud_storage.write_content_type -- MIME type of the blob
          write_content_type: ""
=======
          # @schema {"name": "agent.sidecar.config.blob_storage.s3.max_chunk_size", "type": "string", "pattern": "^[0-9]+(kb|mb|gb)$"}
          # agent.sidecar.config.blob_storage.s3.max_chunk_size -- s3 download max chunk size
          max_chunk_size: 64mb
>>>>>>> 5e6ffac9
      # @schema {"name": "agent.sidecar.config.compress", "type": "object"}
      compress:
        # @schema {"name": "agent.sidecar.config.compress.compress_algorithm", "type": "string", "enum": ["gob", "gzip", "lz4", "zstd"]}
        # agent.sidecar.config.compress.compress_algorithm -- compression algorithm.
        # must be `gob`, `gzip`, `lz4` or `zstd`
        compress_algorithm: "gzip"
        # @schema {"name": "agent.sidecar.config.compress.compression_level", "type": "integer"}
        # agent.sidecar.config.compress.compression_level -- compression level.
        # value range relies on which algorithm is used.
        # `gob`: level will be ignored.
        # `gzip`: -1 (default compression), 0 (no compression), or 1 (best speed) to 9 (best compression).
        # `lz4`: >= 0, higher is better compression.
        # `zstd`: 1 (fastest) to 22 (best), however implementation relies on klauspost/compress.
        compression_level: -1
      # @schema {"name": "agent.sidecar.config.client", "type": "object"}
      client:
        # @schema {"name": "agent.sidecar.config.client.tcp", "alias": "tcp"}
        tcp:
          dns:
            # agent.sidecar.config.client.tcp.dns.cache_enabled -- HTTP client TCP DNS cache enabled
            cache_enabled: true
            # agent.sidecar.config.client.tcp.dns.refresh_duration -- HTTP client TCP DNS cache refresh duration
            refresh_duration: 1h
            # agent.sidecar.config.client.tcp.dns.refresh_duration -- HTTP client TCP DNS cache expiration
            cache_expiration: 24h
          dialer:
            # agent.sidecar.config.client.tcp.dialer.timeout -- HTTP client TCP dialer connect timeout
            timeout: 5s
            # agent.sidecar.config.client.tcp.dialer.keep_alive -- HTTP client TCP dialer keep alive
            keep_alive: 5m
            # agent.sidecar.config.client.tcp.dialer.dual_stack_enabled -- HTTP client TCP dialer dual stack enabled
            dual_stack_enabled: false
          tls:
            # agent.sidecar.config.client.tcp.tls.enabled -- HTTP client TCP TLS enabled
            enabled: false
            # agent.sidecar.config.client.tcp.tls.cert -- HTTP client TCP TLS cert path
            cert: /path/to/cert
            # agent.sidecar.config.client.tcp.tls.key -- HTTP client TCP TLS key path
            key: /path/to/key
            # agent.sidecar.config.client.tcp.tls.ca -- HTTP client TCP TLS ca path
            ca: /path/to/ca
        # @schema {"name": "agent.sidecar.config.client.transport", "type": "object"}
        transport:
          # @schema {"name": "agent.sidecar.config.client.transport.round_tripper", "type": "object"}
          round_tripper:
            # @schema {"name": "agent.sidecar.config.client.transport.round_tripper.tls_handshake_timeout", "type": "string"}
            # agent.sidecar.config.client.transport.round_tripper.tls_handshake_timeout -- TLS handshake timeout
            tls_handshake_timeout: 5s
            # @schema {"name": "agent.sidecar.config.client.transport.round_tripper.max_idle_conns", "type": "integer"}
            # agent.sidecar.config.client.transport.round_tripper.max_idle_conns -- maximum count of idle connections
            max_idle_conns: 100
            # @schema {"name": "agent.sidecar.config.client.transport.round_tripper.max_idle_conns_per_host", "type": "integer"}
            # agent.sidecar.config.client.transport.round_tripper.max_idle_conns_per_host -- maximum count of idle connections per host
            max_idle_conns_per_host: 10
            # @schema {"name": "agent.sidecar.config.client.transport.round_tripper.max_conns_per_host", "type": "integer"}
            # agent.sidecar.config.client.transport.round_tripper.max_conns_per_host -- maximum count of connections per host
            max_conns_per_host: 10
            # @schema {"name": "agent.sidecar.config.client.transport.round_tripper.idle_conn_timeout", "type": "string"}
            # agent.sidecar.config.client.transport.round_tripper.idle_conn_timeout -- timeout for idle connections
            idle_conn_timeout: 90s
            # @schema {"name": "agent.sidecar.config.client.transport.round_tripper.response_header_timeout", "type": "string"}
            # agent.sidecar.config.client.transport.round_tripper.response_header_timeout -- timeout for response header
            response_header_timeout: 5s
            # @schema {"name": "agent.sidecar.config.client.transport.round_tripper.expect_continue_timeout", "type": "string"}
            # agent.sidecar.config.client.transport.round_tripper.expect_continue_timeout -- expect continue timeout
            expect_continue_timeout: 5s
            # @schema {"name": "agent.sidecar.config.client.transport.round_tripper.max_response_header_size", "type": "integer"}
            # agent.sidecar.config.client.transport.round_tripper.max_response_header_size -- maximum response header size
            max_response_header_size: 0
            # @schema {"name": "agent.sidecar.config.client.transport.round_tripper.write_buffer_size", "type": "integer"}
            # agent.sidecar.config.client.transport.round_tripper.write_buffer_size -- write buffer size
            write_buffer_size: 0
            # @schema {"name": "agent.sidecar.config.client.transport.round_tripper.read_buffer_size", "type": "integer"}
            # agent.sidecar.config.client.transport.round_tripper.read_buffer_size -- read buffer size
            read_buffer_size: 0
            # @schema {"name": "agent.sidecar.config.client.transport.round_tripper.force_attempt_http_2", "type": "boolean"}
            # agent.sidecar.config.client.transport.round_tripper.force_attempt_http_2 -- force attempt HTTP2
            force_attempt_http_2: true
          # @schema {"name": "agent.sidecar.config.client.transport.backoff", "alias": "backoff"}
          backoff:
            # agent.sidecar.config.client.transport.backoff.initial_duration -- backoff initial duration
            initial_duration: 5ms
            # agent.sidecar.config.client.transport.backoff.backoff_time_limit -- backoff time limit
            backoff_time_limit: 5s
            # agent.sidecar.config.client.transport.backoff.maximum_duration -- backoff maximum duration
            maximum_duration: 5s
            # agent.sidecar.config.client.transport.backoff.jitter_limit -- backoff jitter limit
            jitter_limit: 100ms
            # agent.sidecar.config.client.transport.backoff.backoff_factor -- backoff backoff factor
            backoff_factor: 1.1
            # agent.sidecar.config.client.transport.backoff.retry_count -- backoff retry count
            retry_count: 100
            # agent.sidecar.config.client.transport.backoff.enable_error_log -- backoff error log enabled
            enable_error_log: true
      # agent.sidecar.config.restore_backoff_enabled -- restore backoff enabled
      restore_backoff_enabled: false
      # @schema {"name": "agent.sidecar.config.restore_backoff", "alias": "backoff"}
      restore_backoff:
        # agent.sidecar.config.restore_backoff.initial_duration -- restore backoff initial duration
        initial_duration: 1s
        # agent.sidecar.config.restore_backoff.backoff_time_limit -- restore backoff time limit
        backoff_time_limit: 30m
        # agent.sidecar.config.restore_backoff.maximum_duration -- restore backoff maximum duration
        maximum_duration: 1m
        # agent.sidecar.config.restore_backoff.jitter_limit -- restore backoff jitter limit
        jitter_limit: 10s
        # agent.sidecar.config.restore_backoff.backoff_factor -- restore backoff factor
        backoff_factor: 1.2
        # agent.sidecar.config.restore_backoff.retry_count -- restore backoff retry count
        retry_count: 100
        # agent.sidecar.config.restore_backoff.enable_error_log -- restore backoff log enabled
        enable_error_log: true

# @schema {"name": "discoverer", "type": "object"}
discoverer:
  # @schema {"name": "discoverer.enabled", "type": "boolean"}
  # discoverer.enabled -- discoverer enabled
  enabled: true
  # @schema {"name": "discoverer.version", "alias": "version"}
  # discoverer.version -- version of discoverer config
  version: v0.0.0
  # @schema {"name": "discoverer.time_zone", "type": "string"}
  # discoverer.time_zone -- Time zone
  time_zone: ""
  # @schema {"name": "discoverer.logging", "alias": "logging"}
  # discoverer.logging -- logging config (overrides defaults.logging)
  logging: {}
  # @schema {"name": "discoverer.name", "type": "string"}
  # discoverer.name -- name of discoverer deployment
  name: vald-discoverer
  # @schema {"name": "discoverer.kind", "type": "string", "enum": ["Deployment", "DaemonSet"]}
  # discoverer.kind -- deployment kind: Deployment or DaemonSet
  kind: Deployment
  # @schema {"name": "discoverer.serviceType", "type": "string", "enum": ["ClusterIP", "LoadBalancer", "NodePort"]}
  # discoverer.serviceType -- service type: ClusterIP, LoadBalancer or NodePort
  serviceType: ClusterIP
  # @schema {"name": "discoverer.externalTrafficPolicy", "type": "string"}
  # discoverer.externalTrafficPolicy -- external traffic policy (can be specified when service type is LoadBalancer or NodePort) : Cluster or Local
  externalTrafficPolicy: ""
  # @schema {"name": "discoverer.progressDeadlineSeconds", "type": "integer"}
  # discoverer.progressDeadlineSeconds -- progress deadline seconds
  progressDeadlineSeconds: 600
  # @schema {"name": "discoverer.minReplicas", "type": "integer", "minimum": 0}
  # discoverer.minReplicas -- minimum number of replicas.
  # if HPA is disabled, the replicas will be set to this value
  minReplicas: 1
  # @schema {"name": "discoverer.maxReplicas", "type": "integer", "minimum": 0}
  # discoverer.maxReplicas -- maximum number of replicas.
  # if HPA is disabled, this value will be ignored.
  maxReplicas: 2
  # @schema {"name": "discoverer.maxUnavailable", "type": "string"}
  # discoverer.maxUnavailable -- maximum number of unavailable replicas
  maxUnavailable: 50%
  # @schema {"name": "discoverer.revisionHistoryLimit", "type": "integer", "minimum": 0}
  # discoverer.revisionHistoryLimit -- number of old history to retain to allow rollback
  revisionHistoryLimit: 2
  # @schema {"name": "discoverer.terminationGracePeriodSeconds", "type": "integer", "minimum": 0}
  # discoverer.terminationGracePeriodSeconds -- duration in seconds pod needs to terminate gracefully
  terminationGracePeriodSeconds: 30
  # @schema {"name": "discoverer.podPriority", "alias": "podPriority"}
  podPriority:
    # discoverer.podPriority.enabled -- discoverer pod PriorityClass enabled
    enabled: true
    # discoverer.podPriority.value -- discoverer pod PriorityClass value
    value: 1000000
  # @schema {"name": "discoverer.annotations", "type": "object"}
  # discoverer.annotations -- deployment annotations
  annotations: {}
  # @schema {"name": "discoverer.podAnnotations", "type": "object"}
  # discoverer.podAnnotations -- pod annotations
  podAnnotations: {}
  # @schema {"name": "discoverer.hpa", "alias": "hpa"}
  hpa:
    # discoverer.hpa.enabled -- HPA enabled
    enabled: false
    # discoverer.hpa.targetCPUUtilizationPercentage -- HPA CPU utilization percentage
    targetCPUUtilizationPercentage: 80
  # @schema {"name": "discoverer.service", "alias": "service"}
  service:
    # discoverer.service.annotations -- service annotations
    annotations: {}
    # discoverer.service.labels -- service labels
    labels: {}
  # @schema {"name": "discoverer.image", "alias": "image"}
  image:
    # discoverer.image.repository -- image repository
    repository: vdaas/vald-discoverer-k8s
    # discoverer.image.tag -- image tag (overrides defaults.image.tag)
    tag: ""
    # discoverer.image.pullPolicy -- image pull policy
    pullPolicy: Always
  # @schema {"name": "discoverer.rollingUpdate", "alias": "rollingUpdate"}
  rollingUpdate:
    # discoverer.rollingUpdate.maxSurge -- max surge of rolling update
    maxSurge: 25%
    # discoverer.rollingUpdate.maxUnavailable -- max unavailable of rolling update
    maxUnavailable: 25%
  # @schema {"name": "discoverer.initContainers", "alias": "initContainers"}
  # discoverer.initContainers -- init containers
  initContainers: []
  # @schema {"name": "discoverer.env", "alias": "env"}
  # discoverer.env -- environment variables
  env:
    - name: MY_POD_NAMESPACE
      valueFrom:
        fieldRef:
          fieldPath: metadata.namespace
  # @schema {"name": "discoverer.volumeMounts", "alias": "volumeMounts"}
  # discoverer.volumeMounts -- volume mounts
  volumeMounts: []
  # @schema {"name": "discoverer.volumes", "alias": "volumes"}
  # discoverer.volumes -- volumes
  volumes: []
  # @schema {"name": "discoverer.nodeName", "type": "string"}
  # discoverer.nodeName -- node name
  nodeName: ""
  # @schema {"name": "discoverer.nodeSelector", "alias": "nodeSelector"}
  # discoverer.nodeSelector -- node selector
  nodeSelector: {}
  # @schema {"name": "discoverer.tolerations", "alias": "tolerations"}
  # discoverer.tolerations -- tolerations
  tolerations: []
  # @schema {"name": "discoverer.affinity", "alias": "affinity"}
  affinity:
    nodeAffinity:
      # discoverer.affinity.nodeAffinity.preferredDuringSchedulingIgnoredDuringExecution -- node affinity preferred scheduling terms
      preferredDuringSchedulingIgnoredDuringExecution: []
      requiredDuringSchedulingIgnoredDuringExecution:
        # discoverer.affinity.nodeAffinity.requiredDuringSchedulingIgnoredDuringExecution.nodeSelectorTerms -- node affinity required node selectors
        nodeSelectorTerms: []
    podAffinity:
      # discoverer.affinity.podAffinity.preferredDuringSchedulingIgnoredDuringExecution -- pod affinity preferred scheduling terms
      preferredDuringSchedulingIgnoredDuringExecution: []
      # discoverer.affinity.podAffinity.requiredDuringSchedulingIgnoredDuringExecution -- pod affinity required scheduling terms
      requiredDuringSchedulingIgnoredDuringExecution: []
    podAntiAffinity:
      # discoverer.affinity.podAntiAffinity.preferredDuringSchedulingIgnoredDuringExecution -- pod anti-affinity preferred scheduling terms
      preferredDuringSchedulingIgnoredDuringExecution:
        - weight: 100
          podAffinityTerm:
            topologyKey: kubernetes.io/hostname
            labelSelector:
              matchExpressions:
                - key: app
                  operator: In
                  values:
                    - vald-discoverer
      # discoverer.affinity.podAntiAffinity.requiredDuringSchedulingIgnoredDuringExecution -- pod anti-affinity required scheduling terms
      requiredDuringSchedulingIgnoredDuringExecution: []
  # @schema {"name": "discoverer.topologySpreadConstraints", "alias": "topologySpreadConstraints"}
  # discoverer.topologySpreadConstraints -- topology spread constraints of discoverer pods
  topologySpreadConstraints: []
  # @schema {"name": "discoverer.server_config", "alias": "server_config"}
  # discoverer.server_config -- server config (overrides defaults.server_config)
  server_config:
    servers:
      rest: {}
      grpc: {}
    healths:
      liveness: {}
      readiness: {}
    metrics:
      pprof: {}
      prometheus: {}
  # @schema {"name": "discoverer.observability", "alias": "observability"}
  # discoverer.observability -- observability config (overrides defaults.observability)
  observability:
    jaeger:
      service_name: vald-discoverer
    stackdriver:
      profiler:
        service: vald-discoverer
  # @schema {"name": "discoverer.resources", "alias": "resources"}
  # discoverer.resources -- compute resources
  resources:
    requests:
      cpu: 200m
      memory: 65Mi
    limits:
      cpu: 600m
      memory: 200Mi
  # @schema {"name": "discoverer.discoverer", "type": "object"}
  discoverer:
    # @schema {"name": "discoverer.discoverer.name", "type": "string"}
    # discoverer.discoverer.name -- name to discovery
    name: ""
    # @schema {"name": "discoverer.discoverer.namespace", "type": "string"}
    # discoverer.discoverer.namespace -- namespace to discovery
    namespace: _MY_POD_NAMESPACE_
    # @schema {"name": "discoverer.discoverer.discovery_duration", "type": "string"}
    # discoverer.discoverer.discovery_duration -- duration to discovery
    discovery_duration: 3s
  # @schema {"name": "discoverer.clusterRole", "type": "object"}
  clusterRole:
    # @schema {"name": "discoverer.clusterRole.enabled", "type": "boolean"}
    # discoverer.clusterRole.enabled -- creates clusterRole resource
    enabled: true
    # @schema {"name": "discoverer.clusterRole.name", "type": "string"}
    # discoverer.clusterRole.name -- name of clusterRole
    name: discoverer
  # @schema {"name": "discoverer.clusterRoleBinding", "type": "object"}
  clusterRoleBinding:
    # @schema {"name": "discoverer.clusterRoleBinding.enabled", "type": "boolean"}
    # discoverer.clusterRoleBinding.enabled -- creates clusterRoleBinding resource
    enabled: true
    # @schema {"name": "discoverer.clusterRoleBinding.name", "type": "string"}
    # discoverer.clusterRoleBinding.name -- name of clusterRoleBinding
    name: discoverer
  # @schema {"name": "discoverer.serviceAccount", "type": "object"}
  serviceAccount:
    # @schema {"name": "discoverer.serviceAccount.enabled", "type": "boolean"}
    # discoverer.serviceAccount.enabled -- creates service account
    enabled: true
    # @schema {"name": "discoverer.serviceAccount.name", "type": "string"}
    # discoverer.serviceAccount.name -- name of service account
    name: vald

# @schema {"name": "compressor", "type": "object"}
compressor:
  # @schema {"name": "compressor.enabled", "type": "boolean"}
  # compressor.enabled -- compressor enabled
  enabled: true
  # @schema {"name": "compressor.version", "alias": "version"}
  # compressor.version -- version of compressor config
  version: v0.0.0
  # @schema {"name": "compressor.time_zone", "type": "string"}
  # compressor.time_zone -- Time zone
  time_zone: ""
  # @schema {"name": "compressor.logging", "alias": "logging"}
  # compressor.logging -- logging config (overrides defaults.logging)
  logging: {}
  # @schema {"name": "compressor.name", "type": "string"}
  # compressor.name -- name of compressor deployment
  name: vald-manager-compressor
  # @schema {"name": "compressor.kind", "type": "string", "enum": ["Deployment", "DaemonSet"]}
  # compressor.kind -- deployment kind: Deployment or DaemonSet
  kind: Deployment
  # @schema {"name": "compressor.serviceType", "type": "string", "enum": ["ClusterIP", "LoadBalancer", "NodePort"]}
  # compressor.serviceType -- service type: ClusterIP, LoadBalancer or NodePort
  serviceType: ClusterIP
  # @schema {"name": "compressor.externalTrafficPolicy", "type": "string"}
  # compressor.externalTrafficPolicy -- external traffic policy (can be specified when service type is LoadBalancer or NodePort) : Cluster or Local
  externalTrafficPolicy: ""
  # @schema {"name": "compressor.progressDeadlineSeconds", "type": "integer"}
  # compressor.progressDeadlineSeconds -- progress deadline seconds
  progressDeadlineSeconds: 600
  # @schema {"name": "compressor.minReplicas", "type": "integer", "minimum": 0}
  # compressor.minReplicas -- minimum number of replicas.
  # if HPA is disabled, the replicas will be set to this value
  minReplicas: 3
  # @schema {"name": "compressor.maxReplicas", "type": "integer", "minimum": 0}
  # compressor.maxReplicas -- maximum number of replicas.
  # if HPA is disabled, this value will be ignored.
  maxReplicas: 15
  # @schema {"name": "compressor.maxUnavailable", "type": "string"}
  # compressor.maxUnavailable -- maximum number of unavailable replicas
  maxUnavailable: "1"
  # @schema {"name": "compressor.revisionHistoryLimit", "type": "integer", "minimum": 0}
  # compressor.revisionHistoryLimit -- number of old history to retain to allow rollback
  revisionHistoryLimit: 2
  # @schema {"name": "compressor.terminationGracePeriodSeconds", "type": "integer", "minimum": 0}
  # compressor.terminationGracePeriodSeconds -- duration in seconds pod needs to terminate gracefully
  terminationGracePeriodSeconds: 120
  # @schema {"name": "compressor.podPriority", "alias": "podPriority"}
  podPriority:
    # compressor.podPriority.enabled -- compressor pod PriorityClass enabled
    enabled: true
    # compressor.podPriority.value -- compressor pod PriorityClass value
    value: 100000000
  # @schema {"name": "compressor.annotations", "type": "object"}
  # compressor.annotations -- deployment annotations
  annotations: {}
  # @schema {"name": "compressor.podAnnotations", "type": "object"}
  # compressor.podAnnotations -- pod annotations
  podAnnotations: {}
  # @schema {"name": "compressor.service", "alias": "service"}
  service:
    # compressor.service.annotations -- service annotations
    annotations: {}
    # compressor.service.labels -- service labels
    labels: {}
  # @schema {"name": "compressor.hpa", "alias": "hpa"}
  hpa:
    # compressor.hpa.enabled -- HPA enabled
    enabled: true
    # compressor.hpa.targetCPUUtilizationPercentage -- HPA CPU utilization percentage
    targetCPUUtilizationPercentage: 80
  # @schema {"name": "compressor.image", "alias": "image"}
  image:
    # compressor.image.repository -- image repository
    repository: vdaas/vald-manager-compressor
    # compressor.image.tag -- image tag (overrides defaults.image.tag)
    tag: ""
    # compressor.image.pullPolicy -- image pull policy
    pullPolicy: Always
  # @schema {"name": "compressor.rollingUpdate", "alias": "rollingUpdate"}
  rollingUpdate:
    # compressor.rollingUpdate.maxSurge -- max surge of rolling update
    maxSurge: 25%
    # compressor.rollingUpdate.maxUnavailable -- max unavailable of rolling update
    maxUnavailable: 25%
  # @schema {"name": "compressor.initContainers", "alias": "initContainers"}
  # compressor.initContainers -- init containers
  initContainers:
    - type: wait-for
      name: wait-for-manager-backup
      target: manager-backup
      image: busybox
      sleepDuration: 2
  # @schema {"name": "compressor.env", "alias": "env"}
  # compressor.env -- environment variables
  env:
    - name: MY_POD_IP
      valueFrom:
        fieldRef:
          fieldPath: status.podIP
  # @schema {"name": "compressor.volumeMounts", "alias": "volumeMounts"}
  # compressor.volumeMounts -- volume mounts
  volumeMounts: []
  # @schema {"name": "compressor.volumes", "alias": "volumes"}
  # compressor.volumes -- volumes
  volumes: []
  # @schema {"name": "compressor.nodeName", "type": "string"}
  # compressor.nodeName -- node name
  nodeName: ""
  # @schema {"name": "compressor.nodeSelector", "alias": "nodeSelector"}
  # compressor.nodeSelector -- node selector
  nodeSelector: {}
  # @schema {"name": "compressor.tolerations", "alias": "tolerations"}
  # compressor.tolerations -- tolerations
  tolerations: []
  # @schema {"name": "compressor.affinity", "alias": "affinity"}
  affinity:
    nodeAffinity:
      # compressor.affinity.nodeAffinity.preferredDuringSchedulingIgnoredDuringExecution -- node affinity preferred scheduling terms
      preferredDuringSchedulingIgnoredDuringExecution: []
      requiredDuringSchedulingIgnoredDuringExecution:
        # compressor.affinity.nodeAffinity.requiredDuringSchedulingIgnoredDuringExecution.nodeSelectorTerms -- node affinity required node selectors
        nodeSelectorTerms: []
    podAffinity:
      # compressor.affinity.podAffinity.preferredDuringSchedulingIgnoredDuringExecution -- pod affinity preferred scheduling terms
      preferredDuringSchedulingIgnoredDuringExecution: []
      # compressor.affinity.podAffinity.requiredDuringSchedulingIgnoredDuringExecution -- pod affinity required scheduling terms
      requiredDuringSchedulingIgnoredDuringExecution: []
    podAntiAffinity:
      # compressor.affinity.podAntiAffinity.preferredDuringSchedulingIgnoredDuringExecution -- pod anti-affinity preferred scheduling terms
      preferredDuringSchedulingIgnoredDuringExecution: []
      # compressor.affinity.podAntiAffinity.requiredDuringSchedulingIgnoredDuringExecution -- pod anti-affinity required scheduling terms
      requiredDuringSchedulingIgnoredDuringExecution: []
  # @schema {"name": "compressor.topologySpreadConstraints", "alias": "topologySpreadConstraints"}
  # compressor.topologySpreadConstraints -- topology spread constraints of compressor pods
  topologySpreadConstraints: []
  # @schema {"name": "compressor.server_config", "alias": "server_config"}
  # compressor.server_config -- server config (overrides defaults.server_config)
  server_config:
    servers:
      rest: {}
      grpc: {}
    healths:
      liveness:
        server:
          http:
            shutdown_duration: 2m
      readiness: {}
    metrics:
      pprof: {}
      prometheus: {}
  # @schema {"name": "compressor.observability", "alias": "observability"}
  # compressor.observability -- observability config (overrides defaults.observability)
  observability:
    jaeger:
      service_name: vald-manager-compressor
    stackdriver:
      profiler:
        service: vald-manager-compressor
  # @schema {"name": "compressor.resources", "alias": "resources"}
  # compressor.resources -- compute resources
  resources:
    requests:
      cpu: 300m
      memory: 50Mi
    limits:
      cpu: 800m
      memory: 500Mi
  # @schema {"name": "compressor.backup", "type": "object"}
  backup:
    # @schema {"name": "compressor.backup.client", "alias": "grpc.client"}
    # compressor.backup.client -- grpc client for backup (overrides defaults.grpc.client)
    client: {}
  # @schema {"name": "compressor.compress", "type": "object"}
  compress:
    # @schema {"name": "compressor.compress.compress_algorithm", "type": "string", "enum": ["gob", "gzip", "lz4", "zstd"]}
    # compressor.compress.compress_algorithm -- compression algorithm.
    # must be `gob`, `gzip`, `lz4` or `zstd`
    compress_algorithm: zstd
    # @schema {"name": "compressor.compress.compression_level", "type": "integer"}
    # compressor.compress.compression_level -- compression level.
    # value range relies on which algorithm is used.
    # `gob`: level will be ignored.
    # `gzip`: -1 (default compression), 0 (no compression), or 1 (best speed) to 9 (best compression).
    # `lz4`: >= 0, higher is better compression.
    # `zstd`: 1 (fastest) to 22 (best), however implementation relies on klauspost/compress.
    compression_level: 3
    # @schema {"name": "compressor.compress.concurrent_limit", "type": "integer"}
    # compressor.compress.concurrent_limit -- concurrency limit for compress/decompress processes
    concurrent_limit: 10
    # @schema {"name": "compressor.compress.queue_check_duration", "type": "string"}
    # compressor.compress.queue_check_duration represents duration of queue daemon block
    queue_check_duration: 200ms
  # @schema {"name": "compressor.registerer", "type": "object"}
  registerer:
    # @schema {"name": "compressor.registerer.concurrent_limit", "type": "integer"}
    # compressor.registerer.concurrent_limit -- concurrency limit for registering vector processes
    concurrent_limit: 10
    # @schema {"name": "compressor.registerer.queue_check_duration", "type": "string"}
    # compressor.registerer.queue_check_duration represents duration of queue daemon block
    queue_check_duration: 200ms
    # @schema {"name": "compressor.registerer.compressor", "type": "object"}
    compressor:
      # @schema {"name": "compressor.registerer.compressor.client", "alias": "grpc.client"}
      # compressor.registerer.compressor.client -- gRPC client for compressor (overrides defaults.grpc.client)
      client: {}

# @schema {"name": "backupManager", "type": "object"}
backupManager:
  # @schema {"name": "backupManager.enabled", "type": "boolean"}
  # backupManager.enabled -- backup manager enabled
  enabled: true
  # @schema {"name": "backupManager.version", "alias": "version"}
  # backupManager.version -- version of backup manager config
  version: v0.0.0
  # @schema {"name": "backupManager.time_zone", "type": "string"}
  # backupManager.time_zone -- Time zone
  time_zone: ""
  # @schema {"name": "backupManager.logging", "alias": "logging"}
  # backupManager.logging -- logging config (overrides defaults.logging)
  logging: {}
  # @schema {"name": "backupManager.name", "type": "string"}
  # backupManager.name -- name of backup manager deployment
  name: vald-manager-backup
  # @schema {"name": "backupManager.kind", "type": "string", "enum": ["Deployment", "DaemonSet"]}
  # backupManager.kind -- deployment kind: Deployment or DaemonSet
  kind: Deployment
  # @schema {"name": "backupManager.serviceType", "type": "string", "enum": ["ClusterIP", "LoadBalancer", "NodePort"]}
  # backupManager.serviceType -- service type: ClusterIP, LoadBalancer or NodePort
  serviceType: ClusterIP
  # @schema {"name": "backupManager.externalTrafficPolicy", "type": "string"}
  # backupManager.externalTrafficPolicy -- external traffic policy (can be specified when service type is LoadBalancer or NodePort) : Cluster or Local
  externalTrafficPolicy: ""
  # @schema {"name": "backupManager.progressDeadlineSeconds", "type": "integer"}
  # backupManager.progressDeadlineSeconds -- progress deadline seconds
  progressDeadlineSeconds: 600
  # @schema {"name": "backupManager.minReplicas", "type": "integer", "minimum": 0}
  # backupManager.minReplicas -- minimum number of replicas.
  # if HPA is disabled, the replicas will be set to this value
  minReplicas: 3
  # @schema {"name": "backupManager.maxReplicas", "type": "integer", "minimum": 0}
  # backupManager.maxReplicas -- maximum number of replicas.
  # if HPA is disabled, this value will be ignored.
  maxReplicas: 15
  # @schema {"name": "backupManager.maxUnavailable", "type": "string"}
  # backupManager.maxUnavailable -- maximum number of unavailable replicas
  maxUnavailable: 50%
  # @schema {"name": "backupManager.revisionHistoryLimit", "type": "integer", "minimum": 0}
  # backupManager.revisionHistoryLimit -- number of old history to retain to allow rollback
  revisionHistoryLimit: 2
  # @schema {"name": "backupManager.terminationGracePeriodSeconds", "type": "integer", "minimum": 0}
  # backupManager.terminationGracePeriodSeconds -- duration in seconds pod needs to terminate gracefully
  terminationGracePeriodSeconds: 30
  # @schema {"name": "backupManager.podPriority", "alias": "podPriority"}
  podPriority:
    # backupManager.podPriority.enabled -- backup manager pod PriorityClass enabled
    enabled: true
    # backupManager.podPriority.value -- backup manager pod PriorityClass value
    value: 1000000
  # @schema {"name": "backupManager.annotations", "type": "object"}
  # backupManager.annotations -- deployment annotations
  annotations: {}
  # @schema {"name": "backupManager.podAnnotations", "type": "object"}
  # backupManager.podAnnotations -- pod annotations
  podAnnotations: {}
  # @schema {"name": "backupManager.service", "alias": "service"}
  service:
    # backupManager.service.annotations -- service annotations
    annotations: {}
    # backupManager.service.labels -- service labels
    labels: {}
  # @schema {"name": "backupManager.hpa", "alias": "hpa"}
  hpa:
    # backupManager.hpa.enabled -- HPA enabled
    enabled: true
    # backupManager.hpa.targetCPUUtilizationPercentage -- HPA CPU utilization percentage
    targetCPUUtilizationPercentage: 80
  # @schema {"name": "backupManager.image", "alias": "image"}
  image:
    # backupManager.image.repository -- image repository
    repository: vdaas/vald-manager-backup-mysql
    # repository: vdaas/vald-manager-backup-cassandra
    # backupManager.image.tag -- image tag (overrides defaults.image.tag)
    tag: ""
    # backupManager.image.pullPolicy -- image pull policy
    pullPolicy: Always
  # @schema {"name": "backupManager.rollingUpdate", "alias": "rollingUpdate"}
  rollingUpdate:
    # backupManager.rollingUpdate.maxSurge -- max surge of rolling update
    maxSurge: 25%
    # backupManager.rollingUpdate.maxUnavailable -- max unavailable of rolling update
    maxUnavailable: 25%
  # @schema {"name": "backupManager.initContainers", "alias": "initContainers"}
  # backupManager.initContainers -- init containers
  initContainers:
    - type: wait-for-mysql
      name: wait-for-mysql
      image: mysql:latest
      mysql:
        hosts:
          - mysql.default.svc.cluster.local
        options:
          - "-uroot"
          - "-p${MYSQL_PASSWORD}"
      sleepDuration: 2
      env:
      - name: MYSQL_PASSWORD
        valueFrom:
          secretKeyRef:
            name: mysql-secret
            key: password
    # - type: wait-for-cassandra
    #   name: wait-for-cassandra
    #   image: cassandra:latest
    #   cassandra:
    #     hosts:
    #       - cassandra-0.cassandra.default.svc.cluster.local
    #       - cassandra-1.cassandra.default.svc.cluster.local
    #       - cassandra-2.cassandra.default.svc.cluster.local
    #     options:
    #       - "-uroot"
    #       - "-p${CASSANDRA_PASSWORD}"
    #   sleepDuration: 2
    #   env:
    #   - name: CASSANDRA_PASSWORD
    #     valueFrom:
    #       secretKeyRef:
    #         name: cassandra-secret
    #         key: password
    # - type: wait-for-cassandra
    #   name: wait-for-scylla
    #   image: cassandra:latest
    #   cassandra:
    #     hosts:
    #       - scylla-0.scylla.default.svc.cluster.local
    #       - scylla-1.scylla.default.svc.cluster.local
    #       - scylla-2.scylla.default.svc.cluster.local
    #   sleepDuration: 2
  # @schema {"name": "backupManager.env", "alias": "env"}
  # backupManager.env -- environment variables
  env:
    - name: MYSQL_PASSWORD
      valueFrom:
        secretKeyRef:
          name: mysql-secret
          key: password
    # - name: CASSANDRA_PASSWORD
    #   valueFrom:
    #     secretKeyRef:
    #       name: cassandra-secret
    #       key: password
  # @schema {"name": "backupManager.volumeMounts", "alias": "volumeMounts"}
  # backupManager.volumeMounts -- volume mounts
  volumeMounts: []
  # @schema {"name": "backupManager.volumes", "alias": "volumes"}
  # backupManager.volumes -- volumes
  volumes: []
  # @schema {"name": "backupManager.nodeName", "type": "string"}
  # backupManager.nodeName -- node name
  nodeName: ""
  # @schema {"name": "backupManager.nodeSelector", "alias": "nodeSelector"}
  # backupManager.nodeSelector -- node selector
  nodeSelector: {}
  # @schema {"name": "backupManager.tolerations", "alias": "tolerations"}
  # backupManager.tolerations -- tolerations
  tolerations: []
  # @schema {"name": "backupManager.affinity", "alias": "affinity"}
  affinity:
    nodeAffinity:
      # backupManager.affinity.nodeAffinity.preferredDuringSchedulingIgnoredDuringExecution -- node affinity preferred scheduling terms
      preferredDuringSchedulingIgnoredDuringExecution: []
      requiredDuringSchedulingIgnoredDuringExecution:
        # backupManager.affinity.nodeAffinity.requiredDuringSchedulingIgnoredDuringExecution.nodeSelectorTerms -- node affinity required node selectors
        nodeSelectorTerms: []
    podAffinity:
      # backupManager.affinity.podAffinity.preferredDuringSchedulingIgnoredDuringExecution -- pod affinity preferred scheduling terms
      preferredDuringSchedulingIgnoredDuringExecution: []
      # backupManager.affinity.podAffinity.requiredDuringSchedulingIgnoredDuringExecution -- pod affinity required scheduling terms
      requiredDuringSchedulingIgnoredDuringExecution: []
    podAntiAffinity:
      # backupManager.affinity.podAntiAffinity.preferredDuringSchedulingIgnoredDuringExecution -- pod anti-affinity preferred scheduling terms
      preferredDuringSchedulingIgnoredDuringExecution: []
      # backupManager.affinity.podAntiAffinity.requiredDuringSchedulingIgnoredDuringExecution -- pod anti-affinity required scheduling terms
      requiredDuringSchedulingIgnoredDuringExecution: []
  # @schema {"name": "backupManager.topologySpreadConstraints", "alias": "topologySpreadConstraints"}
  # backupManager.topologySpreadConstraints -- topology spread constraints of backup manager pods
  topologySpreadConstraints: []
  # @schema {"name": "backupManager.server_config", "alias": "server_config"}
  # backupManager.server_config -- server config (overrides defaults.server_config)
  server_config:
    servers:
      rest: {}
      grpc: {}
    healths:
      liveness: {}
      readiness: {}
    metrics:
      pprof: {}
      prometheus: {}
  # @schema {"name": "backupManager.observability", "alias": "observability"}
  # backupManager.observability -- observability config (overrides defaults.observability)
  observability:
    jaeger:
      service_name: vald-manager-backup
    stackdriver:
      profiler:
        service: vald-manager-backup
  # @schema {"name": "backupManager.resources", "alias": "resources"}
  # backupManager.resources -- compute resources
  resources:
    requests:
      cpu: 100m
      memory: 50Mi
    limits:
      cpu: 500m
      memory: 150Mi
  # @schema {"name": "backupManager.mysql", "type": "object"}
  mysql:
    # @schema {"name": "backupManager.mysql.enabled", "type": "boolean"}
    # backupManager.mysql.enabled -- mysql config enabled
    enabled: true
    # @schema {"name": "backupManager.mysql.config", "type": "object"}
    config:
      # @schema {"name": "backupManager.mysql.config.db", "type": "string", "enum": ["mysql", "postgres", "sqlite3"]}
      # backupManager.mysql.config.db -- mysql db: mysql, postgres or sqlite3
      db: mysql
      # @schema {"name": "backupManager.mysql.config.host", "type": "string"}
      # backupManager.mysql.config.host -- mysql hostname
      host: mysql.default.svc.cluster.local
      # @schema {"name": "backupManager.mysql.config.port", "type": "integer"}
      # backupManager.mysql.config.port -- mysql port
      port: 3306
      # @schema {"name": "backupManager.mysql.config.user", "type": "string"}
      # backupManager.mysql.config.user -- mysql username
      user: root
      # @schema {"name": "backupManager.mysql.config.pass", "type": "string"}
      # backupManager.mysql.config.pass -- mysql password
      pass: _MYSQL_PASSWORD_
      # @schema {"name": "backupManager.mysql.config.name", "type": "string"}
      # backupManager.mysql.config.name -- mysql db name
      name: vald
      # @schema {"name": "backupManager.mysql.config.conn_max_life_time", "type": "string"}
      # backupManager.mysql.config.conn_max_life_time -- connection maximum life time
      conn_max_life_time: 30s
      # @schema {"name": "backupManager.mysql.config.max_open_conns", "type": "integer"}
      # backupManager.mysql.config.max_open_conns -- maximum number of open connections
      max_open_conns: 100
      # @schema {"name": "backupManager.mysql.config.max_idle_conns", "type": "integer"}
      # backupManager.mysql.config.max_idle_conns -- maximum number of idle connections
      max_idle_conns: 100
      # @schema {"name": "backupManager.mysql.config.tls", "alias": "tls"}
      tls:
        # backupManager.mysql.config.tls.enabled -- TLS enabled
        enabled: false
        # backupManager.mysql.config.tls.cert -- path to TLS cert
        cert: /path/to/cert
        # backupManager.mysql.config.tls.key -- path to TLS key
        key: /path/to/key
        # backupManager.mysql.config.tls.ca -- path to TLS ca
        ca: /path/to/ca
      # @schema {"name": "backupManager.mysql.config.tls", "alias": "tcp"}
      tcp:
        dns:
          # backupManager.mysql.config.tcp.dns.cache_enabled -- TCP DNS cache enabled
          cache_enabled: true
          # backupManager.mysql.config.tcp.dns.refresh_duration -- TCP DNS cache refresh duration
          refresh_duration: 1h
          # backupManager.mysql.config.tcp.dns.cache_expiration -- TCP DNS cache expiration
          cache_expiration: 24h
        dialer:
          # backupManager.mysql.config.tcp.dialer.timeout -- TCP dialer timeout
          timeout: 5s
          # backupManager.mysql.config.tcp.dialer.keep_alive -- TCP dialer keep alive
          keep_alive: 5m
          # backupManager.mysql.config.tcp.dialer.dual_stack_enabled -- TCP dialer dual stack enabled
          dual_stack_enabled: false
        tls:
          # backupManager.mysql.config.tcp.tls.enabled -- TCP TLS enabled
          enabled: false
          # backupManager.mysql.config.tcp.tls.cert -- path to TCP TLS cert
          cert: /path/to/cert
          # backupManager.mysql.config.tcp.tls.key -- path to TCP TLS key
          key: /path/to/key
          # backupManager.mysql.config.tcp.tls.ca -- path to TCP TLS ca
          ca: /path/to/ca
  # @schema {"name": "backupManager.cassandra", "type": "object", "anchor": "cassandra"}
  cassandra:
    # @schema {"name": "backupManager.cassandra.enabled", "type": "boolean"}
    # backupManager.cassandra.enabled -- cassandra config enabled
    enabled: false
    # @schema {"name": "backupManager.cassandra.config", "type": "object"}
    config:
      # @schema {"name": "backupManager.cassandra.config.hosts", "type": "array", "items": {"type": "string"}}
      # backupManager.cassandra.config.hosts -- cassandra hosts
      hosts:
        - cassandra-0.cassandra.default.svc.cluster.local
        - cassandra-1.cassandra.default.svc.cluster.local
        - cassandra-2.cassandra.default.svc.cluster.local
        # - scylla-0.scylla.default.svc.cluster.local
        # - scylla-1.scylla.default.svc.cluster.local
        # - scylla-2.scylla.default.svc.cluster.local
      # @schema {"name": "backupManager.cassandra.config.cql_version", "type": "string"}
      # backupManager.cassandra.config.cql_version -- cassandra CQL version
      cql_version: 3.0.0
      # @schema {"name": "backupManager.cassandra.config.proto_version", "type": "integer"}
      # backupManager.cassandra.config.proto_version -- cassandra proto version
      proto_version: 0
      # @schema {"name": "backupManager.cassandra.config.timeout", "type": "string"}
      # backupManager.cassandra.config.timeout -- timeout
      timeout: 600ms
      # @schema {"name": "backupManager.cassandra.config.connect_timeout", "type": "string"}
      # backupManager.cassandra.config.connect_timeout -- connect timeout
      connect_timeout: 3s
      # @schema {"name": "backupManager.cassandra.config.port", "type": "integer"}
      # backupManager.cassandra.config.port -- cassandra port
      port: 9042
      # @schema {"name": "backupManager.cassandra.config.keyspace", "type": "string"}
      # backupManager.cassandra.config.keyspace -- cassandra keyspace
      keyspace: vald
      # @schema {"name": "backupManager.cassandra.config.num_conns", "type": "integer"}
      # backupManager.cassandra.config.num_conns -- number of connections per hosts
      num_conns: 2
      # @schema {"name": "backupManager.cassandra.config.consistency", "type": "string", "enum": ["any", "one", "two", "three", "all", "quorum", "localquorum", "eachquorum", "localone"]}
      # backupManager.cassandra.config.consistency -- consistency type
      consistency:  quorum
      # @schema {"name": "backupManager.cassandra.config.serial_consistency", "type": "string", "enum": ["localserial", "serial"]}
      # backupManager.cassandra.config.serial_consistency -- read consistency type
      serial_consistency:  localserial
      # @schema {"name": "backupManager.cassandra.config.username", "type": "string"}
      # backupManager.cassandra.config.username -- cassandra username
      username: root
      # @schema {"name": "backupManager.cassandra.config.password", "type": "string"}
      # backupManager.cassandra.config.password -- cassandra password
      password: _CASSANDRA_PASSWORD_
      # @schema {"name": "backupManager.cassandra.config.retry_policy", "type": "object"}
      retry_policy:
        # @schema {"name": "backupManager.cassandra.config.retry_policy.num_retries", "type": "integer"}
        # backupManager.cassandra.config.retry_policy.num_retries -- number of retries
        num_retries: 3
        # @schema {"name": "backupManager.cassandra.config.retry_policy.min_duration", "type": "string"}
        # backupManager.cassandra.config.retry_policy.min_duration -- minimum duration to retry
        min_duration: 10ms
        # @schema {"name": "backupManager.cassandra.config.retry_policy.max_duration", "type": "string"}
        # backupManager.cassandra.config.retry_policy.max_duration -- maximum duration to retry
        max_duration: 1s
      # @schema {"name": "backupManager.cassandra.config.reconnection_policy", "type": "object"}
      reconnection_policy:
        # @schema {"name": "backupManager.cassandra.config.reconnection_policy.max_retries", "type": "integer"}
        # backupManager.cassandra.config.reconnection_policy.max_retries -- maximum number of retries to reconnect
        max_retries: 3
        # @schema {"name": "backupManager.cassandra.config.reconnection_policy.initial_interval", "type": "string"}
        # backupManager.cassandra.config.reconnection_policy.initial_interval -- initial interval to reconnect
        initial_interval: 100ms
      # @schema {"name": "backupManager.cassandra.config.socket_keepalive", "type": "string"}
      # backupManager.cassandra.config.socket_keepalive -- socket keep alive time
      socket_keepalive: 0s
      # @schema {"name": "backupManager.cassandra.config.max_prepared_stmts", "type": "integer"}
      # backupManager.cassandra.config.max_prepared_stmts -- maximum number of prepared statements
      max_prepared_stmts: 1000
      # @schema {"name": "backupManager.cassandra.config.max_routing_key_info", "type": "integer"}
      # backupManager.cassandra.config.max_routing_key_info -- maximum number of routing key info
      max_routing_key_info: 1000
      # @schema {"name": "backupManager.cassandra.config.page_size", "type": "integer"}
      # backupManager.cassandra.config.page_size -- page size
      page_size: 5000
      # @schema {"name": "backupManager.cassandra.config.tls", "alias": "tls"}
      tls:
        # backupManager.cassandra.config.tls.enabled -- TLS enabled
        enabled: false
        # backupManager.cassandra.config.tls.cert -- path to TLS cert
        cert: /path/to/cert
        # backupManager.cassandra.config.tls.key -- path to TLS key
        key: /path/to/key
        # backupManager.cassandra.config.tls.ca -- path to TLS ca
        ca: /path/to/ca
      # @schema {"name": "backupManager.cassandra.config.tcp", "alias": "tcp"}
      tcp:
        dns:
          # backupManager.cassandra.config.tcp.dns.cache_enabled -- TCP DNS cache enabled
          cache_enabled: true
          # backupManager.cassandra.config.tcp.dns.refresh_duration -- TCP DNS cache refresh duration
          refresh_duration: 5m
          # backupManager.cassandra.config.tcp.dns.cache_expiration -- TCP DNS cache expiration
          cache_expiration: 24h
        dialer:
          # backupManager.cassandra.config.tcp.dialer.timeout -- TCP dialer timeout
          timeout: 30s
          # backupManager.cassandra.config.tcp.dialer.keep_alive -- TCP dialer keep alive
          keep_alive: 10m
          # backupManager.cassandra.config.tcp.dialer.dual_stack_enabled -- TCP dialer dual stack enabled
          dual_stack_enabled: false
      # @schema {"name": "backupManager.cassandra.config.enable_host_verification", "type": "boolean"}
      # backupManager.cassandra.config.enable_host_verification -- host verification enabled
      enable_host_verification: false
      # @schema {"name": "backupManager.cassandra.config.default_timestamp", "type": "boolean"}
      # backupManager.cassandra.config.default_timestamp -- default timestamp enabled
      default_timestamp: true
      # @schema {"name": "backupManager.cassandra.config.reconnect_interval", "type": "string"}
      # backupManager.cassandra.config.reconnect_interval -- interval of reconnection
      reconnect_interval: 100ms
      # @schema {"name": "backupManager.cassandra.config.max_wait_schema_agreement", "type": "string"}
      # backupManager.cassandra.config.max_wait_schema_agreement -- maximum duration to wait for schema agreement
      max_wait_schema_agreement: 1m
      # @schema {"name": "backupManager.cassandra.config.ignore_peer_addr", "type": "boolean"}
      # backupManager.cassandra.config.ignore_peer_addr -- ignore peer addresses
      ignore_peer_addr: false
      # @schema {"name": "backupManager.cassandra.config.disable_initial_host_lookup", "type": "boolean"}
      # backupManager.cassandra.config.disable_initial_host_lookup -- initial host lookup disabled
      disable_initial_host_lookup: false
      # @schema {"name": "backupManager.cassandra.config.disable_node_status_events", "type": "boolean"}
      # backupManager.cassandra.config.disable_node_status_events -- node status events disabled
      disable_node_status_events: false
      # @schema {"name": "backupManager.cassandra.config.disable_topology_events", "type": "boolean"}
      # backupManager.cassandra.config.disable_topology_events -- topology events disabled
      disable_topology_events: false
      # @schema {"name": "backupManager.cassandra.config.disable_skip_metadata", "type": "boolean"}
      # backupManager.cassandra.config.disable_skip_metadata -- skip metadata disabled
      disable_skip_metadata: false
      # @schema {"name": "backupManager.cassandra.config.default_idempotence", "type": "boolean"}
      # backupManager.cassandra.config.default_idempotence -- default idempotence enabled
      default_idempotence: false
      # @schema {"name": "backupManager.cassandra.config.write_coalesce_wait_time", "type": "string"}
      # backupManager.cassandra.config.write_coalesce_wait_time -- write coalesce wait time
      write_coalesce_wait_time: 200µs
      # @schema {"name": "backupManager.cassandra.config.meta_table", "type": "string"}
      # backupManager.cassandra.config.meta_table -- table name of backup
      meta_table: meta_vector
      # @schema {"name": "backupManager.cassandra.config.pool_config", "type": "object"}
      pool_config:
        # @schema {"name": "backupManager.cassandra.config.pool_config.data_center", "type": "string"}
        # backupManager.cassandra.config.pool_config.data_center -- name of data center
        data_center: ""
        # @schema {"name": "backupManager.cassandra.config.pool_config.dc_aware_routing", "type": "boolean"}
        # backupManager.cassandra.config.pool_config.dc_aware_routing -- data center aware routine enabled
        dc_aware_routing: false
        # @schema {"name": "backupManager.cassandra.config.pool_config.non_local_replicas_fallback", "type": "boolean"}
        # backupManager.cassandra.config.pool_config.non_local_replicas_fallback -- non-local replica fallback enabled
        non_local_replicas_fallback: false
        # @schema {"name": "backupManager.cassandra.config.pool_config.shuffle_replicas", "type": "boolean"}
        # backupManager.cassandra.config.pool_config.shuffle_replicas -- shuffle replica enabled
        shuffle_replicas: false
        # @schema {"name": "backupManager.cassandra.config.pool_config.token_aware_host_policy", "type": "boolean"}
        # backupManager.cassandra.config.pool_config.token_aware_host_policy -- token aware host policy enabled
        token_aware_host_policy: false
      # @schema {"name": "backupManager.cassandra.config.host_filter", "type": "object"}
      host_filter:
        # @schema {"name": "backupManager.cassandra.config.host_filter.enabled", "type": "boolean"}
        # backupManager.cassandra.config.host_filter.enabled -- enables host filtering
        enabled: false
        # @schema {"name": "backupManager.cassandra.config.host_filter.data_center", "type": "string"}
        # backupManager.cassandra.config.host_filter.data_center -- name of data center of filtering target
        data_center: ""
        # @schema {"name": "backupManager.cassandra.config.host_filter.white_list", "type": "array", "items": {"type": "string"}}
        # backupManager.cassandra.config.host_filter.white_list -- list of white_list which allows each connection
        white_list: []

# @schema {"name": "indexManager", "type": "object"}
indexManager:
  # @schema {"name": "indexManager.enabled", "type": "boolean"}
  # indexManager.enabled -- index manager enabled
  enabled: true
  # @schema {"name": "indexManager.version", "alias": "version"}
  # indexManager.version -- version of index manager config
  version: v0.0.0
  # @schema {"name": "indexManager.time_zone", "type": "string"}
  # indexManager.time_zone -- Time zone
  time_zone: ""
  # @schema {"name": "indexManager.logging", "alias": "logging"}
  # indexManager.logging -- logging config (overrides defaults.logging)
  logging: {}
  # @schema {"name": "indexManager.name", "type": "string"}
  # indexManager.name -- name of index manager deployment
  name: vald-manager-index
  # @schema {"name": "indexManager.kind", "type": "string", "enum": ["Deployment", "DaemonSet"]}
  # indexManager.kind -- deployment kind: Deployment or DaemonSet
  kind: Deployment
  # @schema {"name": "indexManager.serviceType", "type": "string", "enum": ["ClusterIP", "LoadBalancer", "NodePort"]}
  # indexManager.serviceType -- service type: ClusterIP, LoadBalancer or NodePort
  serviceType: ClusterIP
  # @schema {"name": "indexManager.externalTrafficPolicy", "type": "string"}
  # indexManager.externalTrafficPolicy -- external traffic policy (can be specified when service type is LoadBalancer or NodePort) : Cluster or Local
  externalTrafficPolicy: ""
  # @schema {"name": "indexManager.progressDeadlineSeconds", "type": "integer"}
  # indexManager.progressDeadlineSeconds -- progress deadline seconds
  progressDeadlineSeconds: 600
  # @schema {"name": "indexManager.replicas", "type": "integer", "minimum": 0}
  # indexManager.replicas -- number of replicas
  replicas: 1
  # @schema {"name": "indexManager.maxUnavailable", "type": "string"}
  # indexManager.maxUnavailable -- maximum number of unavailable replicas
  maxUnavailable: 50%
  # @schema {"name": "indexManager.revisionHistoryLimit", "type": "integer", "minimum": 0}
  # indexManager.revisionHistoryLimit -- number of old history to retain to allow rollback
  revisionHistoryLimit: 2
  # @schema {"name": "indexManager.terminationGracePeriodSeconds", "type": "integer", "minimum": 0}
  # indexManager.terminationGracePeriodSeconds -- duration in seconds pod needs to terminate gracefully
  terminationGracePeriodSeconds: 30
  # @schema {"name": "indexManager.podPriority", "alias": "podPriority"}
  podPriority:
    # indexManager.podPriority.enabled -- index manager pod PriorityClass enabled
    enabled: true
    # indexManager.podPriority.value -- index manager pod PriorityClass value
    value: 1000000
  # @schema {"name": "indexManager.annotations", "type": "object"}
  # indexManager.annotations -- deployment annotations
  annotations: {}
  # @schema {"name": "indexManager.podAnnotations", "type": "object"}
  # indexManager.podAnnotations -- pod annotations
  podAnnotations: {}
  # @schema {"name": "indexManager.service", "alias": "service"}
  service:
    # indexManager.service.annotations -- service annotations
    annotations: {}
    # indexManager.service.labels -- service labels
    labels: {}
  # @schema {"name": "indexManager.image", "alias": "image"}
  image:
    # indexManager.image.repository -- image repository
    repository: vdaas/vald-manager-index
    # indexManager.image.tag -- image tag (overrides defaults.image.tag)
    tag: ""
    # indexManager.image.pullPolicy -- image pull policy
    pullPolicy: Always
  # @schema {"name": "indexManager.rollingUpdate", "alias": "rollingUpdate"}
  rollingUpdate:
    # indexManager.rollingUpdate.maxSurge -- max surge of rolling update
    maxSurge: 25%
    # indexManager.rollingUpdate.maxUnavailable -- max unavailable of rolling update
    maxUnavailable: 25%
  # @schema {"name": "indexManager.initContainers", "alias": "initContainers"}
  # indexManager.initContainers -- init containers
  initContainers:
    - type: wait-for
      name: wait-for-agent
      target: agent
      image: busybox
      sleepDuration: 2
    - type: wait-for
      name: wait-for-discoverer
      target: discoverer
      image: busybox
      sleepDuration: 2
  # @schema {"name": "indexManager.env", "alias": "env"}
  # indexManager.env -- environment variables
  env:
    # - name: MY_NODE_NAME
    #   valueFrom:
    #     fieldRef:
    #       fieldPath: spec.nodeName
    - name: MY_POD_NAMESPACE
      valueFrom:
        fieldRef:
          fieldPath: metadata.namespace
  # @schema {"name": "indexManager.volumeMounts", "alias": "volumeMounts"}
  # indexManager.volumeMounts -- volume mounts
  volumeMounts: []
  # @schema {"name": "indexManager.volumes", "alias": "volumes"}
  # indexManager.volumes -- volumes
  volumes: []
  # @schema {"name": "indexManager.nodeName", "type": "string"}
  # indexManager.nodeName -- node name
  nodeName: ""
  # @schema {"name": "indexManager.nodeSelector", "alias": "nodeSelector"}
  # indexManager.nodeSelector -- node selector
  nodeSelector: {}
  # @schema {"name": "indexManager.tolerations", "alias": "tolerations"}
  # indexManager.tolerations -- tolerations
  tolerations: []
  # @schema {"name": "indexManager.affinity", "alias": "affinity"}
  affinity:
    nodeAffinity:
      # indexManager.affinity.nodeAffinity.preferredDuringSchedulingIgnoredDuringExecution -- node affinity preferred scheduling terms
      preferredDuringSchedulingIgnoredDuringExecution: []
      requiredDuringSchedulingIgnoredDuringExecution:
        # indexManager.affinity.nodeAffinity.requiredDuringSchedulingIgnoredDuringExecution.nodeSelectorTerms -- node affinity required node selectors
        nodeSelectorTerms: []
    podAffinity:
      # indexManager.affinity.podAffinity.preferredDuringSchedulingIgnoredDuringExecution -- pod affinity preferred scheduling terms
      preferredDuringSchedulingIgnoredDuringExecution: []
      # indexManager.affinity.podAffinity.requiredDuringSchedulingIgnoredDuringExecution -- pod affinity required scheduling terms
      requiredDuringSchedulingIgnoredDuringExecution: []
    podAntiAffinity:
      # indexManager.affinity.podAntiAffinity.preferredDuringSchedulingIgnoredDuringExecution -- pod anti-affinity preferred scheduling terms
      preferredDuringSchedulingIgnoredDuringExecution: []
      # indexManager.affinity.podAntiAffinity.requiredDuringSchedulingIgnoredDuringExecution -- pod anti-affinity required scheduling terms
      requiredDuringSchedulingIgnoredDuringExecution: []
  # @schema {"name": "indexManager.topologySpreadConstraints", "alias": "topologySpreadConstraints"}
  # indexManager.topologySpreadConstraints -- topology spread constraints of index manager pods
  topologySpreadConstraints: []
  # @schema {"name": "indexManager.server_config", "alias": "server_config"}
  # indexManager.server_config -- server config (overrides defaults.server_config)
  server_config:
    servers:
      rest: {}
      grpc: {}
    healths:
      liveness: {}
      readiness: {}
    metrics:
      pprof: {}
      prometheus: {}
  # @schema {"name": "indexManager.observability", "alias": "observability"}
  # indexManager.observability -- observability config (overrides defaults.observability)
  observability:
    jaeger:
      service_name: vald-manager-index
    stackdriver:
      profiler:
        service: vald-manager-index
  # @schema {"name": "indexManager.resources", "alias": "resources"}
  # indexManager.resources -- compute resources
  resources:
    requests:
      cpu: 200m
      memory: 80Mi
    limits:
      cpu: 1000m
      memory: 500Mi
  # @schema {"name": "indexManager.indexer", "type": "object"}
  indexer:
    # @schema {"name": "indexManager.indexer.agent_namespace", "type": "string"}
    # indexManager.indexer.agent_namespace -- namespace of agent pods to manage
    agent_namespace: _MY_POD_NAMESPACE_
    # @schema {"name": "indexManager.indexer.node_name", "type": "string"}
    # indexManager.indexer.node_name -- node name
    node_name: "" # _MY_NODE_NAME_
    # @schema {"name": "indexManager.indexer.concurrency", "type": "integer", "minimum": 1}
    # indexManager.indexer.concurrency -- concurrency
    concurrency: 1
    # @schema {"name": "indexManager.indexer.auto_index_duration_limit", "type": "string"}
    # indexManager.indexer.auto_index_duration_limit -- limit duration of automatic indexing
    auto_index_duration_limit: 30m
    # @schema {"name": "indexManager.indexer.auto_index_check_duration", "type": "string"}
    # indexManager.indexer.auto_index_check_duration -- check duration of automatic indexing
    auto_index_check_duration: 1m
    # @schema {"name": "indexManager.indexer.auto_index_length", "type": "integer"}
    # indexManager.indexer.auto_index_length -- number of cache to trigger automatic indexing
    auto_index_length: 100
    # @schema {"name": "indexManager.indexer.creation_pool_size", "type": "integer"}
    # indexManager.indexer.creation_pool_size -- number of pool size of create index processing
    creation_pool_size: 10000
    # @schema {"name": "indexManager.indexer.discoverer", "type": "object"}
    discoverer:
      # @schema {"name": "indexManager.indexer.discoverer.duration", "type": "string"}
      # indexManager.indexer.discoverer.duration -- refresh duration to discover
      duration: 500ms
      # @schema {"name": "indexManager.indexer.discoverer.discover_client", "alias": "grpc.client"}
      # indexManager.indexer.discoverer.discover_client -- gRPC client for discoverer (overrides defaults.grpc.client)
      discover_client: {}
      # @schema {"name": "indexManager.indexer.discoverer.agent_client", "alias": "grpc.client"}
      # indexManager.indexer.discoverer.agent_client -- gRPC client for agents (overrides defaults.grpc.client)
      agent_client:
        dial_option:
          tcp:
            dialer:
              keep_alive: 15m

# @schema {"name": "meta", "type": "object"}
meta:
  # @schema {"name": "meta.enabled", "type": "boolean"}
  # meta.enabled -- meta enabled
  enabled: true
  # @schema {"name": "meta.version", "alias": "version"}
  # meta.version -- version of meta config
  version: v0.0.0
  # @schema {"name": "meta.time_zone", "type": "string"}
  # meta.time_zone -- Time zone
  time_zone: ""
  # @schema {"name": "meta.logging", "alias": "logging"}
  # meta.logging -- logging config (overrides defaults.logging)
  logging: {}
  # @schema {"name": "meta.name", "type": "string"}
  # meta.name -- name of meta deployment
  name: vald-meta
  # @schema {"name": "meta.kind", "type": "string", "enum": ["Deployment", "DaemonSet"]}
  # meta.kind -- deployment kind: Deployment or DaemonSet
  kind: Deployment
  # @schema {"name": "meta.serviceType", "type": "string", "enum": ["ClusterIP", "LoadBalancer", "NodePort"]}
  # meta.serviceType -- service type: ClusterIP, LoadBalancer or NodePort
  serviceType: ClusterIP
  # @schema {"name": "meta.externalTrafficPolicy", "type": "string"}
  # meta.externalTrafficPolicy -- external traffic policy (can be specified when service type is LoadBalancer or NodePort) : Cluster or Local
  externalTrafficPolicy: ""
  # @schema {"name": "meta.progressDeadlineSeconds", "type": "integer"}
  # meta.progressDeadlineSeconds -- progress deadline seconds
  progressDeadlineSeconds: 600
  # @schema {"name": "meta.minReplicas", "type": "integer", "minimum": 0}
  # meta.minReplicas -- minimum number of replicas.
  # if HPA is disabled, the replicas will be set to this value.
  minReplicas: 2
  # @schema {"name": "meta.maxReplicas", "type": "integer", "minimum": 0}
  # meta.maxReplicas -- maximum number of replicas.
  # if HPA is disabled, this value will be ignored.
  maxReplicas: 10
  # @schema {"name": "meta.maxUnavailable", "type": "string"}
  # meta.maxUnavailable -- maximum number of unavailable replicas
  maxUnavailable: 50%
  # @schema {"name": "meta.revisionHistoryLimit", "type": "integer", "minimum": 0}
  # meta.revisionHistoryLimit -- number of old history to retain to allow rollback
  revisionHistoryLimit: 2
  # @schema {"name": "meta.terminationGracePeriodSeconds", "type": "integer", "minimum": 0}
  # meta.terminationGracePeriodSeconds -- duration in seconds pod needs to terminate gracefully
  terminationGracePeriodSeconds: 30
  # @schema {"name": "meta.podPriority", "alias": "podPriority"}
  podPriority:
    # meta.podPriority.enabled -- meta pod PriorityClass enabled
    enabled: true
    # meta.podPriority.value -- meta pod PriorityClass value
    value: 1000000
  # @schema {"name": "meta.annotations", "type": "object"}
  # meta.annotations -- deployment annotations
  annotations: {}
  # @schema {"name": "meta.podAnnotations", "type": "object"}
  # meta.podAnnotations -- pod annotations
  podAnnotations: {}
  # @schema {"name": "meta.service", "alias": "service"}
  service:
    # meta.service.annotations -- service annotations
    annotations: {}
    # meta.service.labels -- service labels
    labels: {}
  # @schema {"name": "meta.hpa", "alias": "hpa"}
  hpa:
    # meta.hpa.enabled -- HPA enabled
    enabled: true
    # meta.hpa.targetCPUUtilizationPercentage -- HPA CPU utilization percentage
    targetCPUUtilizationPercentage: 80
  # @schema {"name": "meta.image", "alias": "image"}
  image:
    # meta.image.repository -- image repository
    repository: vdaas/vald-meta-redis
    # repository: vdaas/vald-meta-cassandra
    # meta.image.tag -- image tag (overrides defaults.image.tag)
    tag: ""
    # meta.image.pullPolicy -- image pull policy
    pullPolicy: Always
  # @schema {"name": "meta.rollingUpdate", "alias": "rollingUpdate"}
  rollingUpdate:
    # meta.rollingUpdate.maxSurge -- max surge of rolling update
    maxSurge: 25%
    # meta.rollingUpdate.maxUnavailable -- max unavailable of rolling update
    maxUnavailable: 25%
  # @schema {"name": "meta.initContainers", "alias": "initContainers"}
  # meta.initContainers -- init containers
  initContainers:
    - type: wait-for-redis
      name: wait-for-redis
      image: redis:latest
      redis:
        hosts:
          - redis.default.svc.cluster.local
        options:
          - "-a ${REDIS_PASSWORD}"
      sleepDuration: 2
      env:
        - name: REDIS_PASSWORD
          valueFrom:
            secretKeyRef:
              name: redis-secret
              key: password
    # - type: wait-for-cassandra
    #   name: wait-for-cassandra
    #   image: cassandra:latest
    #   cassandra:
    #     hosts:
    #       - cassandra-0.cassandra.default.svc.cluster.local
    #       - cassandra-1.cassandra.default.svc.cluster.local
    #       - cassandra-2.cassandra.default.svc.cluster.local
    #     options:
    #       - "-uroot"
    #       - "-p${CASSANDRA_PASSWORD}"
    #   sleepDuration: 2
    #   env:
    #   - name: CASSANDRA_PASSWORD
    #     valueFrom:
    #       secretKeyRef:
    #         name: cassandra-secret
    #         key: password
    # - type: wait-for-cassandra
    #   name: wait-for-scylla
    #   image: cassandra:latest
    #   cassandra:
    #     hosts:
    #       - scylla-0.scylla.default.svc.cluster.local
    #       - scylla-1.scylla.default.svc.cluster.local
    #       - scylla-2.scylla.default.svc.cluster.local
    #   sleepDuration: 2
  # @schema {"name": "meta.env", "alias": "env"}
  # meta.env -- environment variables
  env:
    - name: REDIS_PASSWORD
      valueFrom:
        secretKeyRef:
          name: redis-secret
          key: password
    # - name: CASSANDRA_PASSWORD
    #   valueFrom:
    #     secretKeyRef:
    #       name: cassandra-secret
    #       key: password
  # @schema {"name": "meta.volumeMounts", "alias": "volumeMounts"}
  # meta.volumeMounts -- volume mounts
  volumeMounts: []
  # @schema {"name": "meta.volumes", "alias": "volumes"}
  # meta.volumes -- volumes
  volumes: []
  # @schema {"name": "meta.nodeName", "type": "string"}
  # meta.nodeName -- node name
  nodeName: ""
  # @schema {"name": "meta.nodeSelector", "alias": "nodeSelector"}
  # meta.nodeSelector -- node selector
  nodeSelector: {}
  # @schema {"name": "meta.tolerations", "alias": "tolerations"}
  # meta.tolerations -- tolerations
  tolerations: []
  # @schema {"name": "meta.affinity", "alias": "affinity"}
  affinity:
    nodeAffinity:
      # meta.affinity.nodeAffinity.preferredDuringSchedulingIgnoredDuringExecution -- node affinity preferred scheduling terms
      preferredDuringSchedulingIgnoredDuringExecution: []
      requiredDuringSchedulingIgnoredDuringExecution:
        # meta.affinity.nodeAffinity.requiredDuringSchedulingIgnoredDuringExecution.nodeSelectorTerms -- node affinity required node selectors
        nodeSelectorTerms: []
    podAffinity:
      # meta.affinity.podAffinity.preferredDuringSchedulingIgnoredDuringExecution -- pod affinity preferred scheduling terms
      preferredDuringSchedulingIgnoredDuringExecution: []
      # meta.affinity.podAffinity.requiredDuringSchedulingIgnoredDuringExecution -- pod affinity required scheduling terms
      requiredDuringSchedulingIgnoredDuringExecution: []
    podAntiAffinity:
      # meta.affinity.podAntiAffinity.preferredDuringSchedulingIgnoredDuringExecution -- pod anti-affinity preferred scheduling terms
      preferredDuringSchedulingIgnoredDuringExecution: []
      # meta.affinity.podAntiAffinity.requiredDuringSchedulingIgnoredDuringExecution -- pod anti-affinity required scheduling terms
      requiredDuringSchedulingIgnoredDuringExecution: []
  # @schema {"name": "meta.topologySpreadConstraints", "alias": "topologySpreadConstraints"}
  # meta.topologySpreadConstraints -- topology spread constraints of meta pods
  topologySpreadConstraints: []
  # @schema {"name": "meta.server_config", "alias": "server_config"}
  # meta.server_config -- server config (overrides defaults.server_config)
  server_config:
    servers:
      rest: {}
      grpc: {}
    healths:
      liveness: {}
      readiness: {}
    metrics:
      pprof: {}
      prometheus: {}
  # @schema {"name": "meta.observability", "alias": "observability"}
  # meta.observability -- observability config (overrides defaults.observability)
  observability:
    jaeger:
      service_name: vald-meta
    stackdriver:
      profiler:
        service: vald-meta
  # @schema {"name": "meta.resources", "alias": "resources"}
  # meta.resources -- compute resources
  resources:
    requests:
      cpu: 100m
      memory: 40Mi
    limits:
      cpu: 300m
      memory: 100Mi
  # @schema {"name": "meta.redis", "type": "object"}
  redis:
    # @schema {"name": "meta.redis.enabled", "type": "boolean"}
    # meta.redis.enabled -- redis config enabled
    enabled: true
    # @schema {"name": "meta.redis.config", "type": "object"}
    config:
      # @schema {"name": "meta.redis.config.addrs", "type": "array", "items": {"type": "string"}}
      # meta.redis.config.addrs -- redis hosts and ports
      addrs:
        - redis.default.svc.cluster.local:6379
      # @schema {"name": "meta.redis.config.db", "type": "integer"}
      # meta.redis.config.db -- database to be selected
      db: 0
      # @schema {"name": "meta.redis.config.dial_timeout", "type": "string"}
      # meta.redis.config.dial_timeout -- dial timeout
      dial_timeout: 5s
      # @schema {"name": "meta.redis.config.idle_check_frequency", "type": "string"}
      # meta.redis.config.idle_check_frequency -- idle check frequency
      idle_check_frequency: 1m
      # @schema {"name": "meta.redis.config.idle_timeout", "type": "string"}
      # meta.redis.config.idle_timeout -- idle timeout
      idle_timeout: 5m
      # @schema {"name": "meta.redis.config.key_pref", "type": "string"}
      # meta.redis.config.key_pref -- key prefix
      key_pref: ""
      # @schema {"name": "meta.redis.config.max_conn_age", "type": "string"}
      # meta.redis.config.max_conn_age -- max connection age
      max_conn_age: 0s
      # @schema {"name": "meta.redis.config.max_redirects", "type": "integer"}
      # meta.redis.config.max_redirects -- max redirects
      max_redirects: 3
      # @schema {"name": "meta.redis.config.max_retries", "type": "integer"}
      # meta.redis.config.max_retries -- max retries
      max_retries: 0
      # @schema {"name": "meta.redis.config.max_retry_backoff", "type": "string"}
      # meta.redis.config.max_retry_backoff -- max retry backoff
      max_retry_backoff: 512ms
      # @schema {"name": "meta.redis.config.min_idle_conns", "type": "integer"}
      # meta.redis.config.min_idle_conns -- min idle connections
      min_idle_conns: 0
      # @schema {"name": "meta.redis.config.min_retry_backoff", "type": "string"}
      # meta.redis.config.min_retry_backoff -- min retry backoff
      min_retry_backoff: 8ms
      # @schema {"name": "meta.redis.config.password", "type": "string"}
      # meta.redis.config.password -- redis password
      password: _REDIS_PASSWORD_
      # @schema {"name": "meta.redis.config.pool_size", "type": "integer"}
      # meta.redis.config.pool_size -- pool size
      pool_size: 10
      # @schema {"name": "meta.redis.config.pool_timeout", "type": "string"}
      # meta.redis.config.pool_timeout -- pool timeout
      pool_timeout: 4s
      # @schema {"name": "meta.redis.config.read_only", "type": "boolean"}
      # meta.redis.config.read_only -- read only enabled
      read_only: false
      # @schema {"name": "meta.redis.config.read_timeout", "type": "string"}
      # meta.redis.config.read_timeout -- read timeout
      read_timeout: 3s
      # @schema {"name": "meta.redis.config.write_timeout", "type": "string"}
      # meta.redis.config.write_timeout -- write timeout
      write_timeout: 3s
      # @schema {"name": "meta.redis.config.route_by_latency", "type": "boolean"}
      # meta.redis.config.route_by_latency -- latency based routing enabled
      route_by_latency: false
      # @schema {"name": "meta.redis.config.route_randomly", "type": "boolean"}
      # meta.redis.config.route_randomly -- random routing enabled
      route_randomly: true
      # @schema {"name": "meta.redis.config.tls", "alias": "tls"}
      tls:
        # meta.redis.config.tls.enabled -- TLS enabled
        enabled: false
        # meta.redis.config.tls.cert -- path to TLS cert
        cert: /path/to/cert
        # meta.redis.config.tls.key -- path to TLS key
        key: /path/to/key
        # meta.redis.config.tls.ca -- path to TLS ca
        ca: /path/to/ca
      # @schema {"name": "meta.redis.config.tcp", "alias": "tcp"}
      tcp:
        dns:
          # meta.redis.config.tcp.dns.cache_enabled -- TCP DNS cache enabled
          cache_enabled: true
          # meta.redis.config.tcp.dns.refresh_duration -- TCP DNS cache refresh duration
          refresh_duration: 1h
          # meta.redis.config.tcp.dns.cache_expiration -- TCP DNS cache expiration
          cache_expiration: 24h
        dialer:
          # meta.redis.config.tcp.dialer.timeout -- TCP dialer timeout
          timeout: 5s
          # meta.redis.config.tcp.dialer.keep_alive -- TCP dialer keep alive
          keep_alive: 5m
          # meta.redis.config.tcp.dialer.dual_stack_enabled -- TCP dialer dual stack enabled
          dual_stack_enabled: false
        tls:
          # meta.redis.config.tcp.tls.enabled -- TCP TLS enabled
          enabled: false
          # meta.redis.config.tcp.tls.cert -- path to TCP TLS cert
          cert: /path/to/cert
          # meta.redis.config.tcp.tls.key -- path to TCP TLS key
          key: /path/to/key
          # meta.redis.config.tcp.tls.ca -- path to TCP TLS ca
          ca: /path/to/ca
      # @schema {"name": "meta.redis.config.kv_prefix", "type": "string"}
      # meta.redis.config.kv_prefix -- KV prefix
      kv_prefix: ""
      # @schema {"name": "meta.redis.config.vk_prefix", "type": "string"}
      # meta.redis.config.vk_prefix -- VK prefix
      vk_prefix: ""
      # @schema {"name": "meta.redis.config.prefix_delimiter", "type": "string"}
      # meta.redis.config.prefix_delimiter -- prefix delimiter
      prefix_delimiter: ""
  # @schema {"name": "meta.cassandra", "alias": "cassandra"}
  cassandra:
    # meta.cassandra.enabled -- cassandra config enabled
    enabled: false
    config:
      # meta.cassandra.config.hosts -- cassandra hosts
      hosts:
        - cassandra-0.cassandra.default.svc.cluster.local
        - cassandra-1.cassandra.default.svc.cluster.local
        - cassandra-2.cassandra.default.svc.cluster.local
        # - scylla-0.scylla.default.svc.cluster.local
        # - scylla-1.scylla.default.svc.cluster.local
        # - scylla-2.scylla.default.svc.cluster.local
      # meta.cassandra.config.cql_version -- cassandra CQL version
      cql_version: 3.0.0
      # meta.cassandra.config.proto_version -- cassandra proto version
      proto_version: 0
      # meta.cassandra.config.timeout -- timeout
      timeout: 600ms
      # meta.cassandra.config.connect_timeout -- connect timeout
      connect_timeout: 3s
      # meta.cassandra.config.port -- cassandra port
      port: 9042
      # meta.cassandra.config.keyspace -- cassandra keyspace
      keyspace: vald
      # meta.cassandra.config.num_conns -- number of connections per hosts
      num_conns: 2
      # meta.cassandra.config.consistency -- consistency type
      consistency:  quorum
      # meta.cassandra.config.serial_consistency -- read consistency type
      serial_consistency:  localserial
      # meta.cassandra.config.username -- cassandra username
      username: root
      # meta.cassandra.config.password -- cassandra password
      password: _CASSANDRA_PASSWORD_
      retry_policy:
        # meta.cassandra.config.retry_policy.num_retries -- number of retries
        num_retries: 3
        # meta.cassandra.config.retry_policy.min_duration -- minimum duration to retry
        min_duration: 10ms
        # meta.cassandra.config.retry_policy.max_duration -- maximum duration to retry
        max_duration: 1s
      reconnection_policy:
        # meta.cassandra.config.reconnection_policy.max_retries -- maximum number of retries to reconnect
        max_retries: 3
        # meta.cassandra.config.reconnection_policy.initial_interval -- initial interval to reconnect
        initial_interval: 100ms
      # meta.cassandra.config.socket_keepalive -- socket keep alive time
      socket_keepalive: 0s
      # meta.cassandra.config.max_prepared_stmts -- maximum number of prepared statements
      max_prepared_stmts: 1000
      # meta.cassandra.config.max_routing_key_info -- maximum number of routing key info
      max_routing_key_info: 1000
      # meta.cassandra.config.page_size -- page size
      page_size: 5000
      tls:
        # meta.cassandra.config.tls.enabled -- TLS enabled
        enabled: false
        # meta.cassandra.config.tls.cert -- path to TLS cert
        cert: /path/to/cert
        # meta.cassandra.config.tls.key -- path to TLS key
        key: /path/to/key
        # meta.cassandra.config.tls.ca -- path to TLS ca
        ca: /path/to/ca
      tcp:
        dns:
          # meta.cassandra.config.tcp.dns.cache_enabled -- TCP DNS cache enabled
          cache_enabled: true
          # meta.cassandra.config.tcp.dns.refresh_duration -- TCP DNS cache refresh duration
          refresh_duration: 5m
          # meta.cassandra.config.tcp.dns.cache_expiration -- TCP DNS cache expiration
          cache_expiration: 24h
        dialer:
          # meta.cassandra.config.tcp.dialer.timeout -- TCP dialer timeout
          timeout: 30s
          # meta.cassandra.config.tcp.dialer.keep_alive -- TCP dialer keep alive
          keep_alive: 10m
          # meta.cassandra.config.tcp.dialer.dual_stack_enabled -- TCP dialer dual stack enabled
          dual_stack_enabled: false
      # meta.cassandra.config.enable_host_verification -- host verification enabled
      enable_host_verification: false
      # meta.cassandra.config.default_timestamp -- default timestamp enabled
      default_timestamp: true
      # meta.cassandra.config.reconnect_interval -- interval of reconnection
      reconnect_interval: 100ms
      # meta.cassandra.config.max_wait_schema_agreement -- maximum duration to wait for schema agreement
      max_wait_schema_agreement: 1m
      # meta.cassandra.config.ignore_peer_addr -- ignore peer addresses
      ignore_peer_addr: false
      # meta.cassandra.config.disable_initial_host_lookup -- initial host lookup disabled
      disable_initial_host_lookup: false
      # meta.cassandra.config.disable_node_status_events -- node status events disabled
      disable_node_status_events: false
      # meta.cassandra.config.disable_topology_events -- topology events disabled
      disable_topology_events: false
      # meta.cassandra.config.disable_skip_metadata -- skip metadata disabled
      disable_skip_metadata: false
      # meta.cassandra.config.default_idempotence -- default idempotence enabled
      default_idempotence: false
      # meta.cassandra.config.write_coalesce_wait_time -- write coalesce wait time
      write_coalesce_wait_time: 200µs
      # meta.cassandra.config.meta_table -- table name of backup
      meta_table: meta_vector
      pool_config:
        # meta.cassandra.config.pool_config.data_center -- name of data center
        data_center: ""
        # meta.cassandra.config.pool_config.dc_aware_routing -- data center aware routine enabled
        dc_aware_routing: false
        # meta.cassandra.config.pool_config.non_local_replicas_fallback -- non-local replica fallback enabled
        non_local_replicas_fallback: false
        # meta.cassandra.config.pool_config.shuffle_replicas -- shuffle replica enabled
        shuffle_replicas: false
        # meta.cassandra.config.pool_config.token_aware_host_policy -- token aware host policy enabled
        token_aware_host_policy: false
      host_filter:
        # meta.cassandra.config.host_filter.enabled -- enables host filtering
        enabled: false
        # meta.cassandra.config.host_filter.data_center -- name of data center of filtering target
        data_center: ""
        # meta.cassandra.config.host_filter.white_list -- list of white_list which allows each connection
        white_list: []



initializer:
  mysql:
    # initializer.mysql.enabled -- mysql initializer job enabled
    enabled: false
    # initializer.mysql.name -- mysql initializer job name
    name: mysql-init
    image:
      # initializer.mysql.image.repository -- image repository
      repository: mysql
      # initializer.mysql.image.tag -- image tag
      tag: latest
      # initializer.mysql.image.pullPolicy -- image pull policy
      pullPolicy: Always
    # initializer.mysql.restartPolicy -- restart policy
    restartPolicy: Never
    # initializer.mysql.env -- environment variables
    env:
      - name: MYSQL_HOST
        value: mysql.default.svc.cluster.local
      - name: MYSQL_USER
        value: root
      - name: MYSQL_PASSWORD
        valueFrom:
          secretKeyRef:
            name: mysql-secret
            key: password
    configmap:
      # initializer.mysql.configmap.enabled -- mysql schema configmap will be created
      enabled: false
      # initializer.mysql.configmap.name -- mysql schema configmap name
      name: mysql-config
      # initializer.mysql.configmap.filename -- mysql schema filename
      filename: ddl.sql
      # initializer.mysql.configmap.schema -- mysql schema name
      schema: vald
    secret:
      # initializer.mysql.secret.enabled -- mysql secret will be created
      enabled: false
      # initializer.mysql.secret.name -- mysql secret name
      name: mysql-secret
      # initializer.mysql.secret.data -- mysql secret data
      data:
        password: cGFzc3dvcmQ=
  redis:
    # initializer.redis.enabled -- redis initializer job enabled
    enabled: false
    # initializer.redis.name -- redis initializer job name
    name: redis-init
    image:
      # initializer.redis.image.repository -- image repository
      repository: redis
      # initializer.redis.image.tag -- image tag
      tag: latest
      # initializer.redis.image.pullPolicy -- image pull policy
      pullPolicy: Always
    # initializer.redis.restartPolicy -- restart policy
    restartPolicy: Never
    # initializer.redis.env -- environment variables
    env:
      - name: REDIS_HOST
        value: redis.default.svc.cluster.local
      - name: REDIS_PASSWORD
        valueFrom:
          secretKeyRef:
            name: redis-secret
            key: password
    secret:
      # initializer.redis.secret.enabled -- redis secret will be created
      enabled: false
      # initializer.redis.secret.name -- redis secret name
      name: redis-secret
      # initializer.redis.secret.data -- redis secret data
      data:
        password: cGFzc3dvcmQ=
  cassandra:
    # initializer.cassandra.enabled -- cassandra initializer job enabled
    enabled: false
    # initializer.cassandra.name -- cassandra initializer job name
    name: cassandra-init
    image:
      # initializer.cassandra.image.repository -- image repository
      repository: cassandra
      # initializer.cassandra.image.tag -- image tag
      tag: latest
      # initializer.cassandra.image.pullPolicy -- image pull policy
      pullPolicy: Always
    # initializer.cassandra.restartPolicy -- restart policy
    restartPolicy: Never
    # initializer.cassandra.env -- environment variables
    env:
      - name: CASSANDRA_HOST
        value: cassandra.default.svc.cluster.local
      - name: CASSANDRA_USER
        value: root
      - name: CASSANDRA_PASSWORD
        valueFrom:
          secretKeyRef:
            name: cassandra-secret
            key: password
    configmap:
      # initializer.cassandra.configmap.enabled -- cassandra schema configmap will be created
      enabled: false
      # initializer.cassandra.configmap.name -- cassandra schema configmap name
      name: cassandra-initdb
      # initializer.cassandra.configmap.filename -- cassandra schema filename
      filename: init.cql
      # initializer.cassandra.configmap.keyspace -- cassandra keyspace
      keyspace: vald
      # initializer.cassandra.configmap.replication_class -- cassandra replication class
      replication_class: SimpleStrategy
      # initializer.cassandra.configmap.replication_factor -- cassandra replication factor
      replication_factor: 3
      meta:
        # initializer.cassandra.configmap.meta.enabled -- meta table enabled
        enabled: true
        name:
          # initializer.cassandra.configmap.meta.name.kv -- name of KV table
          kv: kv
          # initializer.cassandra.configmap.meta.name.vk -- name of VK table
          vk: vk
      backup:
        # initializer.cassandra.configmap.backup.enabled -- backup table enabled
        enabled: true
        # initializer.cassandra.configmap.backup.name -- name of backup table
        name: meta_vector
    secret:
      # initializer.cassandra.secret.enabled -- cassandra secret will be created
      enabled: false
      # initializer.cassandra.secret.name -- cassandra secret name
      name: cassandra-secret
      # initializer.cassandra.secret.data -- cassandra secret data
      data:
        password: cGFzc3dvcmQ=<|MERGE_RESOLUTION|>--- conflicted
+++ resolved
@@ -1442,7 +1442,9 @@
           # @schema {"name": "agent.sidecar.config.blob_storage.s3.max_part_size", "type": "string", "pattern": "^[0-9]+(kb|mb|gb)$"}
           # agent.sidecar.config.blob_storage.s3.max_part_size -- s3 multipart upload max part size
           max_part_size: 64mb
-<<<<<<< HEAD
+          # @schema {"name": "agent.sidecar.config.blob_storage.s3.max_chunk_size", "type": "string", "pattern": "^[0-9]+(kb|mb|gb)$"}
+          # agent.sidecar.config.blob_storage.s3.max_chunk_size -- s3 download max chunk size
+          max_chunk_size: 64mb
         # @schema {"name": "agent.sidecar.config.blob_storage.cloud_storage", "type": "object"}
         cloud_storage:
           # @schema {"name": "agent.sidecar.config.blob_storage.cloud_storage.url", "type": "string"}
@@ -1466,11 +1468,6 @@
           # @schema {"name": "agent.sidecar.config.blob_storage.cloud_storage.write_content_type", "type": "string"}
           # agent.sidecar.config.blob_storage.cloud_storage.write_content_type -- MIME type of the blob
           write_content_type: ""
-=======
-          # @schema {"name": "agent.sidecar.config.blob_storage.s3.max_chunk_size", "type": "string", "pattern": "^[0-9]+(kb|mb|gb)$"}
-          # agent.sidecar.config.blob_storage.s3.max_chunk_size -- s3 download max chunk size
-          max_chunk_size: 64mb
->>>>>>> 5e6ffac9
       # @schema {"name": "agent.sidecar.config.compress", "type": "object"}
       compress:
         # @schema {"name": "agent.sidecar.config.compress.compress_algorithm", "type": "string", "enum": ["gob", "gzip", "lz4", "zstd"]}
