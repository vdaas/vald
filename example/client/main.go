// Copyright (C) 2019-2024 vdaas.org vald team <vald@vdaas.org>
//
// Licensed under the Apache License, Version 2.0 (the "License");
// You may not use this file except in compliance with the License.
// You may obtain a copy of the License at
//
//	https://www.apache.org/licenses/LICENSE-2.0
//
// Unless required by applicable law or agreed to in writing, software
// distributed under the License is distributed on an "AS IS" BASIS,
// WITHOUT WARRANTIES OR CONDITIONS OF ANY KIND, either express or implied.
// See the License for the specific language governing permissions and
// limitations under the License.
package main

import (
	"context"
	"encoding/json"
	"flag"
	"time"

	"github.com/kpango/fuid"
	"github.com/kpango/glg"
	"github.com/vdaas/vald-client-go/v1/payload"
	"github.com/vdaas/vald-client-go/v1/vald"
	"gonum.org/v1/hdf5"
	"google.golang.org/grpc"
	"google.golang.org/grpc/credentials/insecure"
)

const (
<<<<<<< HEAD
	insertCount = 400
	removeCount = 200
	testCount   = 20
=======
	testCount = 20
>>>>>>> 2de5f0ea
)

var (
	datasetPath         string
	grpcServerAddr      string
	insertCount         uint
	indexingWaitSeconds uint
)

func init() {
	/**
	Path option specifies hdf file by path. Default value is `fashion-mnist-784-euclidean.hdf5`.
	Addr option specifies grpc server address. Default value is `127.0.0.1:8081`.
	Insert option specifies insert count. Default value is `400`.
	Wait option specifies indexing wait time (in seconds). Default value is `60`.
	**/
	flag.StringVar(&datasetPath, "path", "fashion-mnist-784-euclidean.hdf5", "dataset path")
	flag.StringVar(&grpcServerAddr, "addr", "localhost:8081", "gRPC server address")
	flag.UintVar(&insertCount, "insert", 400, "insert count")
	flag.UintVar(&indexingWaitSeconds, "wait", 60, "indexing wait seconds")
	flag.Parse()
}

func main() {
	/**
	Gets training data, test data and ids based on the dataset path.
	the number of ids is equal to that of training dataset.
	**/
	ids, train, test, err := load(datasetPath)
	if err != nil {
		glg.Fatal(err)
	}
	ctx := context.Background()

	// Create a Vald client for connecting to the Vald cluster.
	conn, err := grpc.DialContext(ctx, grpcServerAddr, grpc.WithTransportCredentials(insecure.NewCredentials()))
	if err != nil {
		glg.Fatal(err)
	}

	// Creates Vald client for gRPC.
	client := vald.NewValdClient(conn)

	glg.Infof("Start Inserting %d training vector to Vald", insertCount)
	// Insert 400 example vectors into Vald cluster
	for i := range ids[:insertCount] {
		// Calls `Insert` function of Vald client.
		// Sends set of vector and id to server via gRPC.
		_, err := client.Insert(ctx, &payload.Insert_Request{
			Vector: &payload.Object_Vector{
				Id:     ids[i],
				Vector: train[i],
			},
			Config: &payload.Insert_Config{
				SkipStrictExistCheck: true,
			},
		})
		if err != nil {
			glg.Fatal(err)
		}
		if i%10 == 0 {
			glg.Infof("Inserted: %d", i+10)
		}
	}
	glg.Info("Finish Inserting dataset. \n\n")

	// Vald starts indexing automatically after insert. It needs to wait until the indexing is completed before a search action is performed.
	wt := time.Duration(indexingWaitSeconds) * time.Second
	glg.Infof("Wait %s for indexing to finish", wt)
	time.Sleep(wt)

	/**
	Gets approximate vectors, which is based on the value of `SearchConfig`, from the indexed tree based on the training data.
	In this example, Vald gets 10 approximate vectors each search vector.
	**/
	glg.Infof("Start searching %d times", testCount)
	for i, vec := range test[:testCount] {
		// Send searching vector and configuration object to the Vald server via gRPC.
		res, err := client.Search(ctx, &payload.Search_Request{
			Vector: vec,
			// Conditions for hitting the search.
			Config: &payload.Search_Config{
				Num:     10,        // the number of search results
				Radius:  -1,        // Radius is used to determine the space of search candidate radius for neighborhood vectors. -1 means infinite circle.
				Epsilon: 0.1,       // Epsilon is used to determines how much to expand from search candidate radius.
				Timeout: 100000000, // Timeout is used for search time deadline. The unit is nano-seconds.
			},
		})
		if err != nil {
			glg.Fatal(err)
		}

		b, _ := json.MarshalIndent(res.GetResults(), "", " ")
		glg.Infof("%d - Results : %s\n\n", i+1, string(b))
		time.Sleep(1 * time.Second)
	}
	glg.Infof("Finish searching %d times", testCount)

	glg.Info("Start removing vector")
	// Remove indexed 200 vectors from vald cluster.
	for i := range ids[:removeCount] {
		// Call `Remove` function of Vald client.
		// Sends id to server via gRPC.
		_, err := client.Remove(ctx, &payload.Remove_Request{
			Id: &payload.Object_ID{
				Id: ids[i],
			},
		})
		if err != nil {
			glg.Fatal(err)
		}
		if i%10 == 0 {
			glg.Infof("Removed: %d", i+10)
		}
	}
	glg.Info("Finish removing vector")
	glg.Info("Start flushing vector")
	_, err = client.Flush(ctx, &payload.Flush_Request{})
	if err != nil {
		glg.Fatal(err)
	}
	glg.Info("Finish flushing vector")
}

// load function loads training and test vector from hdf file. The size of ids is same to the number of training data.
// Each id, which is an element of ids, will be set a random number.
func load(path string) (ids []string, train, test [][]float32, err error) {
	var f *hdf5.File
	f, err = hdf5.OpenFile(path, hdf5.F_ACC_RDONLY)
	if err != nil {
		return nil, nil, nil, err
	}
	defer f.Close()

	// readFn function reads vectors of the hierarchy with the given the name.
	readFn := func(name string) ([][]float32, error) {
		// Opens and returns a named Dataset.
		// The returned dataset must be closed by the user when it is no longer needed.
		d, err := f.OpenDataset(name)
		if err != nil {
			return nil, err
		}
		defer d.Close()

		// Space returns an identifier for a copy of the dataspace for a dataset.
		sp := d.Space()
		defer sp.Close()

		// SimpleExtentDims returns dataspace dimension size and maximum size.
		dims, _, _ := sp.SimpleExtentDims()
		row, dim := int(dims[0]), int(dims[1])

		// Gets the stored vector. All are represented as one-dimensional arrays.
		// The type of the slice depends on your dataset.
		// For fashion-mnist-784-euclidean.hdf5, the datatype is float32.
		vec := make([]float32, sp.SimpleExtentNPoints())
		if err := d.Read(&vec); err != nil {
			return nil, err
		}

		// Converts a one-dimensional array to a two-dimensional array.
		// Use the `dim` variable as a separator.
		vecs := make([][]float32, row)
		for i := 0; i < row; i++ {
			vecs[i] = make([]float32, dim)
			for j := 0; j < dim; j++ {
				vecs[i][j] = float32(vec[i*dim+j])
			}
		}

		return vecs, nil
	}

	// Gets vector of `train` hierarchy.
	train, err = readFn("train")
	if err != nil {
		return nil, nil, nil, err
	}

	// Gets vector of `test` hierarchy.
	test, err = readFn("test")
	if err != nil {
		return nil, nil, nil, err
	}

	// Generate as many random ids for training vectors.
	ids = make([]string, 0, len(train))
	for i := 0; i < len(train); i++ {
		ids = append(ids, fuid.String())
	}

	return
}<|MERGE_RESOLUTION|>--- conflicted
+++ resolved
@@ -29,13 +29,8 @@
 )
 
 const (
-<<<<<<< HEAD
-	insertCount = 400
+	testCount   = 20
 	removeCount = 200
-	testCount   = 20
-=======
-	testCount = 20
->>>>>>> 2de5f0ea
 )
 
 var (
