--- conflicted
+++ resolved
@@ -69,11 +69,7 @@
 	// Creates Vald clients for connecting to Vald clusters.
 	clients := make([]vald.Client, 0, len(grpcServerAddrs))
 	for _, addr := range grpcServerAddrs {
-<<<<<<< HEAD
-		conn, err := grpc.Dial(addr, grpc.WithTransportCredentials(insecure.NewCredentials()))
-=======
-		conn, err := grpc.NewClient(addr, grpc.WithInsecure())
->>>>>>> 51283dc3
+		conn, err := grpc.NewClient(addr, grpc.WithTransportCredentials(insecure.NewCredentials()))
 		if err != nil {
 			glg.Fatal(err)
 		}
