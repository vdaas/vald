--- conflicted
+++ resolved
@@ -52,11 +52,6 @@
 			}),
 		)
 	})(); err != nil {
-<<<<<<< HEAD
-
-=======
-		info.Error()
->>>>>>> f1f74bb8
 		log.Fatal(err)
 		return
 	}
