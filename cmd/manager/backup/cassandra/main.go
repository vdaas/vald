//
// Copyright (C) 2019-2020 Vdaas.org Vald team ( kpango, rinx, kmrmt )
//
// Licensed under the Apache License, Version 2.0 (the "License");
// you may not use this file except in compliance with the License.
// You may obtain a copy of the License at
//
//    https://www.apache.org/licenses/LICENSE-2.0
//
// Unless required by applicable law or agreed to in writing, software
// distributed under the License is distributed on an "AS IS" BASIS,
// WITHOUT WARRANTIES OR CONDITIONS OF ANY KIND, either express or implied.
// See the License for the specific language governing permissions and
// limitations under the License.
//

// Package main provides program main
package main

import (
	"context"

	"github.com/vdaas/vald/internal/info"
	"github.com/vdaas/vald/internal/log"
	"github.com/vdaas/vald/internal/runner"
	"github.com/vdaas/vald/internal/safety"
	"github.com/vdaas/vald/pkg/manager/backup/cassandra/config"
	"github.com/vdaas/vald/pkg/manager/backup/cassandra/usecase"
)

const (
	maxVersion = "v0.0.10"
	minVersion = "v0.0.0"
	name       = "manager backup cassandra"
)

func main() {
	if err := safety.RecoverFunc(func() error {
		return runner.Do(
			context.Background(),
			runner.WithName(name),
			runner.WithVersion(info.Version, maxVersion, minVersion),
<<<<<<< HEAD
			runner.WithShowVersionFunc(info.ShowVersionInfo(map[string]string{
				"go version":  info.GoVersion,
				"os":          info.GoOS,
				"arch":        info.GoArch,
				"cgo enabled": info.CGOEnabled,
			})),
			runner.WithConfigLoader(func(path string) (interface{}, config.Common, error) {
=======
			runner.WithConfigLoader(func(path string) (interface{}, string, string, error) {
>>>>>>> 69b7e0c3
				cfg, err := config.NewConfig(path)
				if err != nil {
					return nil, config.Common{}, err
				}
				return cfg, cfg.Common, err
			}),
			runner.WithDaemonInitializer(func(cfg interface{}) (runner.Runner, error) {
				return usecase.New(cfg.(*config.Data))
			}),
		)
	})(); err != nil {
		log.Fatal(err, info.Get())
		return
	}
}<|MERGE_RESOLUTION|>--- conflicted
+++ resolved
@@ -40,17 +40,7 @@
 			context.Background(),
 			runner.WithName(name),
 			runner.WithVersion(info.Version, maxVersion, minVersion),
-<<<<<<< HEAD
-			runner.WithShowVersionFunc(info.ShowVersionInfo(map[string]string{
-				"go version":  info.GoVersion,
-				"os":          info.GoOS,
-				"arch":        info.GoArch,
-				"cgo enabled": info.CGOEnabled,
-			})),
 			runner.WithConfigLoader(func(path string) (interface{}, config.Common, error) {
-=======
-			runner.WithConfigLoader(func(path string) (interface{}, string, string, error) {
->>>>>>> 69b7e0c3
 				cfg, err := config.NewConfig(path)
 				if err != nil {
 					return nil, config.Common{}, err
