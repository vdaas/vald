#
# Copyright (C) 2019 kpango (Yusuke Kato)
#
# Licensed under the Apache License, Version 2.0 (the "License");
# you may not use this file except in compliance with the License.
# You may obtain a copy of the License at
#
#    http://www.apache.org/licenses/LICENSE-2.0
#
# Unless required by applicable law or agreed to in writing, software
# distributed under the License is distributed on an "AS IS" BASIS,
# WITHOUT WARRANTIES OR CONDITIONS OF ANY KIND, either express or implied.
# See the License for the specific language governing permissions and
# limitations under the License.
#

.PHONY: \
	all \
	clean \
	license \
	bench \
	init \
	deps \
	go-version \
	ngt-version \
	ngt \
	images \
	dockers-base-image-name \
	dockers-base-image \
	dockers-agent-ngt-image-name \
	dockers-agent-ngt-image \
	dockers-discoverer-k8s-image-name \
	dockers-discoverer-k8s-image \
	dockers-gateway-vald-image-name \
	dockers-gateway-vald-image \
	profile \
	test \
	lint \
	contributors \
	coverage \
	create-index \
	core-bench \
	core-bench-lite \
	core-bench-clean \
	e2e-bench \
	proto-all \
	pbgo \
	pbdoc \
	swagger \
	graphql \
	bench-datasets \
	clean-bench-datasets \
	clean-proto-artifacts \
	proto-deps \
	bench-agent-stream \
	profile-agent-stream \
	kill-bench

REPO                   ?= vdaas
GOPKG                   = github.com/${REPO}/vald
TAG                     = $(shell date -u +%Y%m%d-%H%M%S)
BASE_IMAGE              = vald-base
AGENT_IMAGE             = vald-agent-ngt
GATEWAY_IMAGE           = vald-gateway
DISCOVERER_IMAGE        = vald-discoverer-k8s
KVS_IMAGE               = vald-meta-redis
BACKUP_MANAGER_IMAGE    = vald-manager-backup-mysql

NGT_VERSION := $(shell cat resources/NGT_VERSION)
NGT_REPO = github.com/yahoojapan/NGT

GO_VERSION := $(shell cat resources/GO_VERSION)

PROTODIRS := $(shell find apis/proto -type d | sed -e "s%apis/proto/%%g" | grep -v "apis/proto")
PBGODIRS = $(PROTODIRS:%=apis/grpc/%)
SWAGGERDIRS = $(PROTODIRS:%=apis/swagger/%)
GRAPHQLDIRS = $(PROTODIRS:%=apis/graphql/%)
PBDOCDIRS = $(PROTODIRS:%=apis/docs/%)

BENCH_DATASET_BASE_DIR = hack/e2e/benchmark/assets
BENCH_DATASET_MD5_DIR_NAME = checksum
BENCH_DATASET_HDF5_DIR_NAME = dataset
BENCH_DATASET_MD5_DIR = $(BENCH_DATASET_BASE_DIR)/$(BENCH_DATASET_MD5_DIR_NAME)
BENCH_DATASET_HDF5_DIR = $(BENCH_DATASET_BASE_DIR)/$(BENCH_DATASET_HDF5_DIR_NAME)

PROTOS := $(shell find apis/proto -type f -regex ".*\.proto")
PBGOS = $(PROTOS:apis/proto/%.proto=apis/grpc/%.pb.go)
SWAGGERS = $(PROTOS:apis/proto/%.proto=apis/swagger/%.swagger.json)
GRAPHQLS = $(PROTOS:apis/proto/%.proto=apis/graphql/%.pb.graphqls)
GQLCODES = $(GRAPHQLS:apis/graphql/%.pb.graphqls=apis/graphql/%.generated.go)
PBDOCS = $(PROTOS:apis/proto/%.proto=apis/docs/%.md)

BENCH_DATASET_MD5S := $(shell find $(BENCH_DATASET_MD5_DIR) -type f -regex ".*\.md5")
BENCH_DATASETS = $(BENCH_DATASET_MD5S:$(BENCH_DATASET_MD5_DIR)/%.md5=$(BENCH_DATASET_HDF5_DIR)/%.hdf5)

red    = /bin/echo -e "\x1b[31m\#\# $1\x1b[0m"
green  = /bin/echo -e "\x1b[32m\#\# $1\x1b[0m"
yellow = /bin/echo -e "\x1b[33m\#\# $1\x1b[0m"
blue   = /bin/echo -e "\x1b[34m\#\# $1\x1b[0m"
pink   = /bin/echo -e "\x1b[35m\#\# $1\x1b[0m"
cyan   = /bin/echo -e "\x1b[36m\#\# $1\x1b[0m"

define go-get
	GO111MODULE=off go get -u $1
endef

define mkdir
	mkdir -p $1
endef

PROTO_PATHS = \
	-I ./apis/proto/payload \
	-I ./apis/proto/agent \
	-I ./apis/proto/vald \
	-I ./apis/proto/discoverer \
	-I ./apis/proto/meta \
	-I ./apis/proto/filter/egress \
	-I ./apis/proto/filter/ingress \
	-I ./apis/proto/manager/backup \
	-I ./apis/proto/manager/replication \
	-I ./apis/proto/manager/traffic \
	-I $(GOPATH)/src/github.com/protocolbuffers/protobuf/src \
	-I $(GOPATH)/src/github.com/gogo/protobuf/protobuf \
	-I $(GOPATH)/src/github.com/googleapis/googleapis \
	-I $(GOPATH)/src/github.com/danielvladco/go-proto-gql \
	-I $(GOPATH)/src/github.com/envoyproxy/protoc-gen-validate

define protoc-gen
	protoc \
		$(PROTO_PATHS) \
		$2 \
		$1
endef

all: clean deps

clean:
	# go clean -cache -modcache ./...
	rm -rf \
		/go/pkg \
		./*.log \
		./*.svg \
		./apis/docs \
		./apis/graphql \
		./apis/grpc \
		./apis/swagger \
		./bench \
		./pprof \
		./vendor \
		./go.sum \
		./go.mod
	cp ./hack/go.mod.default ./go.mod
		# ./go.mod \

license:
	go run hack/license/gen/main.go ./
	chmod -R 0644 ./*
	chmod -R 0644 ./.*

bench:
	go test -count=5 -run=NONE -bench . -benchmem

init:
	GO111MODULE=on go mod vendor

deps: \
	clean \
	proto-deps \
	proto-all
	go mod tidy
	go mod vendor
	rm -rf vendor

go-version:
	@echo $(GO_VERSION)

ngt-version:
	@echo $(NGT_VERSION)

ngt: /usr/local/include/NGT/Capi.h
/usr/local/include/NGT/Capi.h:
	curl -LO https://github.com/yahoojapan/NGT/archive/v$(NGT_VERSION).tar.gz
	tar zxf v$(NGT_VERSION).tar.gz -C /tmp
	cd /tmp/NGT-$(NGT_VERSION)&& cmake .
	make -j -C /tmp/NGT-$(NGT_VERSION)
	make install -C /tmp/NGT-$(NGT_VERSION)
	rm -rf v$(NGT_VERSION).tar.gz
	rm -rf /tmp/NGT-$(NGT_VERSION)

images: \
	dockers-base-image \
	dockers-agent-ngt-image \
	dockers-discoverer-k8s-image \
	dockers-gateway-vald-image

dockers-base-image-name:
	@echo "$(REPO)/$(BASE_IMAGE)"

dockers-base-image:
	docker build -f dockers/base/Dockerfile -t $(REPO)/$(BASE_IMAGE) .

dockers-agent-ngt-image-name:
	@echo "$(REPO)/$(AGENT_IMAGE)"

dockers-agent-ngt-image: dockers-base-image
	docker build -f dockers/agent/ngt/Dockerfile -t $(REPO)/$(AGENT_IMAGE) .

dockers-discoverer-k8s-image-name:
	@echo "$(REPO)/$(DISCOVERER_IMAGE)"

dockers-discoverer-k8s-image: dockers-base-image
	docker build -f dockers/discoverer/k8s/Dockerfile -t $(REPO)/$(DISCOVERER_IMAGE) .

dockers-gateway-vald-image-name:
	@echo "$(REPO)/$(GATEWAY_IMAGE)"

dockers-gateway-vald-image: dockers-base-image
	docker build -f dockers/gateway/vald/Dockerfile -t $(REPO)/$(GATEWAY_IMAGE) .

profile: clean
	mkdir pprof
	mkdir bench
	go test -count=10 -run=NONE -bench . -benchmem -o pprof/test.bin -cpuprofile pprof/cpu.out -memprofile pprof/mem.out
	go tool pprof --svg pprof/test.bin pprof/mem.out > bench/mem.svg
	go tool pprof --svg pprof/test.bin pprof/cpu.out > bench/cpu.svg

test: clean init
	GO111MODULE=on go test --race -coverprofile=cover.out ./...

lint:
	gometalinter --enable-all . | rg -v comment

contributors:
	git log --format='%aN <%aE>' | sort -fu > CONTRIBUTORS

coverage:
	go test -v -race -covermode=atomic -coverprofile=coverage.out ./...
	go tool cover -html=coverage.out -o coverage.html
	rm -f coverage.out

create-index:
	$(MAKE) -C ./hack/core/ngt create

core-bench: create-index
	$(MAKE) -C ./hach/core/ngt bench

core-bench-lite: create-index
	$(MAKE) -C ./hach/core/ngt bench-lite

core-bench-clean:
	$(MAKE) -C ./hack/core/ngt clean

e2e-bench:
	$(MAKE) -C ./hack/e2e/benchmark bench

proto-all: \
	pbgo \
	pbdoc \
	swagger
	# swagger \
	# graphql

pbgo: $(PBGOS)
swagger: $(SWAGGERS)
graphql: $(GRAPHQLS) $(GQLCODES)
pbdoc: $(PBDOCS)

bench-datasets: $(BENCH_DATASETS)

clean-bench-datasets:
	rm -rf $(BENCH_DATASETS)

clean-proto-artifacts:
	rm -rf apis/grpc apis/swagger apis/graphql

proto-deps: \
	$(GOPATH)/bin/gqlgen \
	$(GOPATH)/bin/protoc-gen-doc \
	$(GOPATH)/bin/protoc-gen-go \
	$(GOPATH)/bin/protoc-gen-gogo \
	$(GOPATH)/bin/protoc-gen-gofast \
	$(GOPATH)/bin/protoc-gen-gogofast \
	$(GOPATH)/bin/protoc-gen-gogofaster \
	$(GOPATH)/bin/protoc-gen-gogoslick \
	$(GOPATH)/bin/protoc-gen-gogqlgen \
	$(GOPATH)/bin/protoc-gen-gql \
	$(GOPATH)/bin/protoc-gen-gqlgencfg \
	$(GOPATH)/bin/protoc-gen-grpc-gateway \
	$(GOPATH)/bin/protoc-gen-swagger \
	$(GOPATH)/bin/protoc-gen-validate \
	$(GOPATH)/bin/prototool \
	$(GOPATH)/bin/swagger \
	$(GOPATH)/src/google.golang.org/genproto \
	$(GOPATH)/src/github.com/protocolbuffers/protobuf \
	$(GOPATH)/src/github.com/googleapis/googleapis

$(GOPATH)/src/github.com/protocolbuffers/protobuf:
	git clone \
		--depth 1 \
		https://github.com/protocolbuffers/protobuf \
		$(GOPATH)/src/github.com/protocolbuffers/protobuf

$(GOPATH)/src/github.com/googleapis/googleapis:
	git clone \
		--depth 1 \
		https://github.com/googleapis/googleapis \
		$(GOPATH)/src/github.com/googleapis/googleapis

$(GOPATH)/src/google.golang.org/genproto:
	$(call go-get, google.golang.org/genproto/...)

$(GOPATH)/bin/protoc-gen-go:
	$(call go-get, github.com/golang/protobuf/protoc-gen-go)

$(GOPATH)/bin/protoc-gen-gogo:
	$(call go-get, github.com/gogo/protobuf/protoc-gen-gogo)

$(GOPATH)/bin/protoc-gen-gofast:
	$(call go-get, github.com/gogo/protobuf/protoc-gen-gofast)

$(GOPATH)/bin/protoc-gen-gogofast:
	$(call go-get, github.com/gogo/protobuf/protoc-gen-gogofast)

$(GOPATH)/bin/protoc-gen-gogofaster:
	$(call go-get, github.com/gogo/protobuf/protoc-gen-gogofaster)

$(GOPATH)/bin/protoc-gen-gogoslick:
	$(call go-get, github.com/gogo/protobuf/protoc-gen-gogoslick)

$(GOPATH)/bin/protoc-gen-grpc-gateway:
	$(call go-get, github.com/grpc-ecosystem/grpc-gateway/protoc-gen-grpc-gateway)

$(GOPATH)/bin/protoc-gen-swagger:
	$(call go-get, github.com/grpc-ecosystem/grpc-gateway/protoc-gen-swagger)

$(GOPATH)/bin/protoc-gen-gql:
	$(call go-get, github.com/danielvladco/go-proto-gql/protoc-gen-gql)

$(GOPATH)/bin/protoc-gen-gogqlgen:
	$(call go-get, github.com/danielvladco/go-proto-gql/protoc-gen-gogqlgen)

$(GOPATH)/bin/protoc-gen-gqlgencfg:
	$(call go-get, github.com/danielvladco/go-proto-gql/protoc-gen-gqlgencfg)

$(GOPATH)/bin/protoc-gen-validate:
	$(call go-get, github.com/envoyproxy/protoc-gen-validate)

$(GOPATH)/bin/prototool:
	$(call go-get, github.com/uber/prototool/cmd/prototool)

$(GOPATH)/bin/protoc-gen-doc:
	$(call go-get, github.com/pseudomuto/protoc-gen-doc/cmd/protoc-gen-doc)

$(GOPATH)/bin/swagger:
	$(call go-get, github.com/go-swagger/go-swagger/cmd/swagger)

$(GOPATH)/bin/gqlgen:
	$(call go-get, github.com/99designs/gqlgen)

$(PBGODIRS):
	$(call mkdir, $@)
	$(call rm, -rf, $@/*)

$(SWAGGERDIRS):
	$(call mkdir, $@)
	$(call rm, -rf, $@/*)

$(GRAPHQLDIRS):
	$(call mkdir, $@)
	$(call rm, -rf, $@/*)

$(PBDOCDIRS):
	$(call mkdir, $@)
	$(call rm, -rf, $@/*)

$(PBPYDIRS):
	$(call mkdir, $@)
	$(call rm, -rf, $@/*)

$(PBGOS): proto-deps $(PBGODIRS)
	@$(call green, "generating pb.go files...")
	$(call protoc-gen, $(patsubst apis/grpc/%.pb.go,apis/proto/%.proto,$@), --gogofast_out=plugins=grpc:$(GOPATH)/src)
	# we have to enable validate after https://github.com/envoyproxy/protoc-gen-validate/pull/257 is merged
	# $(call protoc-gen, $(patsubst apis/grpc/%.pb.go,apis/proto/%.proto,$@), --gogofast_out=plugins=grpc:$(GOPATH)/src --validate_out=lang=gogo:$(GOPATH)/src)

$(SWAGGERS): proto-deps $(SWAGGERDIRS)
	@$(call green, "generating swagger.json files...")
	$(call protoc-gen, $(patsubst apis/swagger/%.swagger.json,apis/proto/%.proto,$@), --swagger_out=json_names_for_fields=true:$(dir $@))

$(GRAPHQLS): proto-deps $(GRAPHQLDIRS)
	@$(call green, "generating pb.graphqls files...")
	$(call protoc-gen, $(patsubst apis/graphql/%.pb.graphqls,apis/proto/%.proto,$@), --gql_out=paths=source_relative:$(dir $@))

$(GQLCODES): proto-deps $(GRAPHQLS)
	@$(call green, "generating graphql generated.go files...")
	sh hack/graphql/gqlgen.sh $(dir $@) $(patsubst apis/graphql/%.generated.go,apis/graphql/%.pb.graphqls,$@) $@

$(PBDOCS): proto-deps $(PBDOCDIRS)
	@$(call green, "generating documents files...")
	$(call protoc-gen, $(patsubst apis/docs/%.md,apis/proto/%.proto,$@), --plugin=protoc-gen-doc=$(GOPATH)/bin/protoc-gen-doc --doc_out=$(dir $@))

$(BENCH_DATASETS): $(BENCH_DATASET_MD5S)
	@$(call green, "downloading datasets for benchmark...")
	curl -fsSL -o $@ http://vectors.erikbern.com/$(patsubst $(BENCH_DATASET_HDF5_DIR)/%.hdf5,%.hdf5,$@)
	(cd hack/e2e/benchmark/assets; \
	    md5sum -c $(patsubst $(BENCH_DATASET_HDF5_DIR)/%.hdf5,$(BENCH_DATASET_MD5_DIR_NAME)/%.md5,$@) || \
	    (rm -f $(patsubst $(BENCH_DATASET_HDF5_DIR)/%.hdf5,$(BENCH_DATASET_HDF5_DIR_NAME)/%.hdf5,$@) && exit 1))

bench-agent: \
	bench-agent-stream \
	bench-agent-sequential

bench-agent-stream: \
	ngt \
	$(BENCH_DATASET_HDF5_DIR)/fashion-mnist-784-euclidean.hdf5 \
	$(BENCH_DATASET_HDF5_DIR)/mnist-784-euclidean.hdf5
	rm -rf pprof/agent/ngt
	mkdir -p pprof/agent/ngt
	go test -count=1 \
		-timeout=1h \
		-bench=gRPCStream \
		-benchmem \
		-o pprof/agent/ngt/agent.bin \
		-cpuprofile pprof/agent/ngt/cpu-stream.out \
		-memprofile pprof/agent/ngt/mem-stream.out \
<<<<<<< HEAD
		./hack/e2e/benchmark/agent/ngt/ngt_bench_test.go \
		 -dataset=fashion-mnist
=======
		-race \
		./hack/e2e/benchmark/agent/ngt/ngt_bench_test.go
>>>>>>> 7da81f66
	go tool pprof --svg \
		pprof/agent/ngt/agent.bin \
		pprof/agent/ngt/cpu-stream.out \
		> pprof/agent/ngt/cpu-stream.svg
	go tool pprof --svg \
		pprof/agent/ngt/agent.bin \
		pprof/agent/ngt/mem-stream.out \
		> pprof/agent/ngt/mem-stream.svg

bench-agent-sequential-grpc: \
	ngt \
	$(BENCH_DATASET_HDF5_DIR)/fashion-mnist-784-euclidean.hdf5 \
	$(BENCH_DATASET_HDF5_DIR)/mnist-784-euclidean.hdf5
	rm -rf pprof/agent/ngt
	mkdir -p pprof/agent/ngt
	go test -count=1 \
		-timeout=1h \
		-bench=gRPCSequential \
		-benchmem \
		-o pprof/agent/ngt/agent.bin \
		-cpuprofile pprof/agent/ngt/cpu-sequential.out \
		-memprofile pprof/agent/ngt/mem-sequential.out \
		./hack/e2e/benchmark/agent/ngt/ngt_bench_test.go \
		 -dataset=fashion-mnist
	go tool pprof --svg \
		pprof/agent/ngt/agent.bin \
		pprof/agent/ngt/cpu-sequential.out \
		> pprof/agent/ngt/cpu-sequential.svg
	go tool pprof --svg \
		pprof/agent/ngt/agent.bin \
		pprof/agent/ngt/mem-sequential.out \
		> pprof/agent/ngt/mem-sequential.svg

bench-agent-sequential-rest: \
	ngt \
	$(BENCH_DATASET_HDF5_DIR)/fashion-mnist-784-euclidean.hdf5 \
	$(BENCH_DATASET_HDF5_DIR)/mnist-784-euclidean.hdf5
	rm -rf pprof/agent/ngt
	mkdir -p pprof/agent/ngt
	go test -count=1 \
		-timeout=1h \
		-bench=RESTSequential \
		-benchmem \
		-o pprof/agent/ngt/agent.bin \
		-cpuprofile pprof/agent/ngt/cpu-sequential-rest.out \
		-memprofile pprof/agent/ngt/mem-sequential-rest.out \
		./hack/e2e/benchmark/agent/ngt/ngt_bench_test.go \
		 -dataset=fashion-mnist
	go tool pprof --svg \
		pprof/agent/ngt/agent.bin \
		pprof/agent/ngt/cpu-sequential-rest.out \
		> pprof/agent/ngt/cpu-sequential-rest.svg
	go tool pprof --svg \
		pprof/agent/ngt/agent.bin \
		pprof/agent/ngt/mem-sequential-rest.out \
		> pprof/agent/ngt/mem-sequential-rest.svg

profile-agent-stream:
	go tool pprof -http=":6061" \
		pprof/agent/ngt/agent.bin \
		pprof/agent/ngt/cpu-stream.out &
	go tool pprof -http=":6062" \
		pprof/agent/ngt/agent.bin \
		pprof/agent/ngt/mem-stream.out

kill-bench:
	ps aux | grep go | grep -v nvim | grep -v tmux | grep -v gopls | grep -v "rg go" | awk '{print $1}' | xargs kill -9<|MERGE_RESOLUTION|>--- conflicted
+++ resolved
@@ -53,7 +53,11 @@
 	clean-proto-artifacts \
 	proto-deps \
 	bench-agent-stream \
+	bench-agent-sequential-grpc \
+	bench-agent-sequential-rest \
 	profile-agent-stream \
+	profile-agent-sequential-grpc \
+	profile-agent-sequential-rest \
 	kill-bench
 
 REPO                   ?= vdaas
@@ -130,6 +134,37 @@
 		$(PROTO_PATHS) \
 		$2 \
 		$1
+endef
+
+define bench-pprof
+	rm -rf $1
+	mkdir -p $1
+	go test -count=1 \
+		-timeout=1h \
+		-bench=$3 \
+		-benchmem \
+		-o $1/$2.bin \
+		-cpuprofile $1/cpu-$4.out \
+		-memprofile $1/mem-$4.out \
+		-race \
+		$5
+	go tool pprof --svg \
+		$1/agent.bin \
+		$1/cpu-$4.out \
+		> $1/cpu-$4.svg
+	go tool pprof --svg \
+		$1/agent.bin \
+		$1/mem-$4.out \
+		> $1/mem-$4.svg
+endef
+
+define profile-web
+	go tool pprof -http=$4 \
+		$1/$2.bin \
+		$1/cpu-$3.out &
+	go tool pprof -http=$5 \
+		$1/$2.bin \
+		$1/mem-$3.out &
 endef
 
 all: clean deps
@@ -408,92 +443,56 @@
 
 bench-agent: \
 	bench-agent-stream \
-	bench-agent-sequential
+	bench-agent-sequential-grpc \
+	bench-agent-sequential-rest
 
 bench-agent-stream: \
 	ngt \
 	$(BENCH_DATASET_HDF5_DIR)/fashion-mnist-784-euclidean.hdf5 \
 	$(BENCH_DATASET_HDF5_DIR)/mnist-784-euclidean.hdf5
-	rm -rf pprof/agent/ngt
-	mkdir -p pprof/agent/ngt
-	go test -count=1 \
-		-timeout=1h \
-		-bench=gRPCStream \
-		-benchmem \
-		-o pprof/agent/ngt/agent.bin \
-		-cpuprofile pprof/agent/ngt/cpu-stream.out \
-		-memprofile pprof/agent/ngt/mem-stream.out \
-<<<<<<< HEAD
+	@$(call green, "starting stream agent benchmark")
+	$(call bench-pprof,pprof/agent/ngt,agent,gRPCStream,stream,\
 		./hack/e2e/benchmark/agent/ngt/ngt_bench_test.go \
-		 -dataset=fashion-mnist
-=======
-		-race \
-		./hack/e2e/benchmark/agent/ngt/ngt_bench_test.go
->>>>>>> 7da81f66
-	go tool pprof --svg \
-		pprof/agent/ngt/agent.bin \
-		pprof/agent/ngt/cpu-stream.out \
-		> pprof/agent/ngt/cpu-stream.svg
-	go tool pprof --svg \
-		pprof/agent/ngt/agent.bin \
-		pprof/agent/ngt/mem-stream.out \
-		> pprof/agent/ngt/mem-stream.svg
+		 -dataset=fashion-mnist)
 
 bench-agent-sequential-grpc: \
 	ngt \
 	$(BENCH_DATASET_HDF5_DIR)/fashion-mnist-784-euclidean.hdf5 \
 	$(BENCH_DATASET_HDF5_DIR)/mnist-784-euclidean.hdf5
-	rm -rf pprof/agent/ngt
-	mkdir -p pprof/agent/ngt
-	go test -count=1 \
-		-timeout=1h \
-		-bench=gRPCSequential \
-		-benchmem \
-		-o pprof/agent/ngt/agent.bin \
-		-cpuprofile pprof/agent/ngt/cpu-sequential.out \
-		-memprofile pprof/agent/ngt/mem-sequential.out \
+	@$(call green, "starting sequential grpc agent benchmark")
+	$(call bench-pprof,pprof/agent/ngt,agent,gRPCSequential,sequential-grpc,\
 		./hack/e2e/benchmark/agent/ngt/ngt_bench_test.go \
-		 -dataset=fashion-mnist
-	go tool pprof --svg \
-		pprof/agent/ngt/agent.bin \
-		pprof/agent/ngt/cpu-sequential.out \
-		> pprof/agent/ngt/cpu-sequential.svg
-	go tool pprof --svg \
-		pprof/agent/ngt/agent.bin \
-		pprof/agent/ngt/mem-sequential.out \
-		> pprof/agent/ngt/mem-sequential.svg
+		 -dataset=fashion-mnist)
 
 bench-agent-sequential-rest: \
 	ngt \
 	$(BENCH_DATASET_HDF5_DIR)/fashion-mnist-784-euclidean.hdf5 \
 	$(BENCH_DATASET_HDF5_DIR)/mnist-784-euclidean.hdf5
-	rm -rf pprof/agent/ngt
-	mkdir -p pprof/agent/ngt
-	go test -count=1 \
-		-timeout=1h \
-		-bench=RESTSequential \
-		-benchmem \
-		-o pprof/agent/ngt/agent.bin \
-		-cpuprofile pprof/agent/ngt/cpu-sequential-rest.out \
-		-memprofile pprof/agent/ngt/mem-sequential-rest.out \
+	@$(call green, "starting sequential rest agent benchmark")
+	$(call bench-pprof,pprof/agent/ngt,agent,RESTSequential,sequential-rest,\
 		./hack/e2e/benchmark/agent/ngt/ngt_bench_test.go \
-		 -dataset=fashion-mnist
-	go tool pprof --svg \
-		pprof/agent/ngt/agent.bin \
-		pprof/agent/ngt/cpu-sequential-rest.out \
-		> pprof/agent/ngt/cpu-sequential-rest.svg
-	go tool pprof --svg \
-		pprof/agent/ngt/agent.bin \
-		pprof/agent/ngt/mem-sequential-rest.out \
-		> pprof/agent/ngt/mem-sequential-rest.svg
+		 -dataset=fashion-mnist)
 
 profile-agent-stream:
-	go tool pprof -http=":6061" \
-		pprof/agent/ngt/agent.bin \
-		pprof/agent/ngt/cpu-stream.out &
-	go tool pprof -http=":6062" \
-		pprof/agent/ngt/agent.bin \
-		pprof/agent/ngt/mem-stream.out
+	@$(call green, "starting stream agent profiler")
+	$(call profile-web,pprof/agent/ngt,agent,stream,":6061",":6062")
+
+
+profile-agent-sequential-grpc:
+	@$(call green, "starting sequential grpc agent profiler")
+	$(call profile-web,pprof/agent/ngt,agent,sequential-grpc,":6061",":6062")
+
+profile-agent-sequential-rest:
+	@$(call green, "starting sequential rest agent profiler")
+	$(call profile-web,pprof/agent/ngt,agent,sequential-rest,":6061",":6062")
+
 
 kill-bench:
-	ps aux | grep go | grep -v nvim | grep -v tmux | grep -v gopls | grep -v "rg go" | awk '{print $1}' | xargs kill -9+	ps aux  \
+		| grep go  \
+		| grep -v nvim \
+		| grep -v tmux \
+		| grep -v gopls \
+		| grep -v "rg go" \
+		| awk '{print $1}' \
+		| xargs kill -9