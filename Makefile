--- conflicted
+++ resolved
@@ -59,11 +59,7 @@
 OPERATOR_SDK_VERSION := $(eval OPERATOR_SDK_VERSION := $(shell cat versions/OPERATOR_SDK_VERSION))$(OPERATOR_SDK_VERSION)
 
 KIND_VERSION         ?= v0.9.0
-<<<<<<< HEAD
-HELM_VERSION         ?= v3.4.0
-=======
 HELM_VERSION         ?= v3.4.1
->>>>>>> 098c1030
 HELM_DOCS_VERSION    ?= 1.4.0
 VALDCLI_VERSION      ?= v0.0.62
 TELEPRESENCE_VERSION ?= 0.108
