#
# Copyright (C) 2019-2020 Vdaas.org Vald team ( kpango, rinx, kmrmt )
#
# Licensed under the Apache License, Version 2.0 (the "License");
# you may not use this file except in compliance with the License.
# You may obtain a copy of the License at
#
#    https://www.apache.org/licenses/LICENSE-2.0
#
# Unless required by applicable law or agreed to in writing, software
# distributed under the License is distributed on an "AS IS" BASIS,
# WITHOUT WARRANTIES OR CONDITIONS OF ANY KIND, either express or implied.
# See the License for the specific language governing permissions and
# limitations under the License.
#

REPO                           ?= vdaas
NAME                            = vald
GOPKG                           = github.com/$(REPO)/$(NAME)
DATETIME                        = $(eval DATETIME := $(shell date -u +%Y/%m/%d_%H:%M:%S%z))$(DATETIME)
TAG                             = $(eval TAG := $(shell date -u +%Y%m%d-%H%M%S))$(TAG)
AGENT_IMAGE                     = $(NAME)-agent-ngt
AGENT_SIDECAR_IMAGE             = $(NAME)-agent-sidecar
BACKUP_GATEWAY_IMAGE            = $(NAME)-backup-gateway
BASE_IMAGE                      = $(NAME)-base
CI_CONTAINER_IMAGE              = $(NAME)-ci-container
DISCOVERER_IMAGE                = $(NAME)-discoverer-k8s
FILTER_GATEWAY_IMAGE            = $(NAME)-filter-gateway
GATEWAY_IMAGE                   = $(NAME)-gateway
HELM_OPERATOR_IMAGE             = $(NAME)-helm-operator
LB_GATEWAY_IMAGE                = $(NAME)-lb-gateway
LOADTEST_IMAGE                  = $(NAME)-loadtest
MANAGER_BACKUP_CASSANDRA_IMAGE  = $(NAME)-manager-backup-cassandra
MANAGER_BACKUP_MYSQL_IMAGE      = $(NAME)-manager-backup-mysql
MANAGER_COMPRESSOR_IMAGE        = $(NAME)-manager-compressor
MANAGER_INDEX_IMAGE             = $(NAME)-manager-index
META_CASSANDRA_IMAGE            = $(NAME)-meta-cassandra
META_GATEWAY_IMAGE              = $(NAME)-meta-gateway
META_REDIS_IMAGE                = $(NAME)-meta-redis

VERSION := $(eval VALD_VERSION := $(shell cat versions/VALD_VERSION))$(VALD_VERSION)

NGT_VERSION := $(eval NGT_VERSION := $(shell cat versions/NGT_VERSION))$(NGT_VERSION)
NGT_REPO = github.com/yahoojapan/NGT

GO_VERSION := $(eval GO_VERSION := $(shell cat versions/GO_VERSION))$(GO_VERSION)
GOOS := $(eval GOOS := $(shell go env GOOS))$(GOOS)
GOARCH := $(eval GOARCH := $(shell go env GOARCH))$(GOARCH)
GOPATH := $(eval GOPATH := $(shell go env GOPATH))$(GOPATH)
GOCACHE := $(eval GOCACHE := $(shell go env GOCACHE))$(GOCACHE)

TENSORFLOW_C_VERSION := $(eval TENSORFLOW_C_VERSION := $(shell cat versions/TENSORFLOW_C_VERSION))$(TENSORFLOW_C_VERSION)

OPERATOR_SDK_VERSION := $(eval OPERATOR_SDK_VERSION := $(shell cat versions/OPERATOR_SDK_VERSION))$(OPERATOR_SDK_VERSION)

KIND_VERSION         ?= v0.8.1
HELM_VERSION         ?= v3.2.4
HELM_DOCS_VERSION    ?= 0.13.0
VALDCLI_VERSION      ?= v0.0.50
TELEPRESENCE_VERSION ?= 0.105

SWAP_DEPLOYMENT_TYPE ?= deployment
SWAP_IMAGE           ?= ""
SWAP_TAG             ?= latest

BINDIR ?= /usr/local/bin

UNAME := $(eval UNAME := $(shell uname))$(UNAME)
CPU_INFO_FLAGS := $(eval CPU_INFO_FLAGS := $(shell cat /proc/cpuinfo | grep flags | cut -d " " -f 2- | head -1))$(CPU_INFO_FLAGS)
GIT_COMMIT := $(eval GIT_COMMIT := $(shell git rev-list -1 HEAD))$(GIT_COMMIT)

MAKELISTS := Makefile $(shell find Makefile.d -type f -regex ".*\.mk")

ROOTDIR = $(eval ROOTDIR := $(shell git rev-parse --show-toplevel))$(ROOTDIR)
PROTODIRS := $(eval PROTODIRS := $(shell find apis/proto -type d | sed -e "s%apis/proto/%%g" | grep -v "apis/proto"))$(PROTODIRS)
BENCH_DATASET_BASE_DIR = hack/benchmark/assets
BENCH_DATASET_MD5_DIR_NAME = checksum
BENCH_DATASET_HDF5_DIR_NAME = dataset
BENCH_DATASET_MD5_DIR = $(BENCH_DATASET_BASE_DIR)/$(BENCH_DATASET_MD5_DIR_NAME)
BENCH_DATASET_HDF5_DIR = $(BENCH_DATASET_BASE_DIR)/$(BENCH_DATASET_HDF5_DIR_NAME)

PROTOS := $(eval PROTOS := $(shell find apis/proto -type f -regex ".*\.proto"))$(PROTOS)
PBGOS = $(PROTOS:apis/proto/%.proto=apis/grpc/%.pb.go)
SWAGGERS = $(PROTOS:apis/proto/%.proto=apis/swagger/%.swagger.json)
GRAPHQLS = $(PROTOS:apis/proto/%.proto=apis/graphql/%.pb.graphqls)
GQLCODES = $(GRAPHQLS:apis/graphql/%.pb.graphqls=apis/graphql/%.generated.go)
PBDOCS = $(PROTOS:apis/proto/%.proto=apis/docs/%.md)

CFLAGS ?= -mno-avx512f -mno-avx512dq -mno-avx512cd -mno-avx512bw -mno-avx512vl
CXXFLAGS ?= $(CFLAGS)

BENCH_DATASET_MD5S := $(eval BENCH_DATASET_MD5S := $(shell find $(BENCH_DATASET_MD5_DIR) -type f -regex ".*\.md5"))$(BENCH_DATASET_MD5S)
BENCH_DATASETS = $(BENCH_DATASET_MD5S:$(BENCH_DATASET_MD5_DIR)/%.md5=$(BENCH_DATASET_HDF5_DIR)/%.hdf5)

DATASET_ARGS ?= identity-128
ADDRESS_ARGS ?= ""

HOST      ?= localhost
PORT      ?= 80
NUMBER    ?= 10
DIMENSION ?= 6
NUMPANES  ?= 4

BODY = ""

PROTO_PATHS = \
	$(PROTODIRS:%=./apis/proto/%) \
	$(GOPATH)/src/github.com/protocolbuffers/protobuf/src \
	$(GOPATH)/src/github.com/gogo/protobuf/protobuf \
	$(GOPATH)/src/github.com/googleapis/googleapis \
	$(GOPATH)/src/github.com/danielvladco/go-proto-gql \
	$(GOPATH)/src/github.com/envoyproxy/protoc-gen-validate

GO_SOURCES = $(eval GO_SOURCES := $(shell find \
		./cmd \
		./hack \
		./internal \
		./pkg \
		-not -path './cmd/cli/*' \
		-not -path './internal/core/ngt/*' \
		-not -path './internal/test/comparator/*' \
		-not -path './hack/benchmark/internal/client/ngtd/*' \
		-not -path './hack/benchmark/internal/starter/agent/*' \
		-not -path './hack/benchmark/internal/starter/external/*' \
		-not -path './hack/benchmark/internal/starter/gateway/*' \
		-not -path './hack/license/*' \
		-not -path './hack/swagger/*' \
		-not -path './hack/tools/*' \
		-type f \
		-name '*.go' \
		-not -regex '.*options?\.go' \
		-not -name '*_test.go' \
		-not -name 'doc.go'))$(GO_SOURCES)
GO_OPTION_SOURCES = $(eval GO_OPTION_SOURCES := $(shell find \
		./cmd \
		./hack \
		./internal \
		./pkg \
		-not -path './cmd/cli/*' \
		-not -path './internal/core/ngt/*' \
		-not -path './internal/test/comparator/*' \
		-not -path './hack/benchmark/internal/client/ngtd/*' \
		-not -path './hack/benchmark/internal/starter/agent/*' \
		-not -path './hack/benchmark/internal/starter/external/*' \
		-not -path './hack/benchmark/internal/starter/gateway/*' \
		-not -path './hack/license/*' \
		-not -path './hack/swagger/*' \
		-not -path './hack/tools/*' \
		-type f \
		-regex '.*options?\.go' \
		-not -name '*_test.go' \
		-not -name 'doc.go'))$(GO_OPTION_SOURCES)

GO_SOURCES_INTERNAL = $(eval GO_SOURCES_INTERNAL := $(shell find \
		./internal \
		-type f \
		-name '*.go' \
		-not -name '*_test.go' \
		-not -name 'doc.go'))$(GO_SOURCES_INTERNAL)

GO_TEST_SOURCES = $(GO_SOURCES:%.go=%_test.go)
GO_OPTION_TEST_SOURCES = $(GO_OPTION_SOURCES:%.go=%_test.go)

DISTROLESS_IMAGE      ?= gcr.io/distroless/static
DISTROLESS_IMAGE_TAG  ?= nonroot
UPX_OPTIONS           ?= -9

COMMA := ,
SHELL = bash

include Makefile.d/functions.mk

.PHONY: help
## print all available commands
help:
	@awk '/^[a-zA-Z_0-9%:\\\/-]+:/ { \
	  helpMessage = match(lastLine, /^## (.*)/); \
	  if (helpMessage) { \
	    helpCommand = $$1; \
	    helpMessage = substr(lastLine, RSTART + 3, RLENGTH); \
      gsub("\\\\", "", helpCommand); \
      gsub(":+$$", "", helpCommand); \
	    printf "  \x1b[32;01m%-38s\x1b[0m %s\n", helpCommand, helpMessage; \
	  } \
	} \
	{ lastLine = $$0 }' $(MAKELISTS) | sort -u
	@printf "\n"

.PHONY: all
## execute clean and deps
all: clean deps

.PHONY: clean
## clean
clean:
	go clean -cache -modcache -testcache -i -r
	rm -rf \
		/go/pkg \
		./*.log \
		./*.svg \
		./apis/docs \
		./apis/graphql \
		./apis/swagger \
		./bench \
		./pprof \
		./libs \
		$(GOCACHE) \
		./go.sum \
		./go.mod
	cp ./hack/go.mod.default ./go.mod


.PHONY: license
## add license to files
license:
	go run hack/license/gen/main.go ./


.PHONY: init
## initialize development environment
init: \
	git/config/init \
	git/hooks/init \
	deps \
	ngt/install \
	tensorflow/install

.PHONY: tools/install
## install development tools
tools/install: \
	helm/install \
	kind/install \
	valdcli/install \
	telepresence/install

.PHONY: update
## update deps, license, and run goimports
update: \
	clean \
	deps \
	proto/all \
	format


.PHONY: format
## format go codes
format: \
	license \
	update/goimports \
	format/yaml
	# format/docker

.PHONY: update/goimports
## run goimports for all go files
update/goimports:
	find ./ -type f -regex ".*\.go" | xargs goimports -w

.PHONY: format/yaml
format/yaml:
	prettier --write \
	    ".github/**/*.yaml" \
	    "cmd/**/*.yaml" \
	    "hack/**/*.yaml" \
	    "k8s/**/*.yaml"

.PHONY: deps
## install dependencies
deps: \
	proto/deps \
	goimports/install \
	prettier/install
<<<<<<< HEAD
	rm -rf \
		/go/pkg \
		$(GOCACHE) \
		./go.sum \
		./go.mod
	cp ./hack/go.mod.default ./go.mod
=======
>>>>>>> 57d657e0
	go mod tidy
	go get -u all 2>/dev/null || true

.PHONY: goimports/install
goimports/install:
	go get -u golang.org/x/tools/cmd/goimports
	# GO111MODULE=off go get -u golang.org/x/tools/cmd/goimports

.PHONY: prettier/install
prettier/install:
	npm install -g prettier

.PHONY: version/vald
## print vald version
version/vald:
	@echo $(VALD_VERSION)

.PHONY: version/go
## print go version
version/go:
	@echo $(GO_VERSION)

.PHONY: version/ngt
## print NGT version
version/ngt:
	@echo $(NGT_VERSION)

.PHONY: version/kind
version/kind:
	@echo $(KIND_VERSION)

.PHONY: version/helm
version/helm:
	@echo $(HELM_VERSION)

.PHONY: version/valdcli
version/valdcli:
	@echo $(VALDCLI_VERSION)

.PHONY: version/telepresence
version/telepresence:
	@echo $(TELEPRESENCE_VERSION)

.PHONY: ngt/install
## install NGT
ngt/install: /usr/local/include/NGT/Capi.h
/usr/local/include/NGT/Capi.h:
	curl -LO https://github.com/yahoojapan/NGT/archive/v$(NGT_VERSION).tar.gz
	tar zxf v$(NGT_VERSION).tar.gz -C /tmp
	cd /tmp/NGT-$(NGT_VERSION)&& cmake .
	make -j -C /tmp/NGT-$(NGT_VERSION)
	make install -C /tmp/NGT-$(NGT_VERSION)
	rm -rf v$(NGT_VERSION).tar.gz
	rm -rf /tmp/NGT-$(NGT_VERSION)
	ldconfig

.PHONY: tensorflow/install
## install TensorFlow for C
tensorflow/install: /usr/local/lib/libtensorflow.so
/usr/local/lib/libtensorflow.so:
	curl -LO https://storage.googleapis.com/tensorflow/libtensorflow/libtensorflow-cpu-linux-x86_64-$(TENSORFLOW_C_VERSION).tar.gz
	tar -C /usr/local -xzf libtensorflow-cpu-linux-x86_64-$(TENSORFLOW_C_VERSION).tar.gz
	rm -f libtensorflow-cpu-linux-x86_64-$(TENSORFLOW_C_VERSION).tar.gz
	ldconfig

.PHONY: lint
## run lints
lint:
	$(call go-lint)

.PHONY: changelog/update
## update changelog
changelog/update:
	echo "# CHANGELOG" > /tmp/CHANGELOG.md
	echo "" >> /tmp/CHANGELOG.md
	$(MAKE) -s changelog/next/print >> /tmp/CHANGELOG.md
	echo "" >> /tmp/CHANGELOG.md
	tail -n +2 CHANGELOG.md >> /tmp/CHANGELOG.md
	mv -f /tmp/CHANGELOG.md CHANGELOG.md

.PHONY: changelog/next/print
## print next changelog entry
changelog/next/print:
	@cat hack/CHANGELOG.template.md | \
	    sed -e 's/{{ version }}/$(VALD_VERSION)/g'
	@echo "$$BODY"

include Makefile.d/bench.mk
include Makefile.d/build.mk
include Makefile.d/docker.mk
include Makefile.d/git.mk
include Makefile.d/helm.mk
include Makefile.d/proto.mk
include Makefile.d/k8s.mk
include Makefile.d/kind.mk
include Makefile.d/client.mk
include Makefile.d/ml.mk
include Makefile.d/test.mk<|MERGE_RESOLUTION|>--- conflicted
+++ resolved
@@ -269,15 +269,6 @@
 	proto/deps \
 	goimports/install \
 	prettier/install
-<<<<<<< HEAD
-	rm -rf \
-		/go/pkg \
-		$(GOCACHE) \
-		./go.sum \
-		./go.mod
-	cp ./hack/go.mod.default ./go.mod
-=======
->>>>>>> 57d657e0
 	go mod tidy
 	go get -u all 2>/dev/null || true
 
