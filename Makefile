--- conflicted
+++ resolved
@@ -33,11 +33,7 @@
 INDEX_CORRECTION_IMAGE          = $(NAME)-index-correction
 INDEX_CREATION_IMAGE            = $(NAME)-index-creation
 INDEX_SAVE_IMAGE                = $(NAME)-index-save
-<<<<<<< HEAD
-READREPLICA_ROTATE_IMAGE  		= $(NAME)-readreplica-rotate
-=======
 READREPLICA_ROTATE_IMAGE        = $(NAME)-readreplica-rotate
->>>>>>> 4fddfb02
 MANAGER_INDEX_IMAGE             = $(NAME)-manager-index
 MAINTAINER                      = "$(ORG).org $(NAME) team <$(NAME)@$(ORG).org>"
 
