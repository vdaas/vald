#
# Copyright (C) 2019-2021 vdaas.org vald team <vald@vdaas.org>
#
# Licensed under the Apache License, Version 2.0 (the "License");
# you may not use this file except in compliance with the License.
# You may obtain a copy of the License at
#
#    https://www.apache.org/licenses/LICENSE-2.0
#
# Unless required by applicable law or agreed to in writing, software
# distributed under the License is distributed on an "AS IS" BASIS,
# WITHOUT WARRANTIES OR CONDITIONS OF ANY KIND, either express or implied.
# See the License for the specific language governing permissions and
# limitations under the License.
#

<<<<<<< HEAD
ORG                                ?= vdaas
NAME                                = vald
GOPKG                               = github.com/$(ORG)/$(NAME)
GOPRIVATE                           = $(GOPKG),$(GOPKG)/apis
DATETIME                            = $(eval DATETIME := $(shell date -u +%Y/%m/%d_%H:%M:%S%z))$(DATETIME)
TAG                                ?= latest
AGENT_IMAGE                         = $(NAME)-agent-ngt
AGENT_SIDECAR_IMAGE                 = $(NAME)-agent-sidecar
BACKUP_GATEWAY_IMAGE                = $(NAME)-backup-gateway
CI_CONTAINER_IMAGE                  = $(NAME)-ci-container
DEV_CONTAINER_IMAGE                 = $(NAME)-dev-container
DISCOVERER_IMAGE                    = $(NAME)-discoverer-k8s
FILTER_GATEWAY_IMAGE                = $(NAME)-filter-gateway
FILTER_INGRESS_TF_IMAGE             = $(NAME)-filter-ingress-tensorflow
GATEWAY_IMAGE                       = $(NAME)-gateway
HELM_OPERATOR_IMAGE                 = $(NAME)-helm-operator
LB_GATEWAY_IMAGE                    = $(NAME)-lb-gateway
LOADTEST_IMAGE                      = $(NAME)-loadtest
REBALANCER_STORAGE_CONTROLLER_IMAGE = $(NAME)-rebalancer-storage-controller
REBALANCER_STORAGE_JOB_IMAGE        = $(NAME)-rebalancer-storage-job
MANAGER_BACKUP_CASSANDRA_IMAGE      = $(NAME)-manager-backup-cassandra
MANAGER_BACKUP_MYSQL_IMAGE          = $(NAME)-manager-backup-mysql
MANAGER_COMPRESSOR_IMAGE            = $(NAME)-manager-compressor
MANAGER_INDEX_IMAGE                 = $(NAME)-manager-index
META_CASSANDRA_IMAGE                = $(NAME)-meta-cassandra
META_GATEWAY_IMAGE                  = $(NAME)-meta-gateway
META_REDIS_IMAGE                    = $(NAME)-meta-redis
MAINTAINER                          = "$(ORG).org $(NAME) team <$(NAME)@$(ORG).org>"
=======
ORG                             ?= vdaas
NAME                            = vald
GOPKG                           = github.com/$(ORG)/$(NAME)
GOPRIVATE                       = $(GOPKG),$(GOPKG)/apis
DATETIME                        = $(eval DATETIME := $(shell date -u +%Y/%m/%d_%H:%M:%S%z))$(DATETIME)
TAG                            ?= latest
AGENT_IMAGE                     = $(NAME)-agent-ngt
AGENT_SIDECAR_IMAGE             = $(NAME)-agent-sidecar
CI_CONTAINER_IMAGE              = $(NAME)-ci-container
DEV_CONTAINER_IMAGE             = $(NAME)-dev-container
DISCOVERER_IMAGE                = $(NAME)-discoverer-k8s
FILTER_GATEWAY_IMAGE            = $(NAME)-filter-gateway
FILTER_INGRESS_TF_IMAGE         = $(NAME)-filter-ingress-tensorflow
HELM_OPERATOR_IMAGE             = $(NAME)-helm-operator
LB_GATEWAY_IMAGE                = $(NAME)-lb-gateway
LOADTEST_IMAGE                  = $(NAME)-loadtest
MANAGER_INDEX_IMAGE             = $(NAME)-manager-index
MAINTAINER                      = "$(ORG).org $(NAME) team <$(NAME)@$(ORG).org>"
>>>>>>> 5eaeea8f

VERSION ?= $(eval VERSION := $(shell cat versions/VALD_VERSION))$(VERSION)

NGT_VERSION := $(eval NGT_VERSION := $(shell cat versions/NGT_VERSION))$(NGT_VERSION)
NGT_REPO = github.com/yahoojapan/NGT

GOPROXY=direct
GO_VERSION := $(eval GO_VERSION := $(shell cat versions/GO_VERSION))$(GO_VERSION)
GOOS := $(eval GOOS := $(shell go env GOOS))$(GOOS)
GOARCH := $(eval GOARCH := $(shell go env GOARCH))$(GOARCH)
GOPATH := $(eval GOPATH := $(shell go env GOPATH))$(GOPATH)
GOCACHE := $(eval GOCACHE := $(shell go env GOCACHE))$(GOCACHE)

TEMP_DIR := $(eval TEMP_DIR := $(shell mktemp -d))$(TEMP_DIR)

TENSORFLOW_C_VERSION := $(eval TENSORFLOW_C_VERSION := $(shell cat versions/TENSORFLOW_C_VERSION))$(TENSORFLOW_C_VERSION)

OPERATOR_SDK_VERSION := $(eval OPERATOR_SDK_VERSION := $(shell cat versions/OPERATOR_SDK_VERSION))$(OPERATOR_SDK_VERSION)

KIND_VERSION         ?= v0.11.1
HELM_VERSION         ?= v3.6.3
HELM_DOCS_VERSION    ?= 1.5.0
YQ_VERSION           ?= v4.11.2
VALDCLI_VERSION      ?= v1.1.2
TELEPRESENCE_VERSION ?= 0.109
KUBELINTER_VERSION   ?= 0.2.2

SWAP_DEPLOYMENT_TYPE ?= deployment
SWAP_IMAGE           ?= ""
SWAP_TAG             ?= latest

BINDIR ?= /usr/local/bin

UNAME := $(eval UNAME := $(shell uname))$(UNAME)
PWD := $(eval PWD := $(shell pwd))$(PWD)

ifeq ($(UNAME),Linux)
CPU_INFO_FLAGS := $(eval CPU_INFO_FLAGS := $(shell cat /proc/cpuinfo | grep flags | cut -d " " -f 2- | head -1))$(CPU_INFO_FLAGS)
else
CPU_INFO_FLAGS := ""
endif

GIT_COMMIT := $(eval GIT_COMMIT := $(shell git rev-list -1 HEAD))$(GIT_COMMIT)

MAKELISTS := Makefile $(shell find Makefile.d -type f -regex ".*\.mk")

ROOTDIR = $(eval ROOTDIR := $(shell git rev-parse --show-toplevel))$(ROOTDIR)
PROTODIRS := $(eval PROTODIRS := $(shell find apis/proto -type d | sed -e "s%apis/proto/%%g" | grep -v "apis/proto"))$(PROTODIRS)
BENCH_DATASET_BASE_DIR = hack/benchmark/assets
BENCH_DATASET_MD5_DIR_NAME = checksum
BENCH_DATASET_HDF5_DIR_NAME = dataset
BENCH_DATASET_MD5_DIR = $(BENCH_DATASET_BASE_DIR)/$(BENCH_DATASET_MD5_DIR_NAME)
BENCH_DATASET_HDF5_DIR = $(BENCH_DATASET_BASE_DIR)/$(BENCH_DATASET_HDF5_DIR_NAME)

PROTOS := $(eval PROTOS := $(shell find apis/proto -type f -regex ".*\.proto"))$(PROTOS)
PROTOS_V1 := $(eval PROTOS_V1 := $(filter apis/proto/v1/%.proto,$(PROTOS)))$(PROTOS_V1)
PBGOS = $(PROTOS:apis/proto/%.proto=apis/grpc/%.pb.go)
SWAGGERS = $(PROTOS:apis/proto/%.proto=apis/swagger/%.swagger.json)
PBDOCS = apis/docs/v1/docs.md

ifeq ($(GOARCH),amd64)
CFLAGS ?= -mno-avx512f -mno-avx512dq -mno-avx512cd -mno-avx512bw -mno-avx512vl
CXXFLAGS ?= $(CFLAGS)
EXTLDFLAGS ?= -m64
else ifeq ($(GOARCH),arm64)
CFLAGS ?=
CXXFLAGS ?= $(CFLAGS)
EXTLDFLAGS ?= -march=armv8-a
else
CFLAGS ?=
CXXFLAGS ?= $(CFLAGS)
EXTLDFLAGS ?=
endif

BENCH_DATASET_MD5S := $(eval BENCH_DATASET_MD5S := $(shell find $(BENCH_DATASET_MD5_DIR) -type f -regex ".*\.md5"))$(BENCH_DATASET_MD5S)
BENCH_DATASETS = $(BENCH_DATASET_MD5S:$(BENCH_DATASET_MD5_DIR)/%.md5=$(BENCH_DATASET_HDF5_DIR)/%.hdf5)

BENCH_LARGE_DATASET_BASE_DIR = $(BENCH_DATASET_BASE_DIR)/large/dataset

SIFT1B_ROOT_DIR = $(BENCH_LARGE_DATASET_BASE_DIR)/sift1b

SIFT1B_BASE_FILE = $(SIFT1B_ROOT_DIR)/bigann_base.bvecs
SIFT1B_LEARN_FILE = $(SIFT1B_ROOT_DIR)/bigann_learn.bvecs
SIFT1B_QUERY_FILE = $(SIFT1B_ROOT_DIR)/bigann_query.bvecs
SIFT1B_GROUNDTRUTH_DIR = $(SIFT1B_ROOT_DIR)/gnd

SIFT1B_BASE_URL = ftp://ftp.irisa.fr/local/texmex/corpus/

DEEP1B_ROOT_DIR = $(BENCH_LARGE_DATASET_BASE_DIR)/deep1b

DEEP1B_BASE_FILE = $(DEEP1B_ROOT_DIR)/deep1B_base.fvecs
DEEP1B_LEARN_FILE = $(DEEP1B_ROOT_DIR)/deep1B_learn.fvecs
DEEP1B_QUERY_FILE = $(DEEP1B_ROOT_DIR)/deep1B_queries.fvecs
DEEP1B_GROUNDTRUTH_FILE = $(DEEP1B_ROOT_DIR)/deep1B_groundtruth.ivecs

DEEP1B_BASE_DIR = $(DEEP1B_ROOT_DIR)/base
DEEP1B_BASE_CHUNK_FILES = $(shell printf "$(DEEP1B_BASE_DIR)/base_%02d\n" {0..36})
DEEP1B_LEARN_DIR = $(DEEP1B_ROOT_DIR)/learn
DEEP1B_LEARN_CHUNK_FILES = $(shell printf "$(DEEP1B_LEARN_DIR)/learn_%02d\n" {0..13})

DEEP1B_API_URL = https://cloud-api.yandex.net/v1/disk/public/resources/download?public_key=https://yadi.sk/d/11eDCm7Dsn9GA&path=

DATASET_ARGS ?= identity-128
ADDRESS_ARGS ?= ""

HOST      ?= localhost
PORT      ?= 80
NUMBER    ?= 10
DIMENSION ?= 6
NUMPANES  ?= 4
MEAN      ?= 0.0
STDDEV    ?= 1.0

BODY = ""

PROTO_PATHS = \
	$(PWD) \
	$(GOPATH)/src \
	$(GOPATH)/src/$(GOPKG) \
	$(GOPATH)/src/github.com/googleapis/googleapis \
	$(GOPATH)/src/github.com/gogo/googleapis

# [Warning]
# The below packages have no original implementation.
# You should not add any features.
# - internal/copress/gob
# - internal/compress/gzip
# - internal/compress/lz4
# - internal/compress/zstd
# - internal/db/storage/blob/s3/sdk/s3
# - internal/db/rdb/mysql/dbr
# - internal/test/comparator
# - internal/test/mock
GO_SOURCES = $(eval GO_SOURCES := $(shell find \
		./cmd \
		./hack \
		./internal \
		./pkg \
		-not -path './cmd/cli/*' \
		-not -path './internal/core/algorithm/ngt/*' \
		-not -path './internal/compress/gob/*' \
		-not -path './internal/compress/gzip/*' \
		-not -path './internal/compress/lz4/*' \
		-not -path './internal/compress/zstd/*' \
		-not -path './internal/db/storage/blob/s3/sdk/s3/*' \
		-not -path './internal/db/rdb/mysql/dbr/*' \
		-not -path './internal/test/comparator/*' \
		-not -path './internal/test/mock/*' \
		-not -path './hack/benchmark/internal/client/ngtd/*' \
		-not -path './hack/benchmark/internal/starter/agent/*' \
		-not -path './hack/benchmark/internal/starter/external/*' \
		-not -path './hack/benchmark/internal/starter/gateway/*' \
		-not -path './hack/gorules/*' \
		-not -path './hack/license/*' \
		-not -path './hack/swagger/*' \
		-not -path './hack/tools/*' \
		-not -path './tests/*' \
		-type f \
		-name '*.go' \
		-not -regex '.*options?\.go' \
		-not -name '*_test.go' \
		-not -name '*_mock.go' \
		-not -name 'doc.go'))$(GO_SOURCES)
GO_OPTION_SOURCES = $(eval GO_OPTION_SOURCES := $(shell find \
		./cmd \
		./hack \
		./internal \
		./pkg \
		-not -path './cmd/cli/*' \
		-not -path './internal/core/algorithm/ngt/*' \
		-not -path './internal/compress/gob/*' \
		-not -path './internal/compress/gzip/*' \
		-not -path './internal/compress/lz4/*' \
		-not -path './internal/compress/zstd/*' \
		-not -path './internal/db/storage/blob/s3/sdk/s3/*' \
		-not -path './internal/db/rdb/mysql/dbr/*' \
		-not -path './internal/test/comparator/*' \
		-not -path './internal/test/mock/*' \
		-not -path './hack/benchmark/internal/client/ngtd/*' \
		-not -path './hack/benchmark/internal/starter/agent/*' \
		-not -path './hack/benchmark/internal/starter/external/*' \
		-not -path './hack/benchmark/internal/starter/gateway/*' \
		-not -path './hack/gorules/*' \
		-not -path './hack/license/*' \
		-not -path './hack/swagger/*' \
		-not -path './hack/tools/*' \
		-not -path './tests/*' \
		-type f \
		-regex '.*options?\.go' \
		-not -name '*_test.go' \
		-not -name '*_mock.go' \
		-not -name 'doc.go'))$(GO_OPTION_SOURCES)

GO_SOURCES_INTERNAL = $(eval GO_SOURCES_INTERNAL := $(shell find \
		./internal \
		-type f \
		-name '*.go' \
		-not -name '*_test.go' \
		-not -name '*_mock.go' \
		-not -name 'doc.go'))$(GO_SOURCES_INTERNAL)

GO_TEST_SOURCES = $(GO_SOURCES:%.go=%_test.go)
GO_OPTION_TEST_SOURCES = $(GO_OPTION_SOURCES:%.go=%_test.go)

DOCKER           ?= docker
DOCKER_OPTS      ?=

DISTROLESS_IMAGE      ?= gcr.io/distroless/static
DISTROLESS_IMAGE_TAG  ?= nonroot
UPX_OPTIONS           ?= -9

K8S_EXTERNAL_SCYLLA_MANIFEST        ?= k8s/external/scylla/scyllacluster.yaml
K8S_SLEEP_DURATION_FOR_WAIT_COMMAND ?= 5

K8S_KUBECTL_VERSION ?= $(eval K8S_KUBECTL_VERSION := $(shell kubectl version --short))$(K8S_KUBECTL_VERSION)
K8S_SERVER_VERSION ?= $(eval K8S_SERVER_VERSION := $(shell echo "$(K8S_KUBECTL_VERSION)" | sed -e "s/.*Server.*\(v[0-9]\.[0-9]*\)\..*/\1/g"))$(K8S_SERVER_VERSION)

COMMA := ,
SHELL = bash

E2E_BIND_HOST                      ?= 127.0.0.1
E2E_BIND_PORT                      ?= 8082
E2E_TIMEOUT                        ?= 30m
E2E_DATASET_NAME                   ?= fashion-mnist-784-euclidean
E2E_INSERT_COUNT                   ?= 10000
E2E_SEARCH_COUNT                   ?= 1000
E2E_SEARCH_BY_ID_COUNT             ?= 100
E2E_GET_OBJECT_COUNT               ?= 10
E2E_UPDATE_COUNT                   ?= 10
E2E_UPSERT_COUNT                   ?= 10
E2E_REMOVE_COUNT                   ?= 3
E2E_WAIT_FOR_CREATE_INDEX_DURATION ?= 8m
E2E_TARGET_NAME                    ?= vald-lb-gateway
E2E_TARGET_POD_NAME                ?= $(eval E2E_TARGET_POD_NAME := $(shell kubectl get pods --selector=app=$(E2E_TARGET_NAME) | tail -1 | cut -f1 -d " "))$(E2E_TARGET_POD_NAME)
E2E_TARGET_NAMESPACE               ?= default
E2E_TARGET_PORT                    ?= 8081

include Makefile.d/functions.mk

.PHONY: maintainer
## print maintainer
maintainer:
	@echo $(MAINTAINER)

.PHONY: help
## print all available commands
help:
	@awk '/^[a-zA-Z_0-9%:\\\/-]+:/ { \
	  helpMessage = match(lastLine, /^## (.*)/); \
	  if (helpMessage) { \
	    helpCommand = $$1; \
	    helpMessage = substr(lastLine, RSTART + 3, RLENGTH); \
      gsub("\\\\", "", helpCommand); \
      gsub(":+$$", "", helpCommand); \
	    printf "  \x1b[32;01m%-38s\x1b[0m %s\n", helpCommand, helpMessage; \
	  } \
	} \
	{ lastLine = $$0 }' $(MAKELISTS) | sort -u
	@printf "\n"

.PHONY: all
## execute clean and deps
all: clean deps

.PHONY: clean
## clean
clean:
	rm -rf vendor
	go clean -cache -modcache -testcache -i -r
	mv ./apis/grpc/v1/vald/vald.go $(TEMP_DIR)/vald.go
	mv ./apis/grpc/v1/payload/interface.go $(TEMP_DIR)/interface.go
	rm -rf \
		/go/pkg \
		./*.log \
		./*.svg \
		./apis/docs \
		./apis/swagger \
		./apis/grpc \
		./bench \
		./pprof \
		./libs \
		$(GOCACHE) \
		./go.sum \
		./go.mod
	mkdir -p ./apis/grpc/v1/vald
	mv $(TEMP_DIR)/vald.go ./apis/grpc/v1/vald/vald.go
	mkdir -p ./apis/grpc/v1/payload
	mv $(TEMP_DIR)/interface.go ./apis/grpc/v1/payload/interface.go
	cp ./hack/go.mod.default ./go.mod

.PHONY: license
## add license to files
license:
	GOPRIVATE=$(GOPRIVATE) \
	MAINTAINER=$(MAINTAINER) \
	go run hack/license/gen/main.go ./

.PHONY: init
## initialize development environment
init: \
	git/config/init \
	git/hooks/init \
	deps \
	ngt/install \
	tensorflow/install

.PHONY: tools/install
## install development tools
tools/install: \
	helm/install \
	kind/install \
	valdcli/install \
	telepresence/install

.PHONY: update
## update deps, license, and run gofumpt, goimports
update: \
	clean \
	proto/all \
	deps \
	format \
	go/deps

.PHONY: format
## format go codes
format: \
	license \
	format/go \
	format/yaml

.PHONY: format/go
## run gofumpt, goimports for all go files
format/go:
	find ./ -type d -name .git -prune -o -type f -regex '.*[^\.pb]\.go' -print | xargs gofumpt -w
	find ./ -type d -name .git -prune -o -type f -regex '.*\.go' -print | xargs goimports -w

.PHONY: format/yaml
format/yaml:
	prettier --write \
	    ".github/**/*.yaml" \
	    ".github/**/*.yml" \
	    "cmd/**/*.yaml" \
	    "hack/**/*.yaml" \
	    "k8s/**/*.yaml"

.PHONY: deps
## resolve dependencies
deps: \
	proto/deps \
	deps/install

.PHONY: deps/install
## install dependencies
deps/install: \
	gofumpt/install \
	goimports/install \
	prettier/install \
	go/deps

.PHONY: go/deps
## install Go package dependencies
go/deps:
	go clean -cache -modcache -testcache -i -r
	rm -rf \
		/go/pkg \
		$(GOCACHE) \
		./go.sum \
		./go.mod
	cp ./hack/go.mod.default ./go.mod
	GOPRIVATE=$(GOPRIVATE) go mod tidy
	go get -u all 2>/dev/null || true


.PHONY: goimports/install
goimports/install:
	go install golang.org/x/tools/cmd/goimports@latest

.PHONY: gofumpt/install
gofumpt/install:
	go install mvdan.cc/gofumpt@latest

.PHONY: prettier/install
prettier/install:
	type prettier || npm install -g prettier

.PHONY: version
## print vald version
version: \
	version/vald

.PHONY: version/vald
## print vald version
version/vald:
	@echo $(VERSION)

.PHONY: version/go
## print go version
version/go:
	@echo $(GO_VERSION)

.PHONY: version/ngt
## print NGT version
version/ngt:
	@echo $(NGT_VERSION)

.PHONY: version/kind
version/kind:
	@echo $(KIND_VERSION)

.PHONY: version/helm
version/helm:
	@echo $(HELM_VERSION)

.PHONY: version/valdcli
version/valdcli:
	@echo $(VALDCLI_VERSION)

.PHONY: version/telepresence
version/telepresence:
	@echo $(TELEPRESENCE_VERSION)

.PHONY: ngt/install
## install NGT
ngt/install: /usr/local/include/NGT/Capi.h
/usr/local/include/NGT/Capi.h:
	curl -LO https://github.com/yahoojapan/NGT/archive/v$(NGT_VERSION).tar.gz
	tar zxf v$(NGT_VERSION).tar.gz -C $(TEMP_DIR)/
	cd $(TEMP_DIR)/NGT-$(NGT_VERSION) && \
		cmake -DCMAKE_C_FLAGS="$(CFLAGS)" -DCMAKE_CXX_FLAGS="$(CXXFLAGS)" .
	make -j -C $(TEMP_DIR)/NGT-$(NGT_VERSION)
	make install -C $(TEMP_DIR)/NGT-$(NGT_VERSION)
	rm -rf v$(NGT_VERSION).tar.gz
	rm -rf $(TEMP_DIR)/NGT-$(NGT_VERSION)
	ldconfig

.PHONY: tensorflow/install
## install TensorFlow for C
tensorflow/install: /usr/local/lib/libtensorflow.so
ifeq ($(UNAME),Darwin)
/usr/local/lib/libtensorflow.so:
	brew install libtensorflow@1
else
/usr/local/lib/libtensorflow.so:
	curl -LO https://storage.googleapis.com/tensorflow/libtensorflow/libtensorflow-cpu-linux-x86_64-$(TENSORFLOW_C_VERSION).tar.gz
	tar -C /usr/local -xzf libtensorflow-cpu-linux-x86_64-$(TENSORFLOW_C_VERSION).tar.gz
	rm -f libtensorflow-cpu-linux-x86_64-$(TENSORFLOW_C_VERSION).tar.gz
	ldconfig
endif

.PHONY: lint
## run lints
lint:
	$(call go-lint)

.PHONY: changelog/update
## update changelog
changelog/update:
	echo "# CHANGELOG" > $(TEMP_DIR)/CHANGELOG.md
	echo "" >> $(TEMP_DIR)/CHANGELOG.md
	$(MAKE) -s changelog/next/print >> $(TEMP_DIR)/CHANGELOG.md
	echo "" >> $(TEMP_DIR)/CHANGELOG.md
	tail -n +2 CHANGELOG.md >> $(TEMP_DIR)/CHANGELOG.md
	mv -f $(TEMP_DIR)/CHANGELOG.md CHANGELOG.md

.PHONY: changelog/next/print
## print next changelog entry
changelog/next/print:
	@cat hack/CHANGELOG.template.md | \
	    sed -e 's/{{ version }}/$(VERSION)/g'
	@echo "$$BODY"

include Makefile.d/bench.mk
include Makefile.d/build.mk
include Makefile.d/docker.mk
include Makefile.d/git.mk
include Makefile.d/helm.mk
include Makefile.d/proto.mk
include Makefile.d/k3d.mk
include Makefile.d/k8s.mk
include Makefile.d/kind.mk
include Makefile.d/client.mk
include Makefile.d/ml.mk
include Makefile.d/test.mk
include Makefile.d/e2e.mk<|MERGE_RESOLUTION|>--- conflicted
+++ resolved
@@ -14,7 +14,6 @@
 # limitations under the License.
 #
 
-<<<<<<< HEAD
 ORG                                ?= vdaas
 NAME                                = vald
 GOPKG                               = github.com/$(ORG)/$(NAME)
@@ -23,46 +22,18 @@
 TAG                                ?= latest
 AGENT_IMAGE                         = $(NAME)-agent-ngt
 AGENT_SIDECAR_IMAGE                 = $(NAME)-agent-sidecar
-BACKUP_GATEWAY_IMAGE                = $(NAME)-backup-gateway
 CI_CONTAINER_IMAGE                  = $(NAME)-ci-container
 DEV_CONTAINER_IMAGE                 = $(NAME)-dev-container
 DISCOVERER_IMAGE                    = $(NAME)-discoverer-k8s
 FILTER_GATEWAY_IMAGE                = $(NAME)-filter-gateway
 FILTER_INGRESS_TF_IMAGE             = $(NAME)-filter-ingress-tensorflow
-GATEWAY_IMAGE                       = $(NAME)-gateway
 HELM_OPERATOR_IMAGE                 = $(NAME)-helm-operator
 LB_GATEWAY_IMAGE                    = $(NAME)-lb-gateway
 LOADTEST_IMAGE                      = $(NAME)-loadtest
+MANAGER_INDEX_IMAGE                 = $(NAME)-manager-index
 REBALANCER_STORAGE_CONTROLLER_IMAGE = $(NAME)-rebalancer-storage-controller
 REBALANCER_STORAGE_JOB_IMAGE        = $(NAME)-rebalancer-storage-job
-MANAGER_BACKUP_CASSANDRA_IMAGE      = $(NAME)-manager-backup-cassandra
-MANAGER_BACKUP_MYSQL_IMAGE          = $(NAME)-manager-backup-mysql
-MANAGER_COMPRESSOR_IMAGE            = $(NAME)-manager-compressor
-MANAGER_INDEX_IMAGE                 = $(NAME)-manager-index
-META_CASSANDRA_IMAGE                = $(NAME)-meta-cassandra
-META_GATEWAY_IMAGE                  = $(NAME)-meta-gateway
-META_REDIS_IMAGE                    = $(NAME)-meta-redis
 MAINTAINER                          = "$(ORG).org $(NAME) team <$(NAME)@$(ORG).org>"
-=======
-ORG                             ?= vdaas
-NAME                            = vald
-GOPKG                           = github.com/$(ORG)/$(NAME)
-GOPRIVATE                       = $(GOPKG),$(GOPKG)/apis
-DATETIME                        = $(eval DATETIME := $(shell date -u +%Y/%m/%d_%H:%M:%S%z))$(DATETIME)
-TAG                            ?= latest
-AGENT_IMAGE                     = $(NAME)-agent-ngt
-AGENT_SIDECAR_IMAGE             = $(NAME)-agent-sidecar
-CI_CONTAINER_IMAGE              = $(NAME)-ci-container
-DEV_CONTAINER_IMAGE             = $(NAME)-dev-container
-DISCOVERER_IMAGE                = $(NAME)-discoverer-k8s
-FILTER_GATEWAY_IMAGE            = $(NAME)-filter-gateway
-FILTER_INGRESS_TF_IMAGE         = $(NAME)-filter-ingress-tensorflow
-HELM_OPERATOR_IMAGE             = $(NAME)-helm-operator
-LB_GATEWAY_IMAGE                = $(NAME)-lb-gateway
-LOADTEST_IMAGE                  = $(NAME)-loadtest
-MANAGER_INDEX_IMAGE             = $(NAME)-manager-index
-MAINTAINER                      = "$(ORG).org $(NAME) team <$(NAME)@$(ORG).org>"
->>>>>>> 5eaeea8f
 
 VERSION ?= $(eval VERSION := $(shell cat versions/VALD_VERSION))$(VERSION)
 
