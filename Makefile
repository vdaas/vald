--- conflicted
+++ resolved
@@ -13,11 +13,8 @@
 # See the License for the specific language governing permissions and
 # limitations under the License.
 #
-<<<<<<< HEAD
-=======
 
 SHELL                           = bash
->>>>>>> 490e7eb2
 ORG                             ?= vdaas
 NAME                            = vald
 GOPKG                           = github.com/$(ORG)/$(NAME)
