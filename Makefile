#
# Copyright (C) 2019-2022 vdaas.org vald team <vald@vdaas.org>
#
# Licensed under the Apache License, Version 2.0 (the "License");
# you may not use this file except in compliance with the License.
# You may obtain a copy of the License at
#
#    https://www.apache.org/licenses/LICENSE-2.0
#
# Unless required by applicable law or agreed to in writing, software
# distributed under the License is distributed on an "AS IS" BASIS,
# WITHOUT WARRANTIES OR CONDITIONS OF ANY KIND, either express or implied.
# See the License for the specific language governing permissions and
# limitations under the License.
#

ORG                             ?= vdaas
NAME                            = vald
GOPKG                           = github.com/$(ORG)/$(NAME)
GOPRIVATE                       = $(GOPKG),$(GOPKG)/apis
DATETIME                        = $(eval DATETIME := $(shell date -u +%Y/%m/%d_%H:%M:%S%z))$(DATETIME)
TAG                            ?= latest
CRORG                          ?= $(ORG)
# CRORG                           = ghcr.io/vdaas/vald
AGENT_IMAGE                     = $(NAME)-agent-ngt
AGENT_SIDECAR_IMAGE             = $(NAME)-agent-sidecar
CI_CONTAINER_IMAGE              = $(NAME)-ci-container
DEV_CONTAINER_IMAGE             = $(NAME)-dev-container
DISCOVERER_IMAGE                = $(NAME)-discoverer-k8s
FILTER_GATEWAY_IMAGE            = $(NAME)-filter-gateway
FILTER_INGRESS_TF_IMAGE         = $(NAME)-filter-ingress-tensorflow
HELM_OPERATOR_IMAGE             = $(NAME)-helm-operator
LB_GATEWAY_IMAGE                = $(NAME)-lb-gateway
LOADTEST_IMAGE                  = $(NAME)-loadtest
MANAGER_INDEX_IMAGE             = $(NAME)-manager-index
MAINTAINER                      = "$(ORG).org $(NAME) team <$(NAME)@$(ORG).org>"

VERSION ?= $(eval VERSION := $(shell cat versions/VALD_VERSION))$(VERSION)

NGT_VERSION := $(eval NGT_VERSION := $(shell cat versions/NGT_VERSION))$(NGT_VERSION)
NGT_REPO = github.com/yahoojapan/NGT

GOPROXY=direct
GO_VERSION := $(eval GO_VERSION := $(shell cat versions/GO_VERSION))$(GO_VERSION)
GOARCH := $(eval GOARCH := $(shell go env GOARCH))$(GOARCH)
GOBIN := $(eval GOBIN := $(shell go env GOBIN))$(GOBIN)
GOCACHE := $(eval GOCACHE := $(shell go env GOCACHE))$(GOCACHE)
GOOS := $(eval GOOS := $(shell go env GOOS))$(GOOS)
GOPATH := $(eval GOPATH := $(shell go env GOPATH))$(GOPATH)

TEMP_DIR := $(eval TEMP_DIR := $(shell mktemp -d))$(TEMP_DIR)

TENSORFLOW_C_VERSION := $(eval TENSORFLOW_C_VERSION := $(shell cat versions/TENSORFLOW_C_VERSION))$(TENSORFLOW_C_VERSION)

OPERATOR_SDK_VERSION := $(eval OPERATOR_SDK_VERSION := $(shell cat versions/OPERATOR_SDK_VERSION))$(OPERATOR_SDK_VERSION)

KIND_VERSION         ?= v0.14.0
<<<<<<< HEAD
HELM_VERSION         ?= v3.8.2
=======
HELM_VERSION         ?= v3.9.0
>>>>>>> e9fdd522
HELM_DOCS_VERSION    ?= 1.10.0
YQ_VERSION           ?= v4.25.1
VALDCLI_VERSION      ?= v1.5.2
TELEPRESENCE_VERSION ?= 2.6.3
KUBELINTER_VERSION   ?= 0.3.0
GOLANGCILINT_VERSION ?= v1.46.2
REVIEWDOG_VERSION    ?= v0.14.1
PROTOBUF_VERSION     ?= 3.20.1

SWAP_DEPLOYMENT_TYPE ?= deployment
SWAP_IMAGE           ?= ""
SWAP_TAG             ?= latest

BINDIR ?= /usr/local/bin

UNAME := $(eval UNAME := $(shell uname))$(UNAME)
PWD := $(eval PWD := $(shell pwd))$(PWD)

ifeq ($(UNAME),Linux)
CPU_INFO_FLAGS := $(eval CPU_INFO_FLAGS := $(shell cat /proc/cpuinfo | grep flags | cut -d " " -f 2- | head -1))$(CPU_INFO_FLAGS)
else
CPU_INFO_FLAGS := ""
endif

GIT_COMMIT := $(eval GIT_COMMIT := $(shell git rev-list -1 HEAD))$(GIT_COMMIT)

MAKELISTS := Makefile $(shell find Makefile.d -type f -regex ".*\.mk")

ROOTDIR = $(eval ROOTDIR := $(shell git rev-parse --show-toplevel))$(ROOTDIR)
PROTODIRS := $(eval PROTODIRS := $(shell find apis/proto -type d | sed -e "s%apis/proto/%%g" | grep -v "apis/proto"))$(PROTODIRS)
BENCH_DATASET_BASE_DIR = hack/benchmark/assets
BENCH_DATASET_MD5_DIR_NAME = checksum
BENCH_DATASET_HDF5_DIR_NAME = dataset
BENCH_DATASET_MD5_DIR = $(BENCH_DATASET_BASE_DIR)/$(BENCH_DATASET_MD5_DIR_NAME)
BENCH_DATASET_HDF5_DIR = $(BENCH_DATASET_BASE_DIR)/$(BENCH_DATASET_HDF5_DIR_NAME)

PROTOS := $(eval PROTOS := $(shell find apis/proto -type f -regex ".*\.proto"))$(PROTOS)
PROTOS_V1 := $(eval PROTOS_V1 := $(filter apis/proto/v1/%.proto,$(PROTOS)))$(PROTOS_V1)
PBGOS = $(PROTOS:apis/proto/%.proto=apis/grpc/%.pb.go)
SWAGGERS = $(PROTOS:apis/proto/%.proto=apis/swagger/%.swagger.json)
PBDOCS = apis/docs/v1/docs.md

ifeq ($(GOARCH),amd64)
CFLAGS ?= -mno-avx512f -mno-avx512dq -mno-avx512cd -mno-avx512bw -mno-avx512vl
CXXFLAGS ?= $(CFLAGS)
EXTLDFLAGS ?= -m64
else ifeq ($(GOARCH),arm64)
CFLAGS ?=
CXXFLAGS ?= $(CFLAGS)
EXTLDFLAGS ?= -march=armv8-a
else
CFLAGS ?=
CXXFLAGS ?= $(CFLAGS)
EXTLDFLAGS ?=
endif

BENCH_DATASET_MD5S := $(eval BENCH_DATASET_MD5S := $(shell find $(BENCH_DATASET_MD5_DIR) -type f -regex ".*\.md5"))$(BENCH_DATASET_MD5S)
BENCH_DATASETS = $(BENCH_DATASET_MD5S:$(BENCH_DATASET_MD5_DIR)/%.md5=$(BENCH_DATASET_HDF5_DIR)/%.hdf5)

BENCH_LARGE_DATASET_BASE_DIR = $(BENCH_DATASET_BASE_DIR)/large/dataset

SIFT1B_ROOT_DIR = $(BENCH_LARGE_DATASET_BASE_DIR)/sift1b

SIFT1B_BASE_FILE = $(SIFT1B_ROOT_DIR)/bigann_base.bvecs
SIFT1B_LEARN_FILE = $(SIFT1B_ROOT_DIR)/bigann_learn.bvecs
SIFT1B_QUERY_FILE = $(SIFT1B_ROOT_DIR)/bigann_query.bvecs
SIFT1B_GROUNDTRUTH_DIR = $(SIFT1B_ROOT_DIR)/gnd

SIFT1B_BASE_URL = ftp://ftp.irisa.fr/local/texmex/corpus/

DEEP1B_ROOT_DIR = $(BENCH_LARGE_DATASET_BASE_DIR)/deep1b

DEEP1B_BASE_FILE = $(DEEP1B_ROOT_DIR)/deep1B_base.fvecs
DEEP1B_LEARN_FILE = $(DEEP1B_ROOT_DIR)/deep1B_learn.fvecs
DEEP1B_QUERY_FILE = $(DEEP1B_ROOT_DIR)/deep1B_queries.fvecs
DEEP1B_GROUNDTRUTH_FILE = $(DEEP1B_ROOT_DIR)/deep1B_groundtruth.ivecs

DEEP1B_BASE_DIR = $(DEEP1B_ROOT_DIR)/base
DEEP1B_BASE_CHUNK_FILES = $(shell printf "$(DEEP1B_BASE_DIR)/base_%02d\n" {0..36})
DEEP1B_LEARN_DIR = $(DEEP1B_ROOT_DIR)/learn
DEEP1B_LEARN_CHUNK_FILES = $(shell printf "$(DEEP1B_LEARN_DIR)/learn_%02d\n" {0..13})

DEEP1B_API_URL = https://cloud-api.yandex.net/v1/disk/public/resources/download?public_key=https://yadi.sk/d/11eDCm7Dsn9GA&path=

DATASET_ARGS ?= identity-128
ADDRESS_ARGS ?= ""

HOST      ?= localhost
PORT      ?= 80
NUMBER    ?= 10
DIMENSION ?= 6
NUMPANES  ?= 4
MEAN      ?= 0.0
STDDEV    ?= 1.0

BODY = ""

PROTO_PATHS = \
	$(PWD) \
	$(GOPATH)/src \
	$(GOPATH)/src/$(GOPKG) \
	$(GOPATH)/src/$(GOPKG)/apis/proto/v1 \
	$(GOPATH)/src/github.com/envoyproxy/protoc-gen-validate \
	$(GOPATH)/src/github.com/googleapis/googleapis \
	$(GOPATH)/src/github.com/planetscale/vtprotobuf \
	$(GOPATH)/src/github.com/protocolbuffers/protobuf \
	$(GOPATH)/src/google.golang.org/genproto

# [Warning]
# The below packages have no original implementation.
# You should not add any features.
# - internal/copress/gob
# - internal/compress/gzip
# - internal/compress/lz4
# - internal/compress/zstd
# - internal/db/storage/blob/s3/sdk/s3
# - internal/db/rdb/mysql/dbr
# - internal/test/comparator
# - internal/test/mock
GO_SOURCES = $(eval GO_SOURCES := $(shell find \
		./cmd \
		./hack \
		./internal \
		./pkg \
		-not -path './cmd/cli/*' \
		-not -path './internal/core/algorithm/ngt/*' \
		-not -path './internal/compress/gob/*' \
		-not -path './internal/compress/gzip/*' \
		-not -path './internal/compress/lz4/*' \
		-not -path './internal/compress/zstd/*' \
		-not -path './internal/db/storage/blob/s3/sdk/s3/*' \
		-not -path './internal/db/rdb/mysql/dbr/*' \
		-not -path './internal/test/comparator/*' \
		-not -path './internal/test/mock/*' \
		-not -path './hack/benchmark/internal/client/ngtd/*' \
		-not -path './hack/benchmark/internal/starter/agent/*' \
		-not -path './hack/benchmark/internal/starter/external/*' \
		-not -path './hack/benchmark/internal/starter/gateway/*' \
		-not -path './hack/gorules/*' \
		-not -path './hack/license/*' \
		-not -path './hack/swagger/*' \
		-not -path './hack/tools/*' \
		-not -path './tests/*' \
		-type f \
		-name '*.go' \
		-not -regex '.*options?\.go' \
		-not -name '*_test.go' \
		-not -name '*_mock.go' \
		-not -name 'doc.go'))$(GO_SOURCES)
GO_OPTION_SOURCES = $(eval GO_OPTION_SOURCES := $(shell find \
		./cmd \
		./hack \
		./internal \
		./pkg \
		-not -path './cmd/cli/*' \
		-not -path './internal/core/algorithm/ngt/*' \
		-not -path './internal/compress/gob/*' \
		-not -path './internal/compress/gzip/*' \
		-not -path './internal/compress/lz4/*' \
		-not -path './internal/compress/zstd/*' \
		-not -path './internal/db/storage/blob/s3/sdk/s3/*' \
		-not -path './internal/db/rdb/mysql/dbr/*' \
		-not -path './internal/test/comparator/*' \
		-not -path './internal/test/mock/*' \
		-not -path './hack/benchmark/internal/client/ngtd/*' \
		-not -path './hack/benchmark/internal/starter/agent/*' \
		-not -path './hack/benchmark/internal/starter/external/*' \
		-not -path './hack/benchmark/internal/starter/gateway/*' \
		-not -path './hack/gorules/*' \
		-not -path './hack/license/*' \
		-not -path './hack/swagger/*' \
		-not -path './hack/tools/*' \
		-not -path './tests/*' \
		-type f \
		-regex '.*options?\.go' \
		-not -name '*_test.go' \
		-not -name '*_mock.go' \
		-not -name 'doc.go'))$(GO_OPTION_SOURCES)

GO_SOURCES_INTERNAL = $(eval GO_SOURCES_INTERNAL := $(shell find \
		./internal \
		-type f \
		-name '*.go' \
		-not -name '*_test.go' \
		-not -name '*_mock.go' \
		-not -name 'doc.go'))$(GO_SOURCES_INTERNAL)

GO_TEST_SOURCES = $(GO_SOURCES:%.go=%_test.go)
GO_OPTION_TEST_SOURCES = $(GO_OPTION_SOURCES:%.go=%_test.go)

DOCKER           ?= docker
DOCKER_OPTS      ?=

DISTROLESS_IMAGE      ?= gcr.io/distroless/static
DISTROLESS_IMAGE_TAG  ?= nonroot
UPX_OPTIONS           ?= -9
GOLINES_MAX_WIDTH     ?= 200

K8S_SLEEP_DURATION_FOR_WAIT_COMMAND ?= 5

K8S_KUBECTL_VERSION ?= $(eval K8S_KUBECTL_VERSION := $(shell kubectl version --short))$(K8S_KUBECTL_VERSION)
K8S_SERVER_VERSION ?= $(eval K8S_SERVER_VERSION := $(shell echo "$(K8S_KUBECTL_VERSION)" | sed -e "s/.*Server.*\(v[0-9]\.[0-9]*\)\..*/\1/g"))$(K8S_SERVER_VERSION)

COMMA := ,
SHELL = bash

E2E_BIND_HOST                      ?= 127.0.0.1
E2E_BIND_PORT                      ?= 8082
E2E_TIMEOUT                        ?= 30m
E2E_DATASET_NAME                   ?= fashion-mnist-784-euclidean
E2E_INSERT_COUNT                   ?= 10000
E2E_SEARCH_COUNT                   ?= 1000
E2E_SEARCH_BY_ID_COUNT             ?= 100
E2E_GET_OBJECT_COUNT               ?= 10
E2E_UPDATE_COUNT                   ?= 10
E2E_UPSERT_COUNT                   ?= 10
E2E_REMOVE_COUNT                   ?= 3
E2E_WAIT_FOR_CREATE_INDEX_DURATION ?= 8m
E2E_TARGET_NAME                    ?= vald-lb-gateway
E2E_TARGET_POD_NAME                ?= $(eval E2E_TARGET_POD_NAME := $(shell kubectl get pods --selector=app=$(E2E_TARGET_NAME) | tail -1 | cut -f1 -d " "))$(E2E_TARGET_POD_NAME)
E2E_TARGET_NAMESPACE               ?= default
E2E_TARGET_PORT                    ?= 8081
E2E_PORTFORWARD_ENEBLED            ?= true

include Makefile.d/functions.mk

.PHONY: maintainer
## print maintainer
maintainer:
	@echo $(MAINTAINER)

.PHONY: help
## print all available commands
help:
	@awk '/^[a-zA-Z_0-9%:\\\/-]+:/ { \
	  helpMessage = match(lastLine, /^## (.*)/); \
	  if (helpMessage) { \
	    helpCommand = $$1; \
	    helpMessage = substr(lastLine, RSTART + 3, RLENGTH); \
      gsub("\\\\", "", helpCommand); \
      gsub(":+$$", "", helpCommand); \
	    printf "  \x1b[32;01m%-38s\x1b[0m %s\n", helpCommand, helpMessage; \
	  } \
	} \
	{ lastLine = $$0 }' $(MAKELISTS) | sort -u
	@printf "\n"

.PHONY: all
## execute clean and deps
all: clean deps

.PHONY: clean
## clean
clean:
	rm -rf vendor
	go clean -cache -modcache -testcache -i -r
	mv ./apis/grpc/v1/vald/vald.go $(TEMP_DIR)/vald.go
	mv ./apis/grpc/v1/payload/interface.go $(TEMP_DIR)/interface.go
	rm -rf \
		/go/pkg \
		./*.log \
		./*.svg \
		./apis/docs \
		./apis/swagger \
		./apis/grpc \
		./bench \
		./pprof \
		./libs \
		$(GOCACHE) \
		./go.sum \
		./go.mod
	mkdir -p ./apis/grpc/v1/vald
	mv $(TEMP_DIR)/vald.go ./apis/grpc/v1/vald/vald.go
	mkdir -p ./apis/grpc/v1/payload
	mv $(TEMP_DIR)/interface.go ./apis/grpc/v1/payload/interface.go
	cp ./hack/go.mod.default ./go.mod

.PHONY: license
## add license to files
license:
	GOPRIVATE=$(GOPRIVATE) \
	MAINTAINER=$(MAINTAINER) \
	go run -mod=readonly hack/license/gen/main.go ./

.PHONY: init
## initialize development environment
init: \
	git/config/init \
	git/hooks/init \
	deps \
	ngt/install \
	tensorflow/install

.PHONY: tools/install
## install development tools
tools/install: \
	helm/install \
	kind/install \
	valdcli/install \
	telepresence/install

.PHONY: update
## update deps, license, and run golines, gofumpt, goimports
update: \
	clean \
	proto/all \
	deps \
	format \
	go/deps

.PHONY: format
## format go codes
format: \
	license \
	format/go \
	format/yaml

.PHONY: format/go
## run golines, gofumpt, goimports for all go files
format/go:
	find ./ -type d -name .git -prune -o -type f -regex '.*[^\.pb]\.go' -print | xargs $(GOPATH)/bin/golines -w -m $(GOLINES_MAX_WIDTH)
	find ./ -type d -name .git -prune -o -type f -regex '.*[^\.pb]\.go' -print | xargs $(GOPATH)/bin/gofumpt -w
	find ./ -type d -name .git -prune -o -type f -regex '.*[^\.pb]\.go' -print | xargs $(GOPATH)/bin/strictgoimports -w
	find ./ -type d -name .git -prune -o -type f -regex '.*\.go' -print | xargs $(GOPATH)/bin/goimports -w

.PHONY: format/yaml
format/yaml:
	prettier --write \
	    ".github/**/*.yaml" \
	    ".github/**/*.yml" \
	    "cmd/**/*.yaml" \
	    "k8s/**/*.yaml"

.PHONY: deps
## resolve dependencies
deps: \
	proto/deps \
	deps/install

.PHONY: deps/install
## install dependencies
deps/install: \
	golines/install \
	gofumpt/install \
	strictgoimports/install \
	goimports/install \
	prettier/install \
	go/deps

.PHONY: go/deps
## install Go package dependencies
go/deps:
	rm -rf vendor \
		/go/pkg \
		$(GOCACHE) \
		./go.sum \
		./go.mod
	cp ./hack/go.mod.default ./go.mod
	GOPRIVATE=$(GOPRIVATE) go mod tidy
	go clean -cache -modcache -testcache -i -r
	rm -rf vendor \
		/go/pkg \
		$(GOCACHE) \
		./go.sum \
		./go.mod
	cp ./hack/go.mod.default ./go.mod
	GOPRIVATE=$(GOPRIVATE) go mod tidy
	go get -u all 2>/dev/null || true

.PHONY: go/example/deps
## install Go package dependencies
go/example/deps:
	rm -rf vendor \
		$(GOCACHE) \
	        ./example/client/go.mod \
	        ./example/client/go.sum
	cp ./example/client/go.mod.default ./example/client/go.mod
	cd ./example/client && GOPRIVATE=$(GOPRIVATE) go mod tidy && cd -

.PHONY: version
## print vald version
version: \
	version/vald

.PHONY: version/vald
## print vald version
version/vald:
	@echo $(VERSION)

.PHONY: version/go
## print go version
version/go:
	@echo $(GO_VERSION)

.PHONY: version/ngt
## print NGT version
version/ngt:
	@echo $(NGT_VERSION)

.PHONY: version/kind
version/kind:
	@echo $(KIND_VERSION)

.PHONY: version/helm
version/helm:
	@echo $(HELM_VERSION)

.PHONY: version/valdcli
version/valdcli:
	@echo $(VALDCLI_VERSION)

.PHONY: version/telepresence
version/telepresence:
	@echo $(TELEPRESENCE_VERSION)

.PHONY: ngt/install
## install NGT
ngt/install: /usr/local/include/NGT/Capi.h
/usr/local/include/NGT/Capi.h:
	curl -LO https://github.com/yahoojapan/NGT/archive/v$(NGT_VERSION).tar.gz
	tar zxf v$(NGT_VERSION).tar.gz -C $(TEMP_DIR)/
	cd $(TEMP_DIR)/NGT-$(NGT_VERSION) && \
		cmake -DCMAKE_C_FLAGS="$(CFLAGS)" -DCMAKE_CXX_FLAGS="$(CXXFLAGS)" .
	make -j -C $(TEMP_DIR)/NGT-$(NGT_VERSION)
	make install -C $(TEMP_DIR)/NGT-$(NGT_VERSION)
	rm -rf v$(NGT_VERSION).tar.gz
	rm -rf $(TEMP_DIR)/NGT-$(NGT_VERSION)
	ldconfig

.PHONY: tensorflow/install
## install TensorFlow for C
tensorflow/install: /usr/local/lib/libtensorflow.so
ifeq ($(UNAME),Darwin)
/usr/local/lib/libtensorflow.so:
	brew install libtensorflow@1
else
/usr/local/lib/libtensorflow.so:
	curl -LO https://storage.googleapis.com/tensorflow/libtensorflow/libtensorflow-cpu-linux-x86_64-$(TENSORFLOW_C_VERSION).tar.gz
	tar -C /usr/local -xzf libtensorflow-cpu-linux-x86_64-$(TENSORFLOW_C_VERSION).tar.gz
	rm -f libtensorflow-cpu-linux-x86_64-$(TENSORFLOW_C_VERSION).tar.gz
	ldconfig
endif

.PHONY: lint
## run lints
lint: vet
	$(call go-lint)

.PHONY: vet
## run go vet
vet:
	$(call go-vet)

.PHONY: changelog/update
## update changelog
changelog/update:
	echo "# CHANGELOG" > $(TEMP_DIR)/CHANGELOG.md
	echo "" >> $(TEMP_DIR)/CHANGELOG.md
	$(MAKE) -s changelog/next/print >> $(TEMP_DIR)/CHANGELOG.md
	echo "" >> $(TEMP_DIR)/CHANGELOG.md
	tail -n +2 CHANGELOG.md >> $(TEMP_DIR)/CHANGELOG.md
	mv -f $(TEMP_DIR)/CHANGELOG.md CHANGELOG.md

.PHONY: changelog/next/print
## print next changelog entry
changelog/next/print:
	@cat hack/CHANGELOG.template.md | \
	    sed -e 's/{{ version }}/$(VERSION)/g'
	@echo "$$BODY"

include Makefile.d/bench.mk
include Makefile.d/build.mk
include Makefile.d/docker.mk
include Makefile.d/git.mk
include Makefile.d/helm.mk
include Makefile.d/proto.mk
include Makefile.d/k3d.mk
include Makefile.d/k8s.mk
include Makefile.d/kind.mk
include Makefile.d/client.mk
include Makefile.d/ml.mk
include Makefile.d/test.mk
include Makefile.d/tools.mk
include Makefile.d/e2e.mk<|MERGE_RESOLUTION|>--- conflicted
+++ resolved
@@ -55,11 +55,7 @@
 OPERATOR_SDK_VERSION := $(eval OPERATOR_SDK_VERSION := $(shell cat versions/OPERATOR_SDK_VERSION))$(OPERATOR_SDK_VERSION)
 
 KIND_VERSION         ?= v0.14.0
-<<<<<<< HEAD
-HELM_VERSION         ?= v3.8.2
-=======
 HELM_VERSION         ?= v3.9.0
->>>>>>> e9fdd522
 HELM_DOCS_VERSION    ?= 1.10.0
 YQ_VERSION           ?= v4.25.1
 VALDCLI_VERSION      ?= v1.5.2
