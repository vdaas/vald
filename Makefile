--- conflicted
+++ resolved
@@ -30,11 +30,7 @@
 HELM_OPERATOR_IMAGE             = $(NAME)-helm-operator
 LB_GATEWAY_IMAGE                = $(NAME)-lb-gateway
 LOADTEST_IMAGE                  = $(NAME)-loadtest
-<<<<<<< HEAD
-INDEX_JOB_CORRECTION_IMAGE      = $(NAME)-index-job-correction
-=======
 INDEX_CORRECTION_IMAGE      	= $(NAME)-index-correction
->>>>>>> 001f7411
 MANAGER_INDEX_IMAGE             = $(NAME)-manager-index
 MAINTAINER                      = "$(ORG).org $(NAME) team <$(NAME)@$(ORG).org>"
 
