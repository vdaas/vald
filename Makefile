#
# Copyright (C) 2019 kpango (Yusuke Kato)
#
# Licensed under the Apache License, Version 2.0 (the "License");
# you may not use this file except in compliance with the License.
# You may obtain a copy of the License at
#
#    http://www.apache.org/licenses/LICENSE-2.0
#
# Unless required by applicable law or agreed to in writing, software
# distributed under the License is distributed on an "AS IS" BASIS,
# WITHOUT WARRANTIES OR CONDITIONS OF ANY KIND, either express or implied.
# See the License for the specific language governing permissions and
# limitations under the License.
#

.PHONY: \
	all \
	clean \
	license \
	bench \
	init \
	deps \
	go-version \
	ngt-version \
	ngt \
	images \
	dockers-base-image-name \
	dockers-base-image \
	dockers-agent-ngt-image-name \
	dockers-agent-ngt-image \
	dockers-discoverer-k8s-image-name \
	dockers-discoverer-k8s-image \
	dockers-gateway-vald-image-name \
	dockers-gateway-vald-image \
	profile \
	test \
	lint \
	contributors \
	coverage \
	create-index \
	core-bench \
	core-bench-lite \
	core-bench-clean \
	e2e-bench \
	proto-all \
	pbgo \
	pbdoc \
	swagger \
	graphql \
	bench-datasets \
	clean-bench-datasets \
	clean-proto-artifacts \
	proto-deps \
	bench-agent-stream \
	profile-agent-stream \
	kill-bench

<<<<<<< HEAD
REPO               ?= vdaas
GOPKG               = github.com/$(REPO)/vald
TAG                 = $(shell date -u +%Y%m%d-%H%M%S)
BASE_IMAGE          = vald-base
AGENT_IMAGE         = vald-agent-ngt
GATEWAY_IMAGE       = vald-gateway
DISCOVERER_IMAGE    = vald-discoverer-k8s
KVS_IMAGE           = vald-meta-redis
=======
REPO                   ?= vdaas
GOPKG                   = github.com/${REPO}/vald
TAG                     = $(shell date -u +%Y%m%d-%H%M%S)
BASE_IMAGE              = vald-base
AGENT_IMAGE             = vald-agent-ngt
GATEWAY_IMAGE           = vald-gateway
DISCOVERER_IMAGE        = vald-discoverer-k8s
KVS_IMAGE               = vald-meta-redis
BACKUP_MANAGER_IMAGE    = vald-manager-backup-mysql
>>>>>>> 0630ba83

NGT_VERSION := $(shell cat resources/NGT_VERSION)
NGT_REPO = github.com/yahoojapan/NGT

GO_VERSION := $(shell cat resources/GO_VERSION)

PROTODIRS := $(shell find apis/proto ".proto" | grep -v "\.proto" | sed -e "s%apis/proto/%%g" | grep -v "apis/proto")
PBGODIRS = $(PROTODIRS:%=apis/grpc/%)
SWAGGERDIRS = $(PROTODIRS:%=apis/swagger/%)
GRAPHQLDIRS = $(PROTODIRS:%=apis/graphql/%)
PBDOCDIRS = $(PROTODIRS:%=apis/docs/%)

BENCH_DATASET_BASE_DIR = hack/e2e/benchmark/assets
BENCH_DATASET_MD5_DIR_NAME = checksum
BENCH_DATASET_HDF5_DIR_NAME = dataset
BENCH_DATASET_MD5_DIR = $(BENCH_DATASET_BASE_DIR)/$(BENCH_DATASET_MD5_DIR_NAME)
BENCH_DATASET_HDF5_DIR = $(BENCH_DATASET_BASE_DIR)/$(BENCH_DATASET_HDF5_DIR_NAME)

PROTOS := $(shell find apis/proto -type f -regex ".*\.proto")
PBGOS = $(PROTOS:apis/proto/%.proto=apis/grpc/%.pb.go)
SWAGGERS = $(PROTOS:apis/proto/%.proto=apis/swagger/%.swagger.json)
GRAPHQLS = $(PROTOS:apis/proto/%.proto=apis/graphql/%.pb.graphqls)
GQLCODES = $(GRAPHQLS:apis/graphql/%.pb.graphqls=apis/graphql/%.generated.go)
PBDOCS = $(PROTOS:apis/proto/%.proto=apis/docs/%.md)

BENCH_DATASET_MD5S := $(shell find $(BENCH_DATASET_MD5_DIR) -type f -regex ".*\.md5")
BENCH_DATASETS = $(BENCH_DATASET_MD5S:$(BENCH_DATASET_MD5_DIR)/%.md5=$(BENCH_DATASET_HDF5_DIR)/%.hdf5)

red    = /bin/echo -e "\x1b[31m\#\# $1\x1b[0m"
green  = /bin/echo -e "\x1b[32m\#\# $1\x1b[0m"
yellow = /bin/echo -e "\x1b[33m\#\# $1\x1b[0m"
blue   = /bin/echo -e "\x1b[34m\#\# $1\x1b[0m"
pink   = /bin/echo -e "\x1b[35m\#\# $1\x1b[0m"
cyan   = /bin/echo -e "\x1b[36m\#\# $1\x1b[0m"

define go-get
	GO111MODULE=off go get -u $1
endef

define mkdir
	mkdir -p $1
endef

PROTO_PATHS = \
	-I ./apis/proto/payload \
	-I ./apis/proto/agent \
	-I ./apis/proto/vald \
	-I ./apis/proto/discoverer \
	-I ./apis/proto/meta \
	-I ./apis/proto/filter/egress \
	-I ./apis/proto/filter/ingress \
	-I ./apis/proto/manager/backup \
	-I ./apis/proto/manager/replication \
	-I ./apis/proto/manager/traffic \
	-I $(GOPATH)/src/github.com/protocolbuffers/protobuf/src \
	-I $(GOPATH)/src/github.com/gogo/protobuf/protobuf \
	-I $(GOPATH)/src/github.com/googleapis/googleapis \
	-I $(GOPATH)/src/github.com/danielvladco/go-proto-gql \
	-I $(GOPATH)/src/github.com/envoyproxy/protoc-gen-validate

define protoc-gen
	protoc \
		$(PROTO_PATHS) \
		$2 \
		$1
endef

all: clean deps

clean:
	# go clean -cache -modcache ./...
	rm -rf \
		/go/pkg \
		./*.log \
		./*.svg \
		./apis/docs \
		./apis/graphql \
		./apis/grpc \
		./apis/swagger \
		./bench \
		./pprof \
		./vendor \
		./go.sum \
		./go.mod
	cp ./hack/go.mod.default ./go.mod
		# ./go.mod \

license:
	go run hack/license/gen/main.go ./
	chmod -R 0644 ./*
	chmod -R 0644 ./.*

bench:
	go test -count=5 -run=NONE -bench . -benchmem

init:
	GO111MODULE=on go mod vendor

deps: \
	clean \
	proto-deps \
	proto-all
	go mod tidy
	go mod vendor
	rm -rf vendor

go-version:
	@echo $(GO_VERSION)

ngt-version:
	@echo $(NGT_VERSION)

ngt: /usr/local/include/NGT/Capi.h
/usr/local/include/NGT/Capi.h:
	curl -LO https://github.com/yahoojapan/NGT/archive/v$(NGT_VERSION).tar.gz
	tar zxf v$(NGT_VERSION).tar.gz -C /tmp
	cd /tmp/NGT-$(NGT_VERSION)&& cmake .
	make -j -C /tmp/NGT-$(NGT_VERSION)
	make install -C /tmp/NGT-$(NGT_VERSION)
	rm -rf v$(NGT_VERSION).tar.gz
	rm -rf /tmp/NGT-$(NGT_VERSION)

images: \
	dockers-base-image \
	dockers-agent-ngt-image \
	dockers-discoverer-k8s-image \
	dockers-gateway-vald-image

dockers-base-image-name:
	@echo "$(REPO)/$(BASE_IMAGE)"

dockers-base-image:
	docker build -f dockers/base/Dockerfile -t $(REPO)/$(BASE_IMAGE) .

dockers-agent-ngt-image-name:
	@echo "$(REPO)/$(AGENT_IMAGE)"

dockers-agent-ngt-image: dockers-base-image
	docker build -f dockers/agent/ngt/Dockerfile -t $(REPO)/$(AGENT_IMAGE) .

dockers-discoverer-k8s-image-name:
	@echo "$(REPO)/$(DISCOVERER_IMAGE)"

dockers-discoverer-k8s-image: dockers-base-image
	docker build -f dockers/discoverer/k8s/Dockerfile -t $(REPO)/$(DISCOVERER_IMAGE) .

dockers-gateway-vald-image-name:
	@echo "$(REPO)/$(GATEWAY_IMAGE)"

dockers-gateway-vald-image: dockers-base-image
	docker build -f dockers/gateway/vald/Dockerfile -t $(REPO)/$(GATEWAY_IMAGE) .

profile: clean
	mkdir pprof
	mkdir bench
	go test -count=10 -run=NONE -bench . -benchmem -o pprof/test.bin -cpuprofile pprof/cpu.out -memprofile pprof/mem.out
	go tool pprof --svg pprof/test.bin pprof/mem.out > bench/mem.svg
	go tool pprof --svg pprof/test.bin pprof/cpu.out > bench/cpu.svg

test: clean init
	GO111MODULE=on go test --race -coverprofile=cover.out ./...

lint:
	gometalinter --enable-all . | rg -v comment

contributors:
	git log --format='%aN <%aE>' | sort -fu > CONTRIBUTORS

coverage:
	go test -v -race -covermode=atomic -coverprofile=coverage.out ./...
	go tool cover -html=coverage.out -o coverage.html
	rm -f coverage.out

create-index:
	$(MAKE) -C ./hack/core/ngt create

core-bench: create-index
	$(MAKE) -C ./hach/core/ngt bench

core-bench-lite: create-index
	$(MAKE) -C ./hach/core/ngt bench-lite

core-bench-clean:
	$(MAKE) -C ./hack/core/ngt clean

e2e-bench:
	$(MAKE) -C ./hack/e2e/benchmark bench

proto-all: \
	pbgo \
	pbdoc \
	swagger
	# swagger \
	# graphql

pbgo: $(PBGOS)
swagger: $(SWAGGERS)
graphql: $(GRAPHQLS) $(GQLCODES)
pbdoc: $(PBDOCS)

bench-datasets: $(BENCH_DATASETS)

clean-bench-datasets:
	rm -rf $(BENCH_DATASETS)

clean-proto-artifacts:
	rm -rf apis/grpc apis/swagger apis/graphql

proto-deps: \
	$(GOPATH)/bin/gqlgen \
	$(GOPATH)/bin/protoc-gen-doc \
	$(GOPATH)/bin/protoc-gen-go \
	$(GOPATH)/bin/protoc-gen-gogo \
	$(GOPATH)/bin/protoc-gen-gofast \
	$(GOPATH)/bin/protoc-gen-gogofast \
	$(GOPATH)/bin/protoc-gen-gogofaster \
	$(GOPATH)/bin/protoc-gen-gogoslick \
	$(GOPATH)/bin/protoc-gen-gogqlgen \
	$(GOPATH)/bin/protoc-gen-gql \
	$(GOPATH)/bin/protoc-gen-gqlgencfg \
	$(GOPATH)/bin/protoc-gen-grpc-gateway \
	$(GOPATH)/bin/protoc-gen-swagger \
	$(GOPATH)/bin/protoc-gen-validate \
	$(GOPATH)/bin/prototool \
	$(GOPATH)/bin/swagger \
	$(GOPATH)/src/google.golang.org/genproto \
	$(GOPATH)/src/github.com/protocolbuffers/protobuf \
	$(GOPATH)/src/github.com/googleapis/googleapis

$(GOPATH)/src/github.com/protocolbuffers/protobuf:
	git clone \
		--depth 1 \
		https://github.com/protocolbuffers/protobuf \
		$(GOPATH)/src/github.com/protocolbuffers/protobuf

$(GOPATH)/src/github.com/googleapis/googleapis:
	git clone \
		--depth 1 \
		https://github.com/googleapis/googleapis \
		$(GOPATH)/src/github.com/googleapis/googleapis

$(GOPATH)/src/google.golang.org/genproto:
	$(call go-get, google.golang.org/genproto/...)

$(GOPATH)/bin/protoc-gen-go:
	$(call go-get, github.com/golang/protobuf/protoc-gen-go)

$(GOPATH)/bin/protoc-gen-gogo:
	$(call go-get, github.com/gogo/protobuf/protoc-gen-gogo)

$(GOPATH)/bin/protoc-gen-gofast:
	$(call go-get, github.com/gogo/protobuf/protoc-gen-gofast)

$(GOPATH)/bin/protoc-gen-gogofast:
	$(call go-get, github.com/gogo/protobuf/protoc-gen-gogofast)

$(GOPATH)/bin/protoc-gen-gogofaster:
	$(call go-get, github.com/gogo/protobuf/protoc-gen-gogofaster)

$(GOPATH)/bin/protoc-gen-gogoslick:
	$(call go-get, github.com/gogo/protobuf/protoc-gen-gogoslick)

$(GOPATH)/bin/protoc-gen-grpc-gateway:
	$(call go-get, github.com/grpc-ecosystem/grpc-gateway/protoc-gen-grpc-gateway)

$(GOPATH)/bin/protoc-gen-swagger:
	$(call go-get, github.com/grpc-ecosystem/grpc-gateway/protoc-gen-swagger)

$(GOPATH)/bin/protoc-gen-gql:
	$(call go-get, github.com/danielvladco/go-proto-gql/protoc-gen-gql)

$(GOPATH)/bin/protoc-gen-gogqlgen:
	$(call go-get, github.com/danielvladco/go-proto-gql/protoc-gen-gogqlgen)

$(GOPATH)/bin/protoc-gen-gqlgencfg:
	$(call go-get, github.com/danielvladco/go-proto-gql/protoc-gen-gqlgencfg)

$(GOPATH)/bin/protoc-gen-validate:
	$(call go-get, github.com/envoyproxy/protoc-gen-validate)

$(GOPATH)/bin/prototool:
	$(call go-get, github.com/uber/prototool/cmd/prototool)

$(GOPATH)/bin/protoc-gen-doc:
	$(call go-get, github.com/pseudomuto/protoc-gen-doc/cmd/protoc-gen-doc)

$(GOPATH)/bin/swagger:
	$(call go-get, github.com/go-swagger/go-swagger/cmd/swagger)

$(GOPATH)/bin/gqlgen:
	$(call go-get, github.com/99designs/gqlgen)

$(PBGODIRS):
	$(call mkdir, $@)
	$(call rm, -rf, $@/*)

$(SWAGGERDIRS):
	$(call mkdir, $@)
	$(call rm, -rf, $@/*)

$(GRAPHQLDIRS):
	$(call mkdir, $@)
	$(call rm, -rf, $@/*)

$(PBDOCDIRS):
	$(call mkdir, $@)
	$(call rm, -rf, $@/*)

$(PBPYDIRS):
	$(call mkdir, $@)
	$(call rm, -rf, $@/*)

$(PBGOS): proto-deps $(PBGODIRS)
	@$(call green, "generating pb.go files...")
	$(call protoc-gen, $(patsubst apis/grpc/%.pb.go,apis/proto/%.proto,$@), --gogofast_out=plugins=grpc:$(GOPATH)/src)
	# we have to enable validate after https://github.com/envoyproxy/protoc-gen-validate/pull/257 is merged
	# $(call protoc-gen, $(patsubst apis/grpc/%.pb.go,apis/proto/%.proto,$@), --gogofast_out=plugins=grpc:$(GOPATH)/src --validate_out=lang=gogo:$(GOPATH)/src)

$(SWAGGERS): proto-deps $(SWAGGERDIRS)
	@$(call green, "generating swagger.json files...")
	$(call protoc-gen, $(patsubst apis/swagger/%.swagger.json,apis/proto/%.proto,$@), --swagger_out=json_names_for_fields=true:$(dir $@))

$(GRAPHQLS): proto-deps $(GRAPHQLDIRS)
	@$(call green, "generating pb.graphqls files...")
	$(call protoc-gen, $(patsubst apis/graphql/%.pb.graphqls,apis/proto/%.proto,$@), --gql_out=paths=source_relative:$(dir $@))

$(GQLCODES): proto-deps $(GRAPHQLS)
	@$(call green, "generating graphql generated.go files...")
	sh hack/graphql/gqlgen.sh $(dir $@) $(patsubst apis/graphql/%.generated.go,apis/graphql/%.pb.graphqls,$@) $@

$(PBDOCS): proto-deps $(PBDOCDIRS)
	@$(call green, "generating documents files...")
	$(call protoc-gen, $(patsubst apis/docs/%.md,apis/proto/%.proto,$@), --plugin=protoc-gen-doc=$(GOPATH)/bin/protoc-gen-doc --doc_out=$(dir $@))

$(BENCH_DATASETS): $(BENCH_DATASET_MD5S)
	@$(call green, "downloading datasets for benchmark...")
	curl -fsSL -o $@ http://vectors.erikbern.com/$(patsubst $(BENCH_DATASET_HDF5_DIR)/%.hdf5,%.hdf5,$@)
	(cd hack/e2e/benchmark/assets; \
	    md5sum -c $(patsubst $(BENCH_DATASET_HDF5_DIR)/%.hdf5,$(BENCH_DATASET_MD5_DIR_NAME)/%.md5,$@) || \
	    (rm -f $(patsubst $(BENCH_DATASET_HDF5_DIR)/%.hdf5,$(BENCH_DATASET_HDF5_DIR_NAME)/%.hdf5,$@) && exit 1))

bench-agent: bench-agent-stream bench-agent-sequential

bench-agent-stream: \
	ngt \
	$(BENCH_DATASET_HDF5_DIR)/fashion-mnist-784-euclidean.hdf5 \
	$(BENCH_DATASET_HDF5_DIR)/mnist-784-euclidean.hdf5
	rm -rf /tmp/ngt/
	rm -rf pprof/agent/ngt
	mkdir -p /tmp/ngt
	mkdir -p pprof/agent/ngt
	go test -count=1 \
		-timeout=1h \
		-bench=gRPCStream \
		-benchmem \
		-o pprof/agent/ngt/agent.bin \
		-cpuprofile pprof/agent/ngt/cpu-stream.out \
		-memprofile pprof/agent/ngt/mem-stream.out \
		./hack/e2e/benchmark/agent/ngt/ngt_bench_test.go
	go tool pprof --svg \
		pprof/agent/ngt/agent.bin \
		pprof/agent/ngt/cpu-stream.out \
		> pprof/agent/ngt/cpu-stream.svg
	go tool pprof --svg \
		pprof/agent/ngt/agent.bin \
		pprof/agent/ngt/mem-stream.out \
		> pprof/agent/ngt/mem-stream.svg
	rm -rf /tmp/ngt/

bench-agent-sequential: \
	ngt \
	$(BENCH_DATASET_HDF5_DIR)/fashion-mnist-784-euclidean.hdf5 \
	$(BENCH_DATASET_HDF5_DIR)/mnist-784-euclidean.hdf5
	rm -rf /tmp/ngt/
	rm -rf pprof/agent/ngt
	mkdir -p /tmp/ngt
	mkdir -p pprof/agent/ngt
	go test -count=1 \
		-timeout=1h \
		-bench=gRPCSequential \
		-benchmem \
		-o pprof/agent/ngt/agent.bin \
		-cpuprofile pprof/agent/ngt/cpu-stream.out \
		-memprofile pprof/agent/ngt/mem-stream.out \
		./hack/e2e/benchmark/agent/ngt/ngt_bench_test.go
	go tool pprof --svg \
		pprof/agent/ngt/agent.bin \
		pprof/agent/ngt/cpu-stream.out \
		> pprof/agent/ngt/cpu-stream.svg
	go tool pprof --svg \
		pprof/agent/ngt/agent.bin \
		pprof/agent/ngt/mem-stream.out \
		> pprof/agent/ngt/mem-stream.svg
	rm -rf /tmp/ngt/

profile-agent-stream:
	go tool pprof -http=":6061" \
		pprof/agent/ngt/agent.bin \
		pprof/agent/ngt/cpu-stream.out &
	go tool pprof -http=":6062" \
		pprof/agent/ngt/agent.bin \
		pprof/agent/ngt/mem-stream.out

kill-bench:
	ps aux | grep go | grep -v nvim | grep -v tmux | grep -v gopls | grep -v "rg go" | awk '{print $1}' | xargs kill -9<|MERGE_RESOLUTION|>--- conflicted
+++ resolved
@@ -56,16 +56,6 @@
 	profile-agent-stream \
 	kill-bench
 
-<<<<<<< HEAD
-REPO               ?= vdaas
-GOPKG               = github.com/$(REPO)/vald
-TAG                 = $(shell date -u +%Y%m%d-%H%M%S)
-BASE_IMAGE          = vald-base
-AGENT_IMAGE         = vald-agent-ngt
-GATEWAY_IMAGE       = vald-gateway
-DISCOVERER_IMAGE    = vald-discoverer-k8s
-KVS_IMAGE           = vald-meta-redis
-=======
 REPO                   ?= vdaas
 GOPKG                   = github.com/${REPO}/vald
 TAG                     = $(shell date -u +%Y%m%d-%H%M%S)
@@ -75,7 +65,6 @@
 DISCOVERER_IMAGE        = vald-discoverer-k8s
 KVS_IMAGE               = vald-meta-redis
 BACKUP_MANAGER_IMAGE    = vald-manager-backup-mysql
->>>>>>> 0630ba83
 
 NGT_VERSION := $(shell cat resources/NGT_VERSION)
 NGT_REPO = github.com/yahoojapan/NGT
