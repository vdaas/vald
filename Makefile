#
# Copyright (C) 2019-2020 Vdaas.org Vald team ( kpango, rinx, kmrmt )
#
# Licensed under the Apache License, Version 2.0 (the "License");
# you may not use this file except in compliance with the License.
# You may obtain a copy of the License at
#
#    https://www.apache.org/licenses/LICENSE-2.0
#
# Unless required by applicable law or agreed to in writing, software
# distributed under the License is distributed on an "AS IS" BASIS,
# WITHOUT WARRANTIES OR CONDITIONS OF ANY KIND, either express or implied.
# See the License for the specific language governing permissions and
# limitations under the License.
#

REPO                           ?= vdaas
NAME                            = vald
GOPKG                           = github.com/$(REPO)/$(NAME)
TAG                             = $(shell date -u +%Y%m%d-%H%M%S)
BASE_IMAGE                      = $(NAME)-base
AGENT_IMAGE                     = $(NAME)-agent-ngt
GATEWAY_IMAGE                   = $(NAME)-gateway
DISCOVERER_IMAGE                = $(NAME)-discoverer-k8s
KVS_IMAGE                       = $(NAME)-meta-redis
NOSQL_IMAGE                     = $(NAME)-meta-cassandra
BACKUP_MANAGER_MYSQL_IMAGE      = $(NAME)-manager-backup-mysql
BACKUP_MANAGER_CASSANDRA_IMAGE  = $(NAME)-manager-backup-cassandra
MANAGER_COMPRESSOR_IMAGE        = $(NAME)-manager-compressor
MANAGER_INDEX_IMAGE             = $(NAME)-manager-index
CI_CONTAINER_IMAGE              = $(NAME)-ci-container
HELM_OPERATOR_IMAGE             = $(NAME)-helm-operator

NGT_VERSION := $(shell cat versions/NGT_VERSION)
NGT_REPO = github.com/yahoojapan/NGT

GO_VERSION := $(shell cat versions/GO_VERSION)
GOPATH := $(shell go env GOPATH)
GOCACHE := $(shell go env GOCACHE)

TENSORFLOW_C_VERSION := $(shell cat versions/TENSORFLOW_C_VERSION)

DOCKFMT_VERSION      ?= v0.3.3
KIND_VERSION         ?= v0.7.0
HELM_VERSION         ?= v3.1.2
VALDCLI_VERSION      ?= v0.0.1
TELEPRESENCE_VERSION ?= 0.104

BINDIR ?= /usr/local/bin

UNAME := $(shell uname)

MAKELISTS := Makefile $(shell find Makefile.d -type f -regex ".*\.mk")

ROOTDIR = $(shell git rev-parse --show-toplevel)
PROTODIRS := $(shell find apis/proto -type d | sed -e "s%apis/proto/%%g" | grep -v "apis/proto")
PBGODIRS = $(PROTODIRS:%=apis/grpc/%)
SWAGGERDIRS = $(PROTODIRS:%=apis/swagger/%)
GRAPHQLDIRS = $(PROTODIRS:%=apis/graphql/%)
PBDOCDIRS = $(PROTODIRS:%=apis/docs/%)

BENCH_DATASET_BASE_DIR = hack/benchmark/assets
BENCH_DATASET_MD5_DIR_NAME = checksum
BENCH_DATASET_HDF5_DIR_NAME = dataset
BENCH_DATASET_MD5_DIR = $(BENCH_DATASET_BASE_DIR)/$(BENCH_DATASET_MD5_DIR_NAME)
BENCH_DATASET_HDF5_DIR = $(BENCH_DATASET_BASE_DIR)/$(BENCH_DATASET_HDF5_DIR_NAME)

PROTOS := $(shell find apis/proto -type f -regex ".*\.proto")
PBGOS = $(PROTOS:apis/proto/%.proto=apis/grpc/%.pb.go)
SWAGGERS = $(PROTOS:apis/proto/%.proto=apis/swagger/%.swagger.json)
GRAPHQLS = $(PROTOS:apis/proto/%.proto=apis/graphql/%.pb.graphqls)
GQLCODES = $(GRAPHQLS:apis/graphql/%.pb.graphqls=apis/graphql/%.generated.go)
PBDOCS = $(PROTOS:apis/proto/%.proto=apis/docs/%.md)

BENCH_DATASET_MD5S := $(shell find $(BENCH_DATASET_MD5_DIR) -type f -regex ".*\.md5")
BENCH_DATASETS = $(BENCH_DATASET_MD5S:$(BENCH_DATASET_MD5_DIR)/%.md5=$(BENCH_DATASET_HDF5_DIR)/%.hdf5)

DATASET_ARGS ?= identity-128
ADDRESS_ARGS ?= ""

HOST      ?= localhost
PORT      ?= 80
NUMBER    ?= 10
DIMENSION ?= 6
NUMPANES  ?= 4

PROTO_PATHS = \
	$(PROTODIRS:%=./apis/proto/%) \
	$(GOPATH)/src/github.com/protocolbuffers/protobuf/src \
	$(GOPATH)/src/github.com/gogo/protobuf/protobuf \
	$(GOPATH)/src/github.com/googleapis/googleapis \
	$(GOPATH)/src/github.com/danielvladco/go-proto-gql \
	$(GOPATH)/src/github.com/envoyproxy/protoc-gen-validate

COMMA := ,
SHELL = bash

include Makefile.d/functions.mk

.PHONY: all
## execute clean and deps
all: clean deps

.PHONY: help
## print all available commands
help:
	@awk '/^[a-zA-Z_0-9%:\\\/-]+:/ { \
	  helpMessage = match(lastLine, /^## (.*)/); \
	  if (helpMessage) { \
	    helpCommand = $$1; \
	    helpMessage = substr(lastLine, RSTART + 3, RLENGTH); \
      gsub("\\\\", "", helpCommand); \
      gsub(":+$$", "", helpCommand); \
	    printf "  \x1b[32;01m%-38s\x1b[0m %s\n", helpCommand, helpMessage; \
	  } \
	} \
	{ lastLine = $$0 }' $(MAKELISTS) | sort -u
	@printf "\n"

.PHONY: clean
## clean
clean:
	go clean -cache -modcache -testcache -i -r
	rm -rf \
		/go/pkg \
		./*.log \
		./*.svg \
		./apis/docs \
		./apis/graphql \
		./apis/swagger \
		./bench \
		./pprof \
		./libs \
		$(GOCACHE) \
		./go.sum \
		./go.mod
	cp ./hack/go.mod.default ./go.mod

.PHONY: license
## add license to files
license:
	go run hack/license/gen/main.go ./

.PHONY: init
## initialize development environment
init: \
	git/config/init \
	git/hooks/init \
	deps \
	ngt/install \
	tensorflow/install

.PHONY: tools/install
## install development tools
tools/install: \
	helm/install \
	kind/install \
	valdcli/install \
	telepresence/install

.PHONY: update
## update deps, license, and run goimports
update: \
	clean \
	deps \
	proto/all \
	license \
	update/goimports


.PHONY: format
## format go codes
format: \
	license \
	update/goimports \
	format/yaml \
	format/docker

.PHONY: update/goimports
## run goimports for all go files
update/goimports:
	find ./ -type f -regex ".*\.go" | xargs goimports -w

.PHONY: format/yaml
format/yaml:
	prettier --write \
	    ".github/**/*.yaml" \
	    "cmd/**/*.yaml" \
	    "hack/**/*.yaml" \
	    "k8s/**/*.yaml"

.PHONY: format/docker
format/docker:
	dockfmt fmt -w \
	    dockers/*/Dockerfile \
	    dockers/*/*/Dockerfile \
	    dockers/*/*/*/Dockerfile

.PHONY: deps
## install dependencies
deps: \
	proto/deps \
	goimports/install \
	prettier/install \
	dockfmt/install
	go mod tidy

.PHONY: goimports/install
goimports/install:
<<<<<<< HEAD
	go get -u golang.org/x/tools/cmd/goimports
=======
	GO111MODULE=off go get -u golang.org/x/tools/cmd/goimports
>>>>>>> aa8279b6

.PHONY: prettier/install
prettier/install:
	npm install -g prettier

<<<<<<< HEAD
.PHONY: dockfmt/install
dockfmt/install:
	go get -u github.com/jessfraz/dockfmt

=======
>>>>>>> aa8279b6
.PHONY: version/go
## print go version
version/go:
	@echo $(GO_VERSION)

.PHONY: version/ngt
## print NGT version
version/ngt:
	@echo $(NGT_VERSION)

.PHONY: version/kind
version/kind:
	@echo $(KIND_VERSION)

.PHONY: version/helm
version/helm:
	@echo $(HELM_VERSION)

.PHONY: version/valdcli
version/valdcli:
	@echo $(VALDCLI_VERSION)

.PHONY: version/telepresence
version/telepresence:
	@echo $(TELEPRESENCE_VERSION)

.PHONY: ngt/install
## install NGT
ngt/install: /usr/local/include/NGT/Capi.h
/usr/local/include/NGT/Capi.h:
	curl -LO https://github.com/yahoojapan/NGT/archive/v$(NGT_VERSION).tar.gz
	tar zxf v$(NGT_VERSION).tar.gz -C /tmp
	cd /tmp/NGT-$(NGT_VERSION)&& cmake .
	make -j -C /tmp/NGT-$(NGT_VERSION)
	make install -C /tmp/NGT-$(NGT_VERSION)
	rm -rf v$(NGT_VERSION).tar.gz
	rm -rf /tmp/NGT-$(NGT_VERSION)

.PHONY: tensorflow/install
## install TensorFlow for C
tensorflow/install: /usr/local/lib/libtensorflow.so
/usr/local/lib/libtensorflow.so:
	curl -LO https://storage.googleapis.com/tensorflow/libtensorflow/libtensorflow-cpu-linux-x86_64-$(TENSORFLOW_C_VERSION).tar.gz
	tar -C /usr/local -xzf libtensorflow-cpu-linux-x86_64-$(TENSORFLOW_C_VERSION).tar.gz
	rm -f libtensorflow-cpu-linux-x86_64-$(TENSORFLOW_C_VERSION).tar.gz
	ldconfig

.PHONY: test
## run tests
test:
	GO111MODULE=on go test --race -coverprofile=cover.out ./...

.PHONY: lint
## run lints
lint:
	$(call go-lint)


.PHONY: coverage
## calculate coverages
coverage:
	go test -v -race -covermode=atomic -coverprofile=coverage.out ./...
	go tool cover -html=coverage.out -o coverage.html

.PHONY: readme/update/authors
## update authors in README
readme/update/authors:
	$(eval AUTHORS = $(shell awk '{printf "- [%s]\\(https:\\/\\/github.com\\/%s\\)\\n", $$1, $$1}' AUTHORS))
	sed -i -e ':lbl1;N;s/## Author.*## Contributor/## Author\n\n$(AUTHORS)\n## Contributor/;b lbl1;' README.md

.PHONY: readme/update/contributors
## update contributors in README
readme/update/contributors:
	$(eval CONTRIBUTORS = $(shell awk '{printf "- [%s]\\(https:\\/\\/github.com\\/%s\\)\\n", $$1, $$1}' CONTRIBUTORS))
	sed -i -e ':lbl1;N;s/## Contributor.*## LICENSE/## Contributor\n\n$(CONTRIBUTORS)\n## LICENSE/;b lbl1;' README.md

include Makefile.d/bench.mk
include Makefile.d/docker.mk
include Makefile.d/git.mk
include Makefile.d/proto.mk
include Makefile.d/k8s.mk
include Makefile.d/kind.mk
include Makefile.d/client.mk<|MERGE_RESOLUTION|>--- conflicted
+++ resolved
@@ -207,23 +207,13 @@
 
 .PHONY: goimports/install
 goimports/install:
-<<<<<<< HEAD
 	go get -u golang.org/x/tools/cmd/goimports
-=======
-	GO111MODULE=off go get -u golang.org/x/tools/cmd/goimports
->>>>>>> aa8279b6
+	# GO111MODULE=off go get -u golang.org/x/tools/cmd/goimports
 
 .PHONY: prettier/install
 prettier/install:
 	npm install -g prettier
 
-<<<<<<< HEAD
-.PHONY: dockfmt/install
-dockfmt/install:
-	go get -u github.com/jessfraz/dockfmt
-
-=======
->>>>>>> aa8279b6
 .PHONY: version/go
 ## print go version
 version/go:
