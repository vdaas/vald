//
// Copyright (C) 2019-2024 vdaas.org vald team <vald@vdaas.org>
//
// Licensed under the Apache License, Version 2.0 (the "License");
// You may not use this file except in compliance with the License.
// You may obtain a copy of the License at
//
//    https://www.apache.org/licenses/LICENSE-2.0
//
// Unless required by applicable law or agreed to in writing, software
// distributed under the License is distributed on an "AS IS" BASIS,
// WITHOUT WARRANTIES OR CONDITIONS OF ANY KIND, either express or implied.
// See the License for the specific language governing permissions and
// limitations under the License.
//
#[allow(clippy::derive_partial_eq_without_eq)]
#[derive(Clone, Copy, PartialEq, ::prost::Message)]
pub struct Search {
}
/// Nested message and enum types in `Search`.
pub mod search {
    /// Represent a search request.
    #[allow(clippy::derive_partial_eq_without_eq)]
#[derive(Clone, PartialEq, ::prost::Message)]
    pub struct Request {
        /// The vector to be searched.
        #[prost(float, repeated, packed="false", tag="1")]
        pub vector: ::prost::alloc::vec::Vec<f32>,
        /// The configuration of the search request.
        #[prost(message, optional, tag="2")]
        pub config: ::core::option::Option<Config>,
    }
impl ::prost::Name for Request {
const NAME: &'static str = "Request";
const PACKAGE: &'static str = "payload.v1";
fn full_name() -> ::prost::alloc::string::String { "payload.v1.Search.Request".into() }fn type_url() -> ::prost::alloc::string::String { "/payload.v1.Search.Request".into() }}
    /// Represent the multiple search request.
    #[allow(clippy::derive_partial_eq_without_eq)]
#[derive(Clone, PartialEq, ::prost::Message)]
    pub struct MultiRequest {
        /// Represent the multiple search request content.
        #[prost(message, repeated, tag="1")]
        pub requests: ::prost::alloc::vec::Vec<Request>,
    }
impl ::prost::Name for MultiRequest {
const NAME: &'static str = "MultiRequest";
const PACKAGE: &'static str = "payload.v1";
fn full_name() -> ::prost::alloc::string::String { "payload.v1.Search.MultiRequest".into() }fn type_url() -> ::prost::alloc::string::String { "/payload.v1.Search.MultiRequest".into() }}
    /// Represent a search by ID request.
    #[allow(clippy::derive_partial_eq_without_eq)]
#[derive(Clone, PartialEq, ::prost::Message)]
    pub struct IdRequest {
        /// The vector ID to be searched.
        #[prost(string, tag="1")]
        pub id: ::prost::alloc::string::String,
        /// The configuration of the search request.
        #[prost(message, optional, tag="2")]
        pub config: ::core::option::Option<Config>,
    }
impl ::prost::Name for IdRequest {
const NAME: &'static str = "IDRequest";
const PACKAGE: &'static str = "payload.v1";
fn full_name() -> ::prost::alloc::string::String { "payload.v1.Search.IDRequest".into() }fn type_url() -> ::prost::alloc::string::String { "/payload.v1.Search.IDRequest".into() }}
    /// Represent the multiple search by ID request.
    #[allow(clippy::derive_partial_eq_without_eq)]
#[derive(Clone, PartialEq, ::prost::Message)]
    pub struct MultiIdRequest {
        /// Represent the multiple search by ID request content.
        #[prost(message, repeated, tag="1")]
        pub requests: ::prost::alloc::vec::Vec<IdRequest>,
    }
impl ::prost::Name for MultiIdRequest {
const NAME: &'static str = "MultiIDRequest";
const PACKAGE: &'static str = "payload.v1";
fn full_name() -> ::prost::alloc::string::String { "payload.v1.Search.MultiIDRequest".into() }fn type_url() -> ::prost::alloc::string::String { "/payload.v1.Search.MultiIDRequest".into() }}
    /// Represent a search by binary object request.
    #[allow(clippy::derive_partial_eq_without_eq)]
#[derive(Clone, PartialEq, ::prost::Message)]
    pub struct ObjectRequest {
        /// The binary object to be searched.
        #[prost(bytes="vec", tag="1")]
        pub object: ::prost::alloc::vec::Vec<u8>,
        /// The configuration of the search request.
        #[prost(message, optional, tag="2")]
        pub config: ::core::option::Option<Config>,
        /// Filter configuration.
        #[prost(message, optional, tag="3")]
        pub vectorizer: ::core::option::Option<super::filter::Target>,
    }
impl ::prost::Name for ObjectRequest {
const NAME: &'static str = "ObjectRequest";
const PACKAGE: &'static str = "payload.v1";
fn full_name() -> ::prost::alloc::string::String { "payload.v1.Search.ObjectRequest".into() }fn type_url() -> ::prost::alloc::string::String { "/payload.v1.Search.ObjectRequest".into() }}
    /// Represent the multiple search by binary object request.
    #[allow(clippy::derive_partial_eq_without_eq)]
#[derive(Clone, PartialEq, ::prost::Message)]
    pub struct MultiObjectRequest {
        /// Represent the multiple search by binary object request content.
        #[prost(message, repeated, tag="1")]
        pub requests: ::prost::alloc::vec::Vec<ObjectRequest>,
    }
impl ::prost::Name for MultiObjectRequest {
const NAME: &'static str = "MultiObjectRequest";
const PACKAGE: &'static str = "payload.v1";
fn full_name() -> ::prost::alloc::string::String { "payload.v1.Search.MultiObjectRequest".into() }fn type_url() -> ::prost::alloc::string::String { "/payload.v1.Search.MultiObjectRequest".into() }}
    /// Represent search configuration.
    #[allow(clippy::derive_partial_eq_without_eq)]
#[derive(Clone, PartialEq, ::prost::Message)]
    pub struct Config {
        /// Unique request ID.
        #[prost(string, tag="1")]
        pub request_id: ::prost::alloc::string::String,
        /// Maximum number of result to be returned.
        #[prost(uint32, tag="2")]
        pub num: u32,
        /// Search radius.
        #[prost(float, tag="3")]
        pub radius: f32,
        /// Search coefficient.
        #[prost(float, tag="4")]
        pub epsilon: f32,
        /// Search timeout in nanoseconds.
        #[prost(int64, tag="5")]
        pub timeout: i64,
        /// Ingress filter configurations.
        #[prost(message, repeated, tag="6")]
        pub ingress_filters: ::prost::alloc::vec::Vec<super::filter::Config>,
        /// Egress filter configurations.
        #[prost(message, repeated, tag="7")]
        pub egress_filters: ::prost::alloc::vec::Vec<super::filter::Config>,
        /// Minimum number of result to be returned.
        #[prost(uint32, tag="8")]
        pub min_num: u32,
        /// Aggregation Algorithm
        #[prost(enumeration="AggregationAlgorithm", tag="9")]
        pub aggregation_algorithm: i32,
        /// Search ratio for agent return result number.
        #[prost(message, optional, tag="10")]
        pub ratio: ::core::option::Option<f32>,
        /// Search nprobe.
        #[prost(uint32, tag="11")]
        pub nprobe: u32,
    }
impl ::prost::Name for Config {
const NAME: &'static str = "Config";
const PACKAGE: &'static str = "payload.v1";
fn full_name() -> ::prost::alloc::string::String { "payload.v1.Search.Config".into() }fn type_url() -> ::prost::alloc::string::String { "/payload.v1.Search.Config".into() }}
    /// Represent a search response.
    #[allow(clippy::derive_partial_eq_without_eq)]
#[derive(Clone, PartialEq, ::prost::Message)]
    pub struct Response {
        /// The unique request ID.
        #[prost(string, tag="1")]
        pub request_id: ::prost::alloc::string::String,
        /// Search results.
        #[prost(message, repeated, tag="2")]
        pub results: ::prost::alloc::vec::Vec<super::object::Distance>,
    }
impl ::prost::Name for Response {
const NAME: &'static str = "Response";
const PACKAGE: &'static str = "payload.v1";
fn full_name() -> ::prost::alloc::string::String { "payload.v1.Search.Response".into() }fn type_url() -> ::prost::alloc::string::String { "/payload.v1.Search.Response".into() }}
    /// Represent multiple search responses.
    #[allow(clippy::derive_partial_eq_without_eq)]
#[derive(Clone, PartialEq, ::prost::Message)]
    pub struct Responses {
        /// Represent the multiple search response content.
        #[prost(message, repeated, tag="1")]
        pub responses: ::prost::alloc::vec::Vec<Response>,
    }
impl ::prost::Name for Responses {
const NAME: &'static str = "Responses";
const PACKAGE: &'static str = "payload.v1";
fn full_name() -> ::prost::alloc::string::String { "payload.v1.Search.Responses".into() }fn type_url() -> ::prost::alloc::string::String { "/payload.v1.Search.Responses".into() }}
    /// Represent stream search response.
    #[allow(clippy::derive_partial_eq_without_eq)]
#[derive(Clone, PartialEq, ::prost::Message)]
    pub struct StreamResponse {
        #[prost(oneof="stream_response::Payload", tags="1, 2")]
        pub payload: ::core::option::Option<stream_response::Payload>,
    }
    /// Nested message and enum types in `StreamResponse`.
    pub mod stream_response {
        #[allow(clippy::derive_partial_eq_without_eq)]
#[derive(Clone, PartialEq, ::prost::Oneof)]
        pub enum Payload {
            /// Represent the search response.
            #[prost(message, tag="1")]
            Response(super::Response),
            /// The RPC error status.
            #[prost(message, tag="2")]
            Status(super::super::super::super::google::rpc::Status),
        }
    }
impl ::prost::Name for StreamResponse {
const NAME: &'static str = "StreamResponse";
const PACKAGE: &'static str = "payload.v1";
fn full_name() -> ::prost::alloc::string::String { "payload.v1.Search.StreamResponse".into() }fn type_url() -> ::prost::alloc::string::String { "/payload.v1.Search.StreamResponse".into() }}
    /// AggregationAlgorithm is enum of each aggregation algorithms
    #[derive(Clone, Copy, Debug, PartialEq, Eq, Hash, PartialOrd, Ord, ::prost::Enumeration)]
    #[repr(i32)]
    pub enum AggregationAlgorithm {
        Unknown = 0,
        ConcurrentQueue = 1,
        SortSlice = 2,
        SortPoolSlice = 3,
        PairingHeap = 4,
    }
    impl AggregationAlgorithm {
        /// String value of the enum field names used in the ProtoBuf definition.
        ///
        /// The values are not transformed in any way and thus are considered stable
        /// (if the ProtoBuf definition does not change) and safe for programmatic use.
        pub fn as_str_name(&self) -> &'static str {
            match self {
                AggregationAlgorithm::Unknown => "Unknown",
                AggregationAlgorithm::ConcurrentQueue => "ConcurrentQueue",
                AggregationAlgorithm::SortSlice => "SortSlice",
                AggregationAlgorithm::SortPoolSlice => "SortPoolSlice",
                AggregationAlgorithm::PairingHeap => "PairingHeap",
            }
        }
        /// Creates an enum from field names used in the ProtoBuf definition.
        pub fn from_str_name(value: &str) -> ::core::option::Option<Self> {
            match value {
                "Unknown" => Some(Self::Unknown),
                "ConcurrentQueue" => Some(Self::ConcurrentQueue),
                "SortSlice" => Some(Self::SortSlice),
                "SortPoolSlice" => Some(Self::SortPoolSlice),
                "PairingHeap" => Some(Self::PairingHeap),
                _ => None,
            }
        }
    }
}
impl ::prost::Name for Search {
const NAME: &'static str = "Search";
const PACKAGE: &'static str = "payload.v1";
fn full_name() -> ::prost::alloc::string::String { "payload.v1.Search".into() }fn type_url() -> ::prost::alloc::string::String { "/payload.v1.Search".into() }}
/// Filter related messages.
#[allow(clippy::derive_partial_eq_without_eq)]
#[derive(Clone, Copy, PartialEq, ::prost::Message)]
pub struct Filter {
}
/// Nested message and enum types in `Filter`.
pub mod filter {
    /// Represent the target filter server.
    #[allow(clippy::derive_partial_eq_without_eq)]
#[derive(Clone, PartialEq, ::prost::Message)]
    pub struct Target {
        /// The target hostname.
        #[prost(string, tag="1")]
        pub host: ::prost::alloc::string::String,
        /// The target port.
        #[prost(uint32, tag="2")]
        pub port: u32,
    }
<<<<<<< HEAD
    /// Represent the filter query.
    #[allow(clippy::derive_partial_eq_without_eq)]
#[derive(Clone, PartialEq, ::prost::Message)]
    pub struct Query {
        /// The raw query string.
        #[prost(string, tag="1")]
        pub query: ::prost::alloc::string::String,
    }
=======
impl ::prost::Name for Target {
const NAME: &'static str = "Target";
const PACKAGE: &'static str = "payload.v1";
fn full_name() -> ::prost::alloc::string::String { "payload.v1.Filter.Target".into() }fn type_url() -> ::prost::alloc::string::String { "/payload.v1.Filter.Target".into() }}
>>>>>>> 27b1cb87
    /// Represent filter configuration.
    #[allow(clippy::derive_partial_eq_without_eq)]
#[derive(Clone, PartialEq, ::prost::Message)]
    pub struct Config {
        /// Represent the filter target configuration.
        #[prost(message, optional, tag="1")]
        pub target: ::core::option::Option<Target>,
        /// The target query.
        #[prost(message, optional, tag="2")]
        pub query: ::core::option::Option<Query>,
    }
    /// Represent the ID and distance pair.
    #[allow(clippy::derive_partial_eq_without_eq)]
#[derive(Clone, PartialEq, ::prost::Message)]
    pub struct DistanceRequest {
        /// Distance
        #[prost(message, repeated, tag="1")]
        pub distance: ::prost::alloc::vec::Vec<super::object::Distance>,
        /// Query
        #[prost(message, optional, tag="2")]
        pub query: ::core::option::Option<Query>,
    }
    /// Represent the ID and distance pair.
    #[allow(clippy::derive_partial_eq_without_eq)]
#[derive(Clone, PartialEq, ::prost::Message)]
    pub struct DistanceResponse {
        /// Distance
        #[prost(message, repeated, tag="1")]
        pub distance: ::prost::alloc::vec::Vec<super::object::Distance>,
    }
    /// Represent the ID and vector pair.
    #[allow(clippy::derive_partial_eq_without_eq)]
#[derive(Clone, PartialEq, ::prost::Message)]
    pub struct VectorRequest {
        /// Vector
        #[prost(message, optional, tag="1")]
        pub vector: ::core::option::Option<super::object::Vector>,
        /// Query
        #[prost(message, optional, tag="2")]
        pub query: ::core::option::Option<Query>,
    }
    /// Represent the ID and vector pair.
    #[allow(clippy::derive_partial_eq_without_eq)]
#[derive(Clone, PartialEq, ::prost::Message)]
    pub struct VectorResponse {
        /// Distance
        #[prost(message, optional, tag="1")]
        pub vector: ::core::option::Option<super::object::Vector>,
    }
impl ::prost::Name for Config {
const NAME: &'static str = "Config";
const PACKAGE: &'static str = "payload.v1";
fn full_name() -> ::prost::alloc::string::String { "payload.v1.Filter.Config".into() }fn type_url() -> ::prost::alloc::string::String { "/payload.v1.Filter.Config".into() }}
}
impl ::prost::Name for Filter {
const NAME: &'static str = "Filter";
const PACKAGE: &'static str = "payload.v1";
fn full_name() -> ::prost::alloc::string::String { "payload.v1.Filter".into() }fn type_url() -> ::prost::alloc::string::String { "/payload.v1.Filter".into() }}
/// Insert related messages.
#[allow(clippy::derive_partial_eq_without_eq)]
#[derive(Clone, Copy, PartialEq, ::prost::Message)]
pub struct Insert {
}
/// Nested message and enum types in `Insert`.
pub mod insert {
    /// Represent the insert request.
    #[allow(clippy::derive_partial_eq_without_eq)]
#[derive(Clone, PartialEq, ::prost::Message)]
    pub struct Request {
        /// The vector to be inserted.
        #[prost(message, optional, tag="1")]
        pub vector: ::core::option::Option<super::object::Vector>,
        /// The configuration of the insert request.
        #[prost(message, optional, tag="2")]
        pub config: ::core::option::Option<Config>,
    }
impl ::prost::Name for Request {
const NAME: &'static str = "Request";
const PACKAGE: &'static str = "payload.v1";
fn full_name() -> ::prost::alloc::string::String { "payload.v1.Insert.Request".into() }fn type_url() -> ::prost::alloc::string::String { "/payload.v1.Insert.Request".into() }}
    /// Represent the multiple insert request.
    #[allow(clippy::derive_partial_eq_without_eq)]
#[derive(Clone, PartialEq, ::prost::Message)]
    pub struct MultiRequest {
        /// Represent multiple insert request content.
        #[prost(message, repeated, tag="1")]
        pub requests: ::prost::alloc::vec::Vec<Request>,
    }
impl ::prost::Name for MultiRequest {
const NAME: &'static str = "MultiRequest";
const PACKAGE: &'static str = "payload.v1";
fn full_name() -> ::prost::alloc::string::String { "payload.v1.Insert.MultiRequest".into() }fn type_url() -> ::prost::alloc::string::String { "/payload.v1.Insert.MultiRequest".into() }}
    /// Represent the insert by binary object request.
    #[allow(clippy::derive_partial_eq_without_eq)]
#[derive(Clone, PartialEq, ::prost::Message)]
    pub struct ObjectRequest {
        /// The binary object to be inserted.
        #[prost(message, optional, tag="1")]
        pub object: ::core::option::Option<super::object::Blob>,
        /// The configuration of the insert request.
        #[prost(message, optional, tag="2")]
        pub config: ::core::option::Option<Config>,
        /// Filter configurations.
        #[prost(message, optional, tag="3")]
        pub vectorizer: ::core::option::Option<super::filter::Target>,
    }
impl ::prost::Name for ObjectRequest {
const NAME: &'static str = "ObjectRequest";
const PACKAGE: &'static str = "payload.v1";
fn full_name() -> ::prost::alloc::string::String { "payload.v1.Insert.ObjectRequest".into() }fn type_url() -> ::prost::alloc::string::String { "/payload.v1.Insert.ObjectRequest".into() }}
    /// Represent the multiple insert by binary object request.
    #[allow(clippy::derive_partial_eq_without_eq)]
#[derive(Clone, PartialEq, ::prost::Message)]
    pub struct MultiObjectRequest {
        /// Represent multiple insert by object content.
        #[prost(message, repeated, tag="1")]
        pub requests: ::prost::alloc::vec::Vec<ObjectRequest>,
    }
impl ::prost::Name for MultiObjectRequest {
const NAME: &'static str = "MultiObjectRequest";
const PACKAGE: &'static str = "payload.v1";
fn full_name() -> ::prost::alloc::string::String { "payload.v1.Insert.MultiObjectRequest".into() }fn type_url() -> ::prost::alloc::string::String { "/payload.v1.Insert.MultiObjectRequest".into() }}
    /// Represent insert configurations.
    #[allow(clippy::derive_partial_eq_without_eq)]
#[derive(Clone, PartialEq, ::prost::Message)]
    pub struct Config {
        /// A flag to skip exist check during insert operation.
        #[prost(bool, tag="1")]
        pub skip_strict_exist_check: bool,
        /// Filter configurations.
        #[prost(message, repeated, tag="2")]
        pub filters: ::prost::alloc::vec::Vec<super::filter::Config>,
        /// Insert timestamp.
        #[prost(int64, tag="3")]
        pub timestamp: i64,
    }
impl ::prost::Name for Config {
const NAME: &'static str = "Config";
const PACKAGE: &'static str = "payload.v1";
fn full_name() -> ::prost::alloc::string::String { "payload.v1.Insert.Config".into() }fn type_url() -> ::prost::alloc::string::String { "/payload.v1.Insert.Config".into() }}
}
impl ::prost::Name for Insert {
const NAME: &'static str = "Insert";
const PACKAGE: &'static str = "payload.v1";
fn full_name() -> ::prost::alloc::string::String { "payload.v1.Insert".into() }fn type_url() -> ::prost::alloc::string::String { "/payload.v1.Insert".into() }}
/// Update related messages
#[allow(clippy::derive_partial_eq_without_eq)]
#[derive(Clone, Copy, PartialEq, ::prost::Message)]
pub struct Update {
}
/// Nested message and enum types in `Update`.
pub mod update {
    /// Represent the update request.
    #[allow(clippy::derive_partial_eq_without_eq)]
#[derive(Clone, PartialEq, ::prost::Message)]
    pub struct Request {
        /// The vector to be updated.
        #[prost(message, optional, tag="1")]
        pub vector: ::core::option::Option<super::object::Vector>,
        /// The configuration of the update request.
        #[prost(message, optional, tag="2")]
        pub config: ::core::option::Option<Config>,
    }
impl ::prost::Name for Request {
const NAME: &'static str = "Request";
const PACKAGE: &'static str = "payload.v1";
fn full_name() -> ::prost::alloc::string::String { "payload.v1.Update.Request".into() }fn type_url() -> ::prost::alloc::string::String { "/payload.v1.Update.Request".into() }}
    /// Represent the multiple update request.
    #[allow(clippy::derive_partial_eq_without_eq)]
#[derive(Clone, PartialEq, ::prost::Message)]
    pub struct MultiRequest {
        /// Represent the multiple update request content.
        #[prost(message, repeated, tag="1")]
        pub requests: ::prost::alloc::vec::Vec<Request>,
    }
impl ::prost::Name for MultiRequest {
const NAME: &'static str = "MultiRequest";
const PACKAGE: &'static str = "payload.v1";
fn full_name() -> ::prost::alloc::string::String { "payload.v1.Update.MultiRequest".into() }fn type_url() -> ::prost::alloc::string::String { "/payload.v1.Update.MultiRequest".into() }}
    /// Represent the update binary object request.
    #[allow(clippy::derive_partial_eq_without_eq)]
#[derive(Clone, PartialEq, ::prost::Message)]
    pub struct ObjectRequest {
        /// The binary object to be updated.
        #[prost(message, optional, tag="1")]
        pub object: ::core::option::Option<super::object::Blob>,
        /// The configuration of the update request.
        #[prost(message, optional, tag="2")]
        pub config: ::core::option::Option<Config>,
        /// Filter target.
        #[prost(message, optional, tag="3")]
        pub vectorizer: ::core::option::Option<super::filter::Target>,
    }
impl ::prost::Name for ObjectRequest {
const NAME: &'static str = "ObjectRequest";
const PACKAGE: &'static str = "payload.v1";
fn full_name() -> ::prost::alloc::string::String { "payload.v1.Update.ObjectRequest".into() }fn type_url() -> ::prost::alloc::string::String { "/payload.v1.Update.ObjectRequest".into() }}
    /// Represent the multiple update binary object request.
    #[allow(clippy::derive_partial_eq_without_eq)]
#[derive(Clone, PartialEq, ::prost::Message)]
    pub struct MultiObjectRequest {
        /// Represent the multiple update object request content.
        #[prost(message, repeated, tag="1")]
        pub requests: ::prost::alloc::vec::Vec<ObjectRequest>,
    }
impl ::prost::Name for MultiObjectRequest {
const NAME: &'static str = "MultiObjectRequest";
const PACKAGE: &'static str = "payload.v1";
fn full_name() -> ::prost::alloc::string::String { "payload.v1.Update.MultiObjectRequest".into() }fn type_url() -> ::prost::alloc::string::String { "/payload.v1.Update.MultiObjectRequest".into() }}
    /// Represent a vector meta data.
    #[allow(clippy::derive_partial_eq_without_eq)]
#[derive(Clone, PartialEq, ::prost::Message)]
    pub struct TimestampRequest {
        /// The vector ID.
        #[prost(string, tag="1")]
        pub id: ::prost::alloc::string::String,
        /// timestamp represents when this vector inserted.
        #[prost(int64, tag="2")]
        pub timestamp: i64,
        /// force represents forcefully update the timestamp.
        #[prost(bool, tag="3")]
        pub force: bool,
    }
impl ::prost::Name for TimestampRequest {
const NAME: &'static str = "TimestampRequest";
const PACKAGE: &'static str = "payload.v1";
fn full_name() -> ::prost::alloc::string::String { "payload.v1.Update.TimestampRequest".into() }fn type_url() -> ::prost::alloc::string::String { "/payload.v1.Update.TimestampRequest".into() }}
    /// Represent the update configuration.
    #[allow(clippy::derive_partial_eq_without_eq)]
#[derive(Clone, PartialEq, ::prost::Message)]
    pub struct Config {
        /// A flag to skip exist check during update operation.
        #[prost(bool, tag="1")]
        pub skip_strict_exist_check: bool,
        /// Filter configuration.
        #[prost(message, repeated, tag="2")]
        pub filters: ::prost::alloc::vec::Vec<super::filter::Config>,
        /// Update timestamp.
        #[prost(int64, tag="3")]
        pub timestamp: i64,
        /// A flag to disable balanced update (split remove -> insert operation)
        /// during update operation.
        #[prost(bool, tag="4")]
        pub disable_balanced_update: bool,
    }
impl ::prost::Name for Config {
const NAME: &'static str = "Config";
const PACKAGE: &'static str = "payload.v1";
fn full_name() -> ::prost::alloc::string::String { "payload.v1.Update.Config".into() }fn type_url() -> ::prost::alloc::string::String { "/payload.v1.Update.Config".into() }}
}
impl ::prost::Name for Update {
const NAME: &'static str = "Update";
const PACKAGE: &'static str = "payload.v1";
fn full_name() -> ::prost::alloc::string::String { "payload.v1.Update".into() }fn type_url() -> ::prost::alloc::string::String { "/payload.v1.Update".into() }}
/// Upsert related messages.
#[allow(clippy::derive_partial_eq_without_eq)]
#[derive(Clone, Copy, PartialEq, ::prost::Message)]
pub struct Upsert {
}
/// Nested message and enum types in `Upsert`.
pub mod upsert {
    /// Represent the upsert request.
    #[allow(clippy::derive_partial_eq_without_eq)]
#[derive(Clone, PartialEq, ::prost::Message)]
    pub struct Request {
        /// The vector to be upserted.
        #[prost(message, optional, tag="1")]
        pub vector: ::core::option::Option<super::object::Vector>,
        /// The configuration of the upsert request.
        #[prost(message, optional, tag="2")]
        pub config: ::core::option::Option<Config>,
    }
impl ::prost::Name for Request {
const NAME: &'static str = "Request";
const PACKAGE: &'static str = "payload.v1";
fn full_name() -> ::prost::alloc::string::String { "payload.v1.Upsert.Request".into() }fn type_url() -> ::prost::alloc::string::String { "/payload.v1.Upsert.Request".into() }}
    /// Represent mthe ultiple upsert request.
    #[allow(clippy::derive_partial_eq_without_eq)]
#[derive(Clone, PartialEq, ::prost::Message)]
    pub struct MultiRequest {
        /// Represent the multiple upsert request content.
        #[prost(message, repeated, tag="1")]
        pub requests: ::prost::alloc::vec::Vec<Request>,
    }
impl ::prost::Name for MultiRequest {
const NAME: &'static str = "MultiRequest";
const PACKAGE: &'static str = "payload.v1";
fn full_name() -> ::prost::alloc::string::String { "payload.v1.Upsert.MultiRequest".into() }fn type_url() -> ::prost::alloc::string::String { "/payload.v1.Upsert.MultiRequest".into() }}
    /// Represent the upsert binary object request.
    #[allow(clippy::derive_partial_eq_without_eq)]
#[derive(Clone, PartialEq, ::prost::Message)]
    pub struct ObjectRequest {
        /// The binary object to be upserted.
        #[prost(message, optional, tag="1")]
        pub object: ::core::option::Option<super::object::Blob>,
        /// The configuration of the upsert request.
        #[prost(message, optional, tag="2")]
        pub config: ::core::option::Option<Config>,
        /// Filter target.
        #[prost(message, optional, tag="3")]
        pub vectorizer: ::core::option::Option<super::filter::Target>,
    }
impl ::prost::Name for ObjectRequest {
const NAME: &'static str = "ObjectRequest";
const PACKAGE: &'static str = "payload.v1";
fn full_name() -> ::prost::alloc::string::String { "payload.v1.Upsert.ObjectRequest".into() }fn type_url() -> ::prost::alloc::string::String { "/payload.v1.Upsert.ObjectRequest".into() }}
    /// Represent the multiple upsert binary object request.
    #[allow(clippy::derive_partial_eq_without_eq)]
#[derive(Clone, PartialEq, ::prost::Message)]
    pub struct MultiObjectRequest {
        /// Represent the multiple upsert object request content.
        #[prost(message, repeated, tag="1")]
        pub requests: ::prost::alloc::vec::Vec<ObjectRequest>,
    }
impl ::prost::Name for MultiObjectRequest {
const NAME: &'static str = "MultiObjectRequest";
const PACKAGE: &'static str = "payload.v1";
fn full_name() -> ::prost::alloc::string::String { "payload.v1.Upsert.MultiObjectRequest".into() }fn type_url() -> ::prost::alloc::string::String { "/payload.v1.Upsert.MultiObjectRequest".into() }}
    /// Represent the upsert configuration.
    #[allow(clippy::derive_partial_eq_without_eq)]
#[derive(Clone, PartialEq, ::prost::Message)]
    pub struct Config {
        /// A flag to skip exist check during upsert operation.
        #[prost(bool, tag="1")]
        pub skip_strict_exist_check: bool,
        /// Filter configuration.
        #[prost(message, repeated, tag="2")]
        pub filters: ::prost::alloc::vec::Vec<super::filter::Config>,
        /// Upsert timestamp.
        #[prost(int64, tag="3")]
        pub timestamp: i64,
        /// A flag to disable balanced update (split remove -> insert operation)
        /// during update operation.
        #[prost(bool, tag="4")]
        pub disable_balanced_update: bool,
    }
impl ::prost::Name for Config {
const NAME: &'static str = "Config";
const PACKAGE: &'static str = "payload.v1";
fn full_name() -> ::prost::alloc::string::String { "payload.v1.Upsert.Config".into() }fn type_url() -> ::prost::alloc::string::String { "/payload.v1.Upsert.Config".into() }}
}
impl ::prost::Name for Upsert {
const NAME: &'static str = "Upsert";
const PACKAGE: &'static str = "payload.v1";
fn full_name() -> ::prost::alloc::string::String { "payload.v1.Upsert".into() }fn type_url() -> ::prost::alloc::string::String { "/payload.v1.Upsert".into() }}
/// Remove related messages.
#[allow(clippy::derive_partial_eq_without_eq)]
#[derive(Clone, Copy, PartialEq, ::prost::Message)]
pub struct Remove {
}
/// Nested message and enum types in `Remove`.
pub mod remove {
    /// Represent the remove request.
    #[allow(clippy::derive_partial_eq_without_eq)]
#[derive(Clone, PartialEq, ::prost::Message)]
    pub struct Request {
        /// The object ID to be removed.
        #[prost(message, optional, tag="1")]
        pub id: ::core::option::Option<super::object::Id>,
        /// The configuration of the remove request.
        #[prost(message, optional, tag="2")]
        pub config: ::core::option::Option<Config>,
    }
impl ::prost::Name for Request {
const NAME: &'static str = "Request";
const PACKAGE: &'static str = "payload.v1";
fn full_name() -> ::prost::alloc::string::String { "payload.v1.Remove.Request".into() }fn type_url() -> ::prost::alloc::string::String { "/payload.v1.Remove.Request".into() }}
    /// Represent the multiple remove request.
    #[allow(clippy::derive_partial_eq_without_eq)]
#[derive(Clone, PartialEq, ::prost::Message)]
    pub struct MultiRequest {
        /// Represent the multiple remove request content.
        #[prost(message, repeated, tag="1")]
        pub requests: ::prost::alloc::vec::Vec<Request>,
    }
impl ::prost::Name for MultiRequest {
const NAME: &'static str = "MultiRequest";
const PACKAGE: &'static str = "payload.v1";
fn full_name() -> ::prost::alloc::string::String { "payload.v1.Remove.MultiRequest".into() }fn type_url() -> ::prost::alloc::string::String { "/payload.v1.Remove.MultiRequest".into() }}
    /// Represent the remove request based on timestamp.
    #[allow(clippy::derive_partial_eq_without_eq)]
#[derive(Clone, PartialEq, ::prost::Message)]
    pub struct TimestampRequest {
        /// The timestamp comparison list. If more than one is specified, the `AND`
        /// search is applied.
        #[prost(message, repeated, tag="1")]
        pub timestamps: ::prost::alloc::vec::Vec<Timestamp>,
    }
impl ::prost::Name for TimestampRequest {
const NAME: &'static str = "TimestampRequest";
const PACKAGE: &'static str = "payload.v1";
fn full_name() -> ::prost::alloc::string::String { "payload.v1.Remove.TimestampRequest".into() }fn type_url() -> ::prost::alloc::string::String { "/payload.v1.Remove.TimestampRequest".into() }}
    /// Represent the timestamp comparison.
    #[allow(clippy::derive_partial_eq_without_eq)]
#[derive(Clone, Copy, PartialEq, ::prost::Message)]
    pub struct Timestamp {
        /// The timestamp.
        #[prost(int64, tag="1")]
        pub timestamp: i64,
        /// The conditional operator.
        #[prost(enumeration="timestamp::Operator", tag="2")]
        pub operator: i32,
    }
    /// Nested message and enum types in `Timestamp`.
    pub mod timestamp {
        /// Operator is enum of each conditional operator.
        #[derive(Clone, Copy, Debug, PartialEq, Eq, Hash, PartialOrd, Ord, ::prost::Enumeration)]
        #[repr(i32)]
        pub enum Operator {
            /// The timestamp is equal to the specified value in the request.
            Eq = 0,
            /// The timestamp is not equal to the specified value in the request.
            Ne = 1,
            /// The timestamp is greater than or equal to the specified value in the
            /// request.
            Ge = 2,
            /// The timestamp is greater than the specified value in the request.
            Gt = 3,
            /// The timestamp is less than or equal to the specified value in the
            /// request.
            Le = 4,
            /// The timestamp is less than the specified value in the request.
            Lt = 5,
        }
        impl Operator {
            /// String value of the enum field names used in the ProtoBuf definition.
            ///
            /// The values are not transformed in any way and thus are considered stable
            /// (if the ProtoBuf definition does not change) and safe for programmatic use.
            pub fn as_str_name(&self) -> &'static str {
                match self {
                    Operator::Eq => "Eq",
                    Operator::Ne => "Ne",
                    Operator::Ge => "Ge",
                    Operator::Gt => "Gt",
                    Operator::Le => "Le",
                    Operator::Lt => "Lt",
                }
            }
            /// Creates an enum from field names used in the ProtoBuf definition.
            pub fn from_str_name(value: &str) -> ::core::option::Option<Self> {
                match value {
                    "Eq" => Some(Self::Eq),
                    "Ne" => Some(Self::Ne),
                    "Ge" => Some(Self::Ge),
                    "Gt" => Some(Self::Gt),
                    "Le" => Some(Self::Le),
                    "Lt" => Some(Self::Lt),
                    _ => None,
                }
            }
        }
    }
impl ::prost::Name for Timestamp {
const NAME: &'static str = "Timestamp";
const PACKAGE: &'static str = "payload.v1";
fn full_name() -> ::prost::alloc::string::String { "payload.v1.Remove.Timestamp".into() }fn type_url() -> ::prost::alloc::string::String { "/payload.v1.Remove.Timestamp".into() }}
    /// Represent the remove configuration.
    #[allow(clippy::derive_partial_eq_without_eq)]
#[derive(Clone, Copy, PartialEq, ::prost::Message)]
    pub struct Config {
        /// A flag to skip exist check during upsert operation.
        #[prost(bool, tag="1")]
        pub skip_strict_exist_check: bool,
        /// Remove timestamp.
        #[prost(int64, tag="3")]
        pub timestamp: i64,
    }
impl ::prost::Name for Config {
const NAME: &'static str = "Config";
const PACKAGE: &'static str = "payload.v1";
fn full_name() -> ::prost::alloc::string::String { "payload.v1.Remove.Config".into() }fn type_url() -> ::prost::alloc::string::String { "/payload.v1.Remove.Config".into() }}
}
impl ::prost::Name for Remove {
const NAME: &'static str = "Remove";
const PACKAGE: &'static str = "payload.v1";
fn full_name() -> ::prost::alloc::string::String { "payload.v1.Remove".into() }fn type_url() -> ::prost::alloc::string::String { "/payload.v1.Remove".into() }}
/// Flush related messages.
#[allow(clippy::derive_partial_eq_without_eq)]
#[derive(Clone, Copy, PartialEq, ::prost::Message)]
pub struct Flush {
}
/// Nested message and enum types in `Flush`.
pub mod flush {
    #[allow(clippy::derive_partial_eq_without_eq)]
#[derive(Clone, Copy, PartialEq, ::prost::Message)]
    pub struct Request {
    }
impl ::prost::Name for Request {
const NAME: &'static str = "Request";
const PACKAGE: &'static str = "payload.v1";
fn full_name() -> ::prost::alloc::string::String { "payload.v1.Flush.Request".into() }fn type_url() -> ::prost::alloc::string::String { "/payload.v1.Flush.Request".into() }}
}
impl ::prost::Name for Flush {
const NAME: &'static str = "Flush";
const PACKAGE: &'static str = "payload.v1";
fn full_name() -> ::prost::alloc::string::String { "payload.v1.Flush".into() }fn type_url() -> ::prost::alloc::string::String { "/payload.v1.Flush".into() }}
/// Common messages.
#[allow(clippy::derive_partial_eq_without_eq)]
#[derive(Clone, Copy, PartialEq, ::prost::Message)]
pub struct Object {
}
/// Nested message and enum types in `Object`.
pub mod object {
    /// Represent a request to fetch raw vector.
    #[allow(clippy::derive_partial_eq_without_eq)]
#[derive(Clone, PartialEq, ::prost::Message)]
    pub struct VectorRequest {
        /// The vector ID to be fetched.
        #[prost(message, optional, tag="1")]
        pub id: ::core::option::Option<Id>,
        /// Filter configurations.
        #[prost(message, repeated, tag="2")]
        pub filters: ::prost::alloc::vec::Vec<super::filter::Config>,
    }
impl ::prost::Name for VectorRequest {
const NAME: &'static str = "VectorRequest";
const PACKAGE: &'static str = "payload.v1";
fn full_name() -> ::prost::alloc::string::String { "payload.v1.Object.VectorRequest".into() }fn type_url() -> ::prost::alloc::string::String { "/payload.v1.Object.VectorRequest".into() }}
    /// Represent the ID and distance pair.
    #[allow(clippy::derive_partial_eq_without_eq)]
#[derive(Clone, PartialEq, ::prost::Message)]
    pub struct Distance {
        /// The vector ID.
        #[prost(string, tag="1")]
        pub id: ::prost::alloc::string::String,
        /// The distance.
        #[prost(float, tag="2")]
        pub distance: f32,
    }
impl ::prost::Name for Distance {
const NAME: &'static str = "Distance";
const PACKAGE: &'static str = "payload.v1";
fn full_name() -> ::prost::alloc::string::String { "payload.v1.Object.Distance".into() }fn type_url() -> ::prost::alloc::string::String { "/payload.v1.Object.Distance".into() }}
    /// Represent stream response of distances.
    #[allow(clippy::derive_partial_eq_without_eq)]
#[derive(Clone, PartialEq, ::prost::Message)]
    pub struct StreamDistance {
        #[prost(oneof="stream_distance::Payload", tags="1, 2")]
        pub payload: ::core::option::Option<stream_distance::Payload>,
    }
    /// Nested message and enum types in `StreamDistance`.
    pub mod stream_distance {
        #[allow(clippy::derive_partial_eq_without_eq)]
#[derive(Clone, PartialEq, ::prost::Oneof)]
        pub enum Payload {
            /// The distance.
            #[prost(message, tag="1")]
            Distance(super::Distance),
            /// The RPC error status.
            #[prost(message, tag="2")]
            Status(super::super::super::super::google::rpc::Status),
        }
    }
impl ::prost::Name for StreamDistance {
const NAME: &'static str = "StreamDistance";
const PACKAGE: &'static str = "payload.v1";
fn full_name() -> ::prost::alloc::string::String { "payload.v1.Object.StreamDistance".into() }fn type_url() -> ::prost::alloc::string::String { "/payload.v1.Object.StreamDistance".into() }}
    /// Represent the vector ID.
    #[allow(clippy::derive_partial_eq_without_eq)]
#[derive(Clone, PartialEq, ::prost::Message)]
    pub struct Id {
        #[prost(string, tag="1")]
        pub id: ::prost::alloc::string::String,
    }
impl ::prost::Name for Id {
const NAME: &'static str = "ID";
const PACKAGE: &'static str = "payload.v1";
fn full_name() -> ::prost::alloc::string::String { "payload.v1.Object.ID".into() }fn type_url() -> ::prost::alloc::string::String { "/payload.v1.Object.ID".into() }}
    /// Represent multiple vector IDs.
    #[allow(clippy::derive_partial_eq_without_eq)]
#[derive(Clone, PartialEq, ::prost::Message)]
    pub struct IDs {
        #[prost(string, repeated, tag="1")]
        pub ids: ::prost::alloc::vec::Vec<::prost::alloc::string::String>,
    }
impl ::prost::Name for IDs {
const NAME: &'static str = "IDs";
const PACKAGE: &'static str = "payload.v1";
fn full_name() -> ::prost::alloc::string::String { "payload.v1.Object.IDs".into() }fn type_url() -> ::prost::alloc::string::String { "/payload.v1.Object.IDs".into() }}
    /// Represent a vector.
    #[allow(clippy::derive_partial_eq_without_eq)]
#[derive(Clone, PartialEq, ::prost::Message)]
    pub struct Vector {
        /// The vector ID.
        #[prost(string, tag="1")]
        pub id: ::prost::alloc::string::String,
        /// The vector.
        #[prost(float, repeated, packed="false", tag="2")]
        pub vector: ::prost::alloc::vec::Vec<f32>,
        /// timestamp represents when this vector inserted.
        #[prost(int64, tag="3")]
        pub timestamp: i64,
    }
impl ::prost::Name for Vector {
const NAME: &'static str = "Vector";
const PACKAGE: &'static str = "payload.v1";
fn full_name() -> ::prost::alloc::string::String { "payload.v1.Object.Vector".into() }fn type_url() -> ::prost::alloc::string::String { "/payload.v1.Object.Vector".into() }}
    /// Represent a request to fetch vector meta data.
    #[allow(clippy::derive_partial_eq_without_eq)]
#[derive(Clone, PartialEq, ::prost::Message)]
    pub struct TimestampRequest {
        /// The vector ID to be fetched.
        #[prost(message, optional, tag="1")]
        pub id: ::core::option::Option<Id>,
    }
impl ::prost::Name for TimestampRequest {
const NAME: &'static str = "TimestampRequest";
const PACKAGE: &'static str = "payload.v1";
fn full_name() -> ::prost::alloc::string::String { "payload.v1.Object.TimestampRequest".into() }fn type_url() -> ::prost::alloc::string::String { "/payload.v1.Object.TimestampRequest".into() }}
    /// Represent a vector meta data.
    #[allow(clippy::derive_partial_eq_without_eq)]
#[derive(Clone, PartialEq, ::prost::Message)]
    pub struct Timestamp {
        /// The vector ID.
        #[prost(string, tag="1")]
        pub id: ::prost::alloc::string::String,
        /// timestamp represents when this vector inserted.
        #[prost(int64, tag="2")]
        pub timestamp: i64,
    }
impl ::prost::Name for Timestamp {
const NAME: &'static str = "Timestamp";
const PACKAGE: &'static str = "payload.v1";
fn full_name() -> ::prost::alloc::string::String { "payload.v1.Object.Timestamp".into() }fn type_url() -> ::prost::alloc::string::String { "/payload.v1.Object.Timestamp".into() }}
    /// Represent multiple vectors.
    #[allow(clippy::derive_partial_eq_without_eq)]
#[derive(Clone, PartialEq, ::prost::Message)]
    pub struct Vectors {
        #[prost(message, repeated, tag="1")]
        pub vectors: ::prost::alloc::vec::Vec<Vector>,
    }
impl ::prost::Name for Vectors {
const NAME: &'static str = "Vectors";
const PACKAGE: &'static str = "payload.v1";
fn full_name() -> ::prost::alloc::string::String { "payload.v1.Object.Vectors".into() }fn type_url() -> ::prost::alloc::string::String { "/payload.v1.Object.Vectors".into() }}
    /// Represent stream response of the vector.
    #[allow(clippy::derive_partial_eq_without_eq)]
#[derive(Clone, PartialEq, ::prost::Message)]
    pub struct StreamVector {
        #[prost(oneof="stream_vector::Payload", tags="1, 2")]
        pub payload: ::core::option::Option<stream_vector::Payload>,
    }
    /// Nested message and enum types in `StreamVector`.
    pub mod stream_vector {
        #[allow(clippy::derive_partial_eq_without_eq)]
#[derive(Clone, PartialEq, ::prost::Oneof)]
        pub enum Payload {
            /// The vector.
            #[prost(message, tag="1")]
            Vector(super::Vector),
            /// The RPC error status.
            #[prost(message, tag="2")]
            Status(super::super::super::super::google::rpc::Status),
        }
    }
impl ::prost::Name for StreamVector {
const NAME: &'static str = "StreamVector";
const PACKAGE: &'static str = "payload.v1";
fn full_name() -> ::prost::alloc::string::String { "payload.v1.Object.StreamVector".into() }fn type_url() -> ::prost::alloc::string::String { "/payload.v1.Object.StreamVector".into() }}
    /// Represent reshape vector.
    #[allow(clippy::derive_partial_eq_without_eq)]
#[derive(Clone, PartialEq, ::prost::Message)]
    pub struct ReshapeVector {
        /// The binary object.
        #[prost(bytes="vec", tag="1")]
        pub object: ::prost::alloc::vec::Vec<u8>,
        /// The new shape.
        #[prost(int32, repeated, tag="2")]
        pub shape: ::prost::alloc::vec::Vec<i32>,
    }
impl ::prost::Name for ReshapeVector {
const NAME: &'static str = "ReshapeVector";
const PACKAGE: &'static str = "payload.v1";
fn full_name() -> ::prost::alloc::string::String { "payload.v1.Object.ReshapeVector".into() }fn type_url() -> ::prost::alloc::string::String { "/payload.v1.Object.ReshapeVector".into() }}
    /// Represent the binary object.
    #[allow(clippy::derive_partial_eq_without_eq)]
#[derive(Clone, PartialEq, ::prost::Message)]
    pub struct Blob {
        /// The object ID.
        #[prost(string, tag="1")]
        pub id: ::prost::alloc::string::String,
        /// The binary object.
        #[prost(bytes="vec", tag="2")]
        pub object: ::prost::alloc::vec::Vec<u8>,
    }
impl ::prost::Name for Blob {
const NAME: &'static str = "Blob";
const PACKAGE: &'static str = "payload.v1";
fn full_name() -> ::prost::alloc::string::String { "payload.v1.Object.Blob".into() }fn type_url() -> ::prost::alloc::string::String { "/payload.v1.Object.Blob".into() }}
    /// Represent stream response of binary objects.
    #[allow(clippy::derive_partial_eq_without_eq)]
#[derive(Clone, PartialEq, ::prost::Message)]
    pub struct StreamBlob {
        #[prost(oneof="stream_blob::Payload", tags="1, 2")]
        pub payload: ::core::option::Option<stream_blob::Payload>,
    }
    /// Nested message and enum types in `StreamBlob`.
    pub mod stream_blob {
        #[allow(clippy::derive_partial_eq_without_eq)]
#[derive(Clone, PartialEq, ::prost::Oneof)]
        pub enum Payload {
            /// The binary object.
            #[prost(message, tag="1")]
            Blob(super::Blob),
            /// The RPC error status.
            #[prost(message, tag="2")]
            Status(super::super::super::super::google::rpc::Status),
        }
    }
impl ::prost::Name for StreamBlob {
const NAME: &'static str = "StreamBlob";
const PACKAGE: &'static str = "payload.v1";
fn full_name() -> ::prost::alloc::string::String { "payload.v1.Object.StreamBlob".into() }fn type_url() -> ::prost::alloc::string::String { "/payload.v1.Object.StreamBlob".into() }}
    /// Represent the vector location.
    #[allow(clippy::derive_partial_eq_without_eq)]
#[derive(Clone, PartialEq, ::prost::Message)]
    pub struct Location {
        /// The name of the location.
        #[prost(string, tag="1")]
        pub name: ::prost::alloc::string::String,
        /// The UUID of the vector.
        #[prost(string, tag="2")]
        pub uuid: ::prost::alloc::string::String,
        /// The IP list.
        #[prost(string, repeated, tag="3")]
        pub ips: ::prost::alloc::vec::Vec<::prost::alloc::string::String>,
    }
impl ::prost::Name for Location {
const NAME: &'static str = "Location";
const PACKAGE: &'static str = "payload.v1";
fn full_name() -> ::prost::alloc::string::String { "payload.v1.Object.Location".into() }fn type_url() -> ::prost::alloc::string::String { "/payload.v1.Object.Location".into() }}
    /// Represent the stream response of the vector location.
    #[allow(clippy::derive_partial_eq_without_eq)]
#[derive(Clone, PartialEq, ::prost::Message)]
    pub struct StreamLocation {
        #[prost(oneof="stream_location::Payload", tags="1, 2")]
        pub payload: ::core::option::Option<stream_location::Payload>,
    }
    /// Nested message and enum types in `StreamLocation`.
    pub mod stream_location {
        #[allow(clippy::derive_partial_eq_without_eq)]
#[derive(Clone, PartialEq, ::prost::Oneof)]
        pub enum Payload {
            /// The vector location.
            #[prost(message, tag="1")]
            Location(super::Location),
            /// The RPC error status.
            #[prost(message, tag="2")]
            Status(super::super::super::super::google::rpc::Status),
        }
    }
impl ::prost::Name for StreamLocation {
const NAME: &'static str = "StreamLocation";
const PACKAGE: &'static str = "payload.v1";
fn full_name() -> ::prost::alloc::string::String { "payload.v1.Object.StreamLocation".into() }fn type_url() -> ::prost::alloc::string::String { "/payload.v1.Object.StreamLocation".into() }}
    /// Represent multiple vector locations.
    #[allow(clippy::derive_partial_eq_without_eq)]
#[derive(Clone, PartialEq, ::prost::Message)]
    pub struct Locations {
        #[prost(message, repeated, tag="1")]
        pub locations: ::prost::alloc::vec::Vec<Location>,
    }
impl ::prost::Name for Locations {
const NAME: &'static str = "Locations";
const PACKAGE: &'static str = "payload.v1";
fn full_name() -> ::prost::alloc::string::String { "payload.v1.Object.Locations".into() }fn type_url() -> ::prost::alloc::string::String { "/payload.v1.Object.Locations".into() }}
    /// Represent the list object vector stream request and response.
    #[allow(clippy::derive_partial_eq_without_eq)]
#[derive(Clone, Copy, PartialEq, ::prost::Message)]
    pub struct List {
    }
    /// Nested message and enum types in `List`.
    pub mod list {
        #[allow(clippy::derive_partial_eq_without_eq)]
#[derive(Clone, Copy, PartialEq, ::prost::Message)]
        pub struct Request {
        }
impl ::prost::Name for Request {
const NAME: &'static str = "Request";
const PACKAGE: &'static str = "payload.v1";
fn full_name() -> ::prost::alloc::string::String { "payload.v1.Object.List.Request".into() }fn type_url() -> ::prost::alloc::string::String { "/payload.v1.Object.List.Request".into() }}
        #[allow(clippy::derive_partial_eq_without_eq)]
#[derive(Clone, PartialEq, ::prost::Message)]
        pub struct Response {
            #[prost(oneof="response::Payload", tags="1, 2")]
            pub payload: ::core::option::Option<response::Payload>,
        }
        /// Nested message and enum types in `Response`.
        pub mod response {
            #[allow(clippy::derive_partial_eq_without_eq)]
#[derive(Clone, PartialEq, ::prost::Oneof)]
            pub enum Payload {
                /// The vector
                #[prost(message, tag="1")]
                Vector(super::super::Vector),
                /// The RPC error status.
                #[prost(message, tag="2")]
                Status(super::super::super::super::super::google::rpc::Status),
            }
        }
impl ::prost::Name for Response {
const NAME: &'static str = "Response";
const PACKAGE: &'static str = "payload.v1";
fn full_name() -> ::prost::alloc::string::String { "payload.v1.Object.List.Response".into() }fn type_url() -> ::prost::alloc::string::String { "/payload.v1.Object.List.Response".into() }}
    }
impl ::prost::Name for List {
const NAME: &'static str = "List";
const PACKAGE: &'static str = "payload.v1";
fn full_name() -> ::prost::alloc::string::String { "payload.v1.Object.List".into() }fn type_url() -> ::prost::alloc::string::String { "/payload.v1.Object.List".into() }}
}
impl ::prost::Name for Object {
const NAME: &'static str = "Object";
const PACKAGE: &'static str = "payload.v1";
fn full_name() -> ::prost::alloc::string::String { "payload.v1.Object".into() }fn type_url() -> ::prost::alloc::string::String { "/payload.v1.Object".into() }}
/// Control related messages.
#[allow(clippy::derive_partial_eq_without_eq)]
#[derive(Clone, Copy, PartialEq, ::prost::Message)]
pub struct Control {
}
/// Nested message and enum types in `Control`.
pub mod control {
    /// Represent the create index request.
    #[allow(clippy::derive_partial_eq_without_eq)]
#[derive(Clone, Copy, PartialEq, ::prost::Message)]
    pub struct CreateIndexRequest {
        /// The pool size of the create index operation.
        #[prost(uint32, tag="1")]
        pub pool_size: u32,
    }
impl ::prost::Name for CreateIndexRequest {
const NAME: &'static str = "CreateIndexRequest";
const PACKAGE: &'static str = "payload.v1";
fn full_name() -> ::prost::alloc::string::String { "payload.v1.Control.CreateIndexRequest".into() }fn type_url() -> ::prost::alloc::string::String { "/payload.v1.Control.CreateIndexRequest".into() }}
}
impl ::prost::Name for Control {
const NAME: &'static str = "Control";
const PACKAGE: &'static str = "payload.v1";
fn full_name() -> ::prost::alloc::string::String { "payload.v1.Control".into() }fn type_url() -> ::prost::alloc::string::String { "/payload.v1.Control".into() }}
/// Discoverer related messages.
#[allow(clippy::derive_partial_eq_without_eq)]
#[derive(Clone, Copy, PartialEq, ::prost::Message)]
pub struct Discoverer {
}
/// Nested message and enum types in `Discoverer`.
pub mod discoverer {
    /// Represent the dicoverer request.
    #[allow(clippy::derive_partial_eq_without_eq)]
#[derive(Clone, PartialEq, ::prost::Message)]
    pub struct Request {
        /// The agent name to be discovered.
        #[prost(string, tag="1")]
        pub name: ::prost::alloc::string::String,
        /// The namespace to be discovered.
        #[prost(string, tag="2")]
        pub namespace: ::prost::alloc::string::String,
        /// The node to be discovered.
        #[prost(string, tag="3")]
        pub node: ::prost::alloc::string::String,
    }
impl ::prost::Name for Request {
const NAME: &'static str = "Request";
const PACKAGE: &'static str = "payload.v1";
fn full_name() -> ::prost::alloc::string::String { "payload.v1.Discoverer.Request".into() }fn type_url() -> ::prost::alloc::string::String { "/payload.v1.Discoverer.Request".into() }}
}
impl ::prost::Name for Discoverer {
const NAME: &'static str = "Discoverer";
const PACKAGE: &'static str = "payload.v1";
fn full_name() -> ::prost::alloc::string::String { "payload.v1.Discoverer".into() }fn type_url() -> ::prost::alloc::string::String { "/payload.v1.Discoverer".into() }}
/// Info related messages.
#[allow(clippy::derive_partial_eq_without_eq)]
#[derive(Clone, Copy, PartialEq, ::prost::Message)]
pub struct Info {
}
/// Nested message and enum types in `Info`.
pub mod info {
    /// Represent the index information messages.
    #[allow(clippy::derive_partial_eq_without_eq)]
#[derive(Clone, Copy, PartialEq, ::prost::Message)]
    pub struct Index {
    }
    /// Nested message and enum types in `Index`.
    pub mod index {
        /// Represent the index count message.
        #[allow(clippy::derive_partial_eq_without_eq)]
#[derive(Clone, Copy, PartialEq, ::prost::Message)]
        pub struct Count {
            /// The stored index count.
            #[prost(uint32, tag="1")]
            pub stored: u32,
            /// The uncommitted index count.
            #[prost(uint32, tag="2")]
            pub uncommitted: u32,
            /// The indexing index count.
            #[prost(bool, tag="3")]
            pub indexing: bool,
            /// The saving index count.
            #[prost(bool, tag="4")]
            pub saving: bool,
        }
impl ::prost::Name for Count {
const NAME: &'static str = "Count";
const PACKAGE: &'static str = "payload.v1";
fn full_name() -> ::prost::alloc::string::String { "payload.v1.Info.Index.Count".into() }fn type_url() -> ::prost::alloc::string::String { "/payload.v1.Info.Index.Count".into() }}
        /// Represent the index count for each Agents message.
        #[allow(clippy::derive_partial_eq_without_eq)]
#[derive(Clone, PartialEq, ::prost::Message)]
        pub struct Detail {
            /// count infos for each agents
            #[prost(map="string, message", tag="1")]
            pub counts: ::std::collections::HashMap<::prost::alloc::string::String, Count>,
            /// index replica of vald cluster
            #[prost(uint32, tag="2")]
            pub replica: u32,
            /// live agent replica of vald cluster
            #[prost(uint32, tag="3")]
            pub live_agents: u32,
        }
impl ::prost::Name for Detail {
const NAME: &'static str = "Detail";
const PACKAGE: &'static str = "payload.v1";
fn full_name() -> ::prost::alloc::string::String { "payload.v1.Info.Index.Detail".into() }fn type_url() -> ::prost::alloc::string::String { "/payload.v1.Info.Index.Detail".into() }}
        /// Represent the UUID message.
        #[allow(clippy::derive_partial_eq_without_eq)]
#[derive(Clone, Copy, PartialEq, ::prost::Message)]
        pub struct Uuid {
        }
        /// Nested message and enum types in `UUID`.
        pub mod uuid {
            /// The committed UUID.
            #[allow(clippy::derive_partial_eq_without_eq)]
#[derive(Clone, PartialEq, ::prost::Message)]
            pub struct Committed {
                #[prost(string, tag="1")]
                pub uuid: ::prost::alloc::string::String,
            }
impl ::prost::Name for Committed {
const NAME: &'static str = "Committed";
const PACKAGE: &'static str = "payload.v1";
fn full_name() -> ::prost::alloc::string::String { "payload.v1.Info.Index.UUID.Committed".into() }fn type_url() -> ::prost::alloc::string::String { "/payload.v1.Info.Index.UUID.Committed".into() }}
            /// The uncommitted UUID.
            #[allow(clippy::derive_partial_eq_without_eq)]
#[derive(Clone, PartialEq, ::prost::Message)]
            pub struct Uncommitted {
                #[prost(string, tag="1")]
                pub uuid: ::prost::alloc::string::String,
            }
impl ::prost::Name for Uncommitted {
const NAME: &'static str = "Uncommitted";
const PACKAGE: &'static str = "payload.v1";
fn full_name() -> ::prost::alloc::string::String { "payload.v1.Info.Index.UUID.Uncommitted".into() }fn type_url() -> ::prost::alloc::string::String { "/payload.v1.Info.Index.UUID.Uncommitted".into() }}
        }
impl ::prost::Name for Uuid {
const NAME: &'static str = "UUID";
const PACKAGE: &'static str = "payload.v1";
fn full_name() -> ::prost::alloc::string::String { "payload.v1.Info.Index.UUID".into() }fn type_url() -> ::prost::alloc::string::String { "/payload.v1.Info.Index.UUID".into() }}
        /// Represents index Statistics
        #[allow(clippy::derive_partial_eq_without_eq)]
#[derive(Clone, PartialEq, ::prost::Message)]
        pub struct Statistics {
            #[prost(bool, tag="1")]
            pub valid: bool,
            #[prost(int32, tag="2")]
            pub median_indegree: i32,
            #[prost(int32, tag="3")]
            pub median_outdegree: i32,
            #[prost(uint64, tag="4")]
            pub max_number_of_indegree: u64,
            #[prost(uint64, tag="5")]
            pub max_number_of_outdegree: u64,
            #[prost(uint64, tag="6")]
            pub min_number_of_indegree: u64,
            #[prost(uint64, tag="7")]
            pub min_number_of_outdegree: u64,
            #[prost(uint64, tag="8")]
            pub mode_indegree: u64,
            #[prost(uint64, tag="9")]
            pub mode_outdegree: u64,
            #[prost(uint64, tag="10")]
            pub nodes_skipped_for_10_edges: u64,
            #[prost(uint64, tag="11")]
            pub nodes_skipped_for_indegree_distance: u64,
            #[prost(uint64, tag="12")]
            pub number_of_edges: u64,
            #[prost(uint64, tag="13")]
            pub number_of_indexed_objects: u64,
            #[prost(uint64, tag="14")]
            pub number_of_nodes: u64,
            #[prost(uint64, tag="15")]
            pub number_of_nodes_without_edges: u64,
            #[prost(uint64, tag="16")]
            pub number_of_nodes_without_indegree: u64,
            #[prost(uint64, tag="17")]
            pub number_of_objects: u64,
            #[prost(uint64, tag="18")]
            pub number_of_removed_objects: u64,
            #[prost(uint64, tag="19")]
            pub size_of_object_repository: u64,
            #[prost(uint64, tag="20")]
            pub size_of_refinement_object_repository: u64,
            #[prost(double, tag="21")]
            pub variance_of_indegree: f64,
            #[prost(double, tag="22")]
            pub variance_of_outdegree: f64,
            #[prost(double, tag="23")]
            pub mean_edge_length: f64,
            #[prost(double, tag="24")]
            pub mean_edge_length_for_10_edges: f64,
            #[prost(double, tag="25")]
            pub mean_indegree_distance_for_10_edges: f64,
            #[prost(double, tag="26")]
            pub mean_number_of_edges_per_node: f64,
            #[prost(double, tag="27")]
            pub c1_indegree: f64,
            #[prost(double, tag="28")]
            pub c5_indegree: f64,
            #[prost(double, tag="29")]
            pub c95_outdegree: f64,
            #[prost(double, tag="30")]
            pub c99_outdegree: f64,
            #[prost(int64, repeated, tag="31")]
            pub indegree_count: ::prost::alloc::vec::Vec<i64>,
            #[prost(uint64, repeated, tag="32")]
            pub outdegree_histogram: ::prost::alloc::vec::Vec<u64>,
            #[prost(uint64, repeated, tag="33")]
            pub indegree_histogram: ::prost::alloc::vec::Vec<u64>,
        }
impl ::prost::Name for Statistics {
const NAME: &'static str = "Statistics";
const PACKAGE: &'static str = "payload.v1";
fn full_name() -> ::prost::alloc::string::String { "payload.v1.Info.Index.Statistics".into() }fn type_url() -> ::prost::alloc::string::String { "/payload.v1.Info.Index.Statistics".into() }}
        /// Represents index Statistics for each Agents
        #[allow(clippy::derive_partial_eq_without_eq)]
#[derive(Clone, PartialEq, ::prost::Message)]
        pub struct StatisticsDetail {
            /// count infos for each agents
            #[prost(map="string, message", tag="1")]
            pub details: ::std::collections::HashMap<::prost::alloc::string::String, Statistics>,
        }
impl ::prost::Name for StatisticsDetail {
const NAME: &'static str = "StatisticsDetail";
const PACKAGE: &'static str = "payload.v1";
fn full_name() -> ::prost::alloc::string::String { "payload.v1.Info.Index.StatisticsDetail".into() }fn type_url() -> ::prost::alloc::string::String { "/payload.v1.Info.Index.StatisticsDetail".into() }}
        /// Represents index Property
        #[allow(clippy::derive_partial_eq_without_eq)]
#[derive(Clone, PartialEq, ::prost::Message)]
        pub struct Property {
            #[prost(int32, tag="1")]
            pub dimension: i32,
            #[prost(int32, tag="2")]
            pub thread_pool_size: i32,
            #[prost(string, tag="3")]
            pub object_type: ::prost::alloc::string::String,
            #[prost(string, tag="4")]
            pub distance_type: ::prost::alloc::string::String,
            #[prost(string, tag="5")]
            pub index_type: ::prost::alloc::string::String,
            #[prost(string, tag="6")]
            pub database_type: ::prost::alloc::string::String,
            #[prost(string, tag="7")]
            pub object_alignment: ::prost::alloc::string::String,
            #[prost(int32, tag="8")]
            pub path_adjustment_interval: i32,
            #[prost(int32, tag="9")]
            pub graph_shared_memory_size: i32,
            #[prost(int32, tag="10")]
            pub tree_shared_memory_size: i32,
            #[prost(int32, tag="11")]
            pub object_shared_memory_size: i32,
            #[prost(int32, tag="12")]
            pub prefetch_offset: i32,
            #[prost(int32, tag="13")]
            pub prefetch_size: i32,
            #[prost(string, tag="14")]
            pub accuracy_table: ::prost::alloc::string::String,
            #[prost(string, tag="15")]
            pub search_type: ::prost::alloc::string::String,
            #[prost(float, tag="16")]
            pub max_magnitude: f32,
            #[prost(int32, tag="17")]
            pub n_of_neighbors_for_insertion_order: i32,
            #[prost(float, tag="18")]
            pub epsilon_for_insertion_order: f32,
            #[prost(string, tag="19")]
            pub refinement_object_type: ::prost::alloc::string::String,
            #[prost(int32, tag="20")]
            pub truncation_threshold: i32,
            #[prost(int32, tag="21")]
            pub edge_size_for_creation: i32,
            #[prost(int32, tag="22")]
            pub edge_size_for_search: i32,
            #[prost(int32, tag="23")]
            pub edge_size_limit_for_creation: i32,
            #[prost(double, tag="24")]
            pub insertion_radius_coefficient: f64,
            #[prost(int32, tag="25")]
            pub seed_size: i32,
            #[prost(string, tag="26")]
            pub seed_type: ::prost::alloc::string::String,
            #[prost(int32, tag="27")]
            pub truncation_thread_pool_size: i32,
            #[prost(int32, tag="28")]
            pub batch_size_for_creation: i32,
            #[prost(string, tag="29")]
            pub graph_type: ::prost::alloc::string::String,
            #[prost(int32, tag="30")]
            pub dynamic_edge_size_base: i32,
            #[prost(int32, tag="31")]
            pub dynamic_edge_size_rate: i32,
            #[prost(float, tag="32")]
            pub build_time_limit: f32,
            #[prost(int32, tag="33")]
            pub outgoing_edge: i32,
            #[prost(int32, tag="34")]
            pub incoming_edge: i32,
        }
impl ::prost::Name for Property {
const NAME: &'static str = "Property";
const PACKAGE: &'static str = "payload.v1";
fn full_name() -> ::prost::alloc::string::String { "payload.v1.Info.Index.Property".into() }fn type_url() -> ::prost::alloc::string::String { "/payload.v1.Info.Index.Property".into() }}
        /// Represents index Properties for each Agents
        #[allow(clippy::derive_partial_eq_without_eq)]
#[derive(Clone, PartialEq, ::prost::Message)]
        pub struct PropertyDetail {
            #[prost(map="string, message", tag="1")]
            pub details: ::std::collections::HashMap<::prost::alloc::string::String, Property>,
        }
impl ::prost::Name for PropertyDetail {
const NAME: &'static str = "PropertyDetail";
const PACKAGE: &'static str = "payload.v1";
fn full_name() -> ::prost::alloc::string::String { "payload.v1.Info.Index.PropertyDetail".into() }fn type_url() -> ::prost::alloc::string::String { "/payload.v1.Info.Index.PropertyDetail".into() }}
    }
impl ::prost::Name for Index {
const NAME: &'static str = "Index";
const PACKAGE: &'static str = "payload.v1";
fn full_name() -> ::prost::alloc::string::String { "payload.v1.Info.Index".into() }fn type_url() -> ::prost::alloc::string::String { "/payload.v1.Info.Index".into() }}
    /// Represent the pod information message.
    #[allow(clippy::derive_partial_eq_without_eq)]
#[derive(Clone, PartialEq, ::prost::Message)]
    pub struct Pod {
        /// The app name of the pod on the label.
        #[prost(string, tag="1")]
        pub app_name: ::prost::alloc::string::String,
        /// The name of the pod.
        #[prost(string, tag="2")]
        pub name: ::prost::alloc::string::String,
        /// The namespace of the pod.
        #[prost(string, tag="3")]
        pub namespace: ::prost::alloc::string::String,
        /// The IP of the pod.
        #[prost(string, tag="4")]
        pub ip: ::prost::alloc::string::String,
        /// The CPU information of the pod.
        #[prost(message, optional, tag="5")]
        pub cpu: ::core::option::Option<Cpu>,
        /// The memory information of the pod.
        #[prost(message, optional, tag="6")]
        pub memory: ::core::option::Option<Memory>,
        /// The node information of the pod.
        #[prost(message, optional, tag="7")]
        pub node: ::core::option::Option<Node>,
    }
impl ::prost::Name for Pod {
const NAME: &'static str = "Pod";
const PACKAGE: &'static str = "payload.v1";
fn full_name() -> ::prost::alloc::string::String { "payload.v1.Info.Pod".into() }fn type_url() -> ::prost::alloc::string::String { "/payload.v1.Info.Pod".into() }}
    /// Represent the node information message.
    #[allow(clippy::derive_partial_eq_without_eq)]
#[derive(Clone, PartialEq, ::prost::Message)]
    pub struct Node {
        /// The name of the node.
        #[prost(string, tag="1")]
        pub name: ::prost::alloc::string::String,
        /// The internal IP address of the node.
        #[prost(string, tag="2")]
        pub internal_addr: ::prost::alloc::string::String,
        /// The external IP address of the node.
        #[prost(string, tag="3")]
        pub external_addr: ::prost::alloc::string::String,
        /// The CPU information of the node.
        #[prost(message, optional, tag="4")]
        pub cpu: ::core::option::Option<Cpu>,
        /// The memory information of the node.
        #[prost(message, optional, tag="5")]
        pub memory: ::core::option::Option<Memory>,
        /// The pod information of the node.
        #[prost(message, optional, tag="6")]
        pub pods: ::core::option::Option<Pods>,
    }
impl ::prost::Name for Node {
const NAME: &'static str = "Node";
const PACKAGE: &'static str = "payload.v1";
fn full_name() -> ::prost::alloc::string::String { "payload.v1.Info.Node".into() }fn type_url() -> ::prost::alloc::string::String { "/payload.v1.Info.Node".into() }}
    /// Represent the service information message.
    #[allow(clippy::derive_partial_eq_without_eq)]
#[derive(Clone, PartialEq, ::prost::Message)]
    pub struct Service {
        /// The name of the svc.
        #[prost(string, tag="1")]
        pub name: ::prost::alloc::string::String,
        /// The cluster ip of the svc.
        #[prost(string, tag="2")]
        pub cluster_ip: ::prost::alloc::string::String,
        /// The cluster ips of the svc.
        #[prost(string, repeated, tag="3")]
        pub cluster_ips: ::prost::alloc::vec::Vec<::prost::alloc::string::String>,
        /// The port of the svc.
        #[prost(message, repeated, tag="4")]
        pub ports: ::prost::alloc::vec::Vec<ServicePort>,
        /// The labels of the service.
        #[prost(message, optional, tag="5")]
        pub labels: ::core::option::Option<Labels>,
        /// The annotations of the service.
        #[prost(message, optional, tag="6")]
        pub annotations: ::core::option::Option<Annotations>,
    }
impl ::prost::Name for Service {
const NAME: &'static str = "Service";
const PACKAGE: &'static str = "payload.v1";
fn full_name() -> ::prost::alloc::string::String { "payload.v1.Info.Service".into() }fn type_url() -> ::prost::alloc::string::String { "/payload.v1.Info.Service".into() }}
    /// Represets the service port information message.
    #[allow(clippy::derive_partial_eq_without_eq)]
#[derive(Clone, PartialEq, ::prost::Message)]
    pub struct ServicePort {
        /// The name of the port.
        #[prost(string, tag="1")]
        pub name: ::prost::alloc::string::String,
        /// The port number
        #[prost(int32, tag="2")]
        pub port: i32,
    }
impl ::prost::Name for ServicePort {
const NAME: &'static str = "ServicePort";
const PACKAGE: &'static str = "payload.v1";
fn full_name() -> ::prost::alloc::string::String { "payload.v1.Info.ServicePort".into() }fn type_url() -> ::prost::alloc::string::String { "/payload.v1.Info.ServicePort".into() }}
    /// Represent the kubernetes labels.
    #[allow(clippy::derive_partial_eq_without_eq)]
#[derive(Clone, PartialEq, ::prost::Message)]
    pub struct Labels {
        #[prost(map="string, string", tag="1")]
        pub labels: ::std::collections::HashMap<::prost::alloc::string::String, ::prost::alloc::string::String>,
    }
impl ::prost::Name for Labels {
const NAME: &'static str = "Labels";
const PACKAGE: &'static str = "payload.v1";
fn full_name() -> ::prost::alloc::string::String { "payload.v1.Info.Labels".into() }fn type_url() -> ::prost::alloc::string::String { "/payload.v1.Info.Labels".into() }}
    /// Represent the kubernetes annotations.
    #[allow(clippy::derive_partial_eq_without_eq)]
#[derive(Clone, PartialEq, ::prost::Message)]
    pub struct Annotations {
        #[prost(map="string, string", tag="1")]
        pub annotations: ::std::collections::HashMap<::prost::alloc::string::String, ::prost::alloc::string::String>,
    }
impl ::prost::Name for Annotations {
const NAME: &'static str = "Annotations";
const PACKAGE: &'static str = "payload.v1";
fn full_name() -> ::prost::alloc::string::String { "payload.v1.Info.Annotations".into() }fn type_url() -> ::prost::alloc::string::String { "/payload.v1.Info.Annotations".into() }}
    /// Represent the CPU information message.
    #[allow(clippy::derive_partial_eq_without_eq)]
#[derive(Clone, Copy, PartialEq, ::prost::Message)]
    pub struct Cpu {
        /// The CPU resource limit.
        #[prost(double, tag="1")]
        pub limit: f64,
        /// The CPU resource requested.
        #[prost(double, tag="2")]
        pub request: f64,
        /// The CPU usage.
        #[prost(double, tag="3")]
        pub usage: f64,
    }
impl ::prost::Name for Cpu {
const NAME: &'static str = "CPU";
const PACKAGE: &'static str = "payload.v1";
fn full_name() -> ::prost::alloc::string::String { "payload.v1.Info.CPU".into() }fn type_url() -> ::prost::alloc::string::String { "/payload.v1.Info.CPU".into() }}
    /// Represent the memory information message.
    #[allow(clippy::derive_partial_eq_without_eq)]
#[derive(Clone, Copy, PartialEq, ::prost::Message)]
    pub struct Memory {
        /// The memory limit.
        #[prost(double, tag="1")]
        pub limit: f64,
        /// The memory requested.
        #[prost(double, tag="2")]
        pub request: f64,
        /// The memory usage.
        #[prost(double, tag="3")]
        pub usage: f64,
    }
impl ::prost::Name for Memory {
const NAME: &'static str = "Memory";
const PACKAGE: &'static str = "payload.v1";
fn full_name() -> ::prost::alloc::string::String { "payload.v1.Info.Memory".into() }fn type_url() -> ::prost::alloc::string::String { "/payload.v1.Info.Memory".into() }}
    /// Represent the multiple pod information message.
    #[allow(clippy::derive_partial_eq_without_eq)]
#[derive(Clone, PartialEq, ::prost::Message)]
    pub struct Pods {
        /// The multiple pod information.
        #[prost(message, repeated, tag="1")]
        pub pods: ::prost::alloc::vec::Vec<Pod>,
    }
impl ::prost::Name for Pods {
const NAME: &'static str = "Pods";
const PACKAGE: &'static str = "payload.v1";
fn full_name() -> ::prost::alloc::string::String { "payload.v1.Info.Pods".into() }fn type_url() -> ::prost::alloc::string::String { "/payload.v1.Info.Pods".into() }}
    /// Represent the multiple node information message.
    #[allow(clippy::derive_partial_eq_without_eq)]
#[derive(Clone, PartialEq, ::prost::Message)]
    pub struct Nodes {
        /// The multiple node information.
        #[prost(message, repeated, tag="1")]
        pub nodes: ::prost::alloc::vec::Vec<Node>,
    }
impl ::prost::Name for Nodes {
const NAME: &'static str = "Nodes";
const PACKAGE: &'static str = "payload.v1";
fn full_name() -> ::prost::alloc::string::String { "payload.v1.Info.Nodes".into() }fn type_url() -> ::prost::alloc::string::String { "/payload.v1.Info.Nodes".into() }}
    /// Represent the multiple service information message.
    #[allow(clippy::derive_partial_eq_without_eq)]
#[derive(Clone, PartialEq, ::prost::Message)]
    pub struct Services {
        /// The multiple service information.
        #[prost(message, repeated, tag="1")]
        pub services: ::prost::alloc::vec::Vec<Service>,
    }
impl ::prost::Name for Services {
const NAME: &'static str = "Services";
const PACKAGE: &'static str = "payload.v1";
fn full_name() -> ::prost::alloc::string::String { "payload.v1.Info.Services".into() }fn type_url() -> ::prost::alloc::string::String { "/payload.v1.Info.Services".into() }}
    /// Represent the multiple IP message.
    #[allow(clippy::derive_partial_eq_without_eq)]
#[derive(Clone, PartialEq, ::prost::Message)]
    pub struct IPs {
        #[prost(string, repeated, tag="1")]
        pub ip: ::prost::alloc::vec::Vec<::prost::alloc::string::String>,
    }
impl ::prost::Name for IPs {
const NAME: &'static str = "IPs";
const PACKAGE: &'static str = "payload.v1";
fn full_name() -> ::prost::alloc::string::String { "payload.v1.Info.IPs".into() }fn type_url() -> ::prost::alloc::string::String { "/payload.v1.Info.IPs".into() }}
}
impl ::prost::Name for Info {
const NAME: &'static str = "Info";
const PACKAGE: &'static str = "payload.v1";
fn full_name() -> ::prost::alloc::string::String { "payload.v1.Info".into() }fn type_url() -> ::prost::alloc::string::String { "/payload.v1.Info".into() }}
/// Mirror related messages.
#[allow(clippy::derive_partial_eq_without_eq)]
#[derive(Clone, Copy, PartialEq, ::prost::Message)]
pub struct Mirror {
}
/// Nested message and enum types in `Mirror`.
pub mod mirror {
    /// Represent server information.
    #[allow(clippy::derive_partial_eq_without_eq)]
#[derive(Clone, PartialEq, ::prost::Message)]
    pub struct Target {
        /// The target hostname.
        #[prost(string, tag="1")]
        pub host: ::prost::alloc::string::String,
        /// The target port.
        #[prost(uint32, tag="2")]
        pub port: u32,
    }
impl ::prost::Name for Target {
const NAME: &'static str = "Target";
const PACKAGE: &'static str = "payload.v1";
fn full_name() -> ::prost::alloc::string::String { "payload.v1.Mirror.Target".into() }fn type_url() -> ::prost::alloc::string::String { "/payload.v1.Mirror.Target".into() }}
    /// Represent the multiple Target message.
    #[allow(clippy::derive_partial_eq_without_eq)]
#[derive(Clone, PartialEq, ::prost::Message)]
    pub struct Targets {
        /// The multiple target information.
        #[prost(message, repeated, tag="1")]
        pub targets: ::prost::alloc::vec::Vec<Target>,
    }
impl ::prost::Name for Targets {
const NAME: &'static str = "Targets";
const PACKAGE: &'static str = "payload.v1";
fn full_name() -> ::prost::alloc::string::String { "payload.v1.Mirror.Targets".into() }fn type_url() -> ::prost::alloc::string::String { "/payload.v1.Mirror.Targets".into() }}
}
impl ::prost::Name for Mirror {
const NAME: &'static str = "Mirror";
const PACKAGE: &'static str = "payload.v1";
fn full_name() -> ::prost::alloc::string::String { "payload.v1.Mirror".into() }fn type_url() -> ::prost::alloc::string::String { "/payload.v1.Mirror".into() }}
#[allow(clippy::derive_partial_eq_without_eq)]
#[derive(Clone, Copy, PartialEq, ::prost::Message)]
pub struct Meta {
}
/// Nested message and enum types in `Meta`.
pub mod meta {
    #[allow(clippy::derive_partial_eq_without_eq)]
#[derive(Clone, PartialEq, ::prost::Message)]
    pub struct Key {
        #[prost(string, tag="1")]
        pub key: ::prost::alloc::string::String,
    }
impl ::prost::Name for Key {
const NAME: &'static str = "Key";
const PACKAGE: &'static str = "payload.v1";
fn full_name() -> ::prost::alloc::string::String { "payload.v1.Meta.Key".into() }fn type_url() -> ::prost::alloc::string::String { "/payload.v1.Meta.Key".into() }}
    #[allow(clippy::derive_partial_eq_without_eq)]
#[derive(Clone, PartialEq, ::prost::Message)]
    pub struct Value {
        #[prost(message, optional, tag="1")]
        pub value: ::core::option::Option<::prost_types::Any>,
    }
impl ::prost::Name for Value {
const NAME: &'static str = "Value";
const PACKAGE: &'static str = "payload.v1";
fn full_name() -> ::prost::alloc::string::String { "payload.v1.Meta.Value".into() }fn type_url() -> ::prost::alloc::string::String { "/payload.v1.Meta.Value".into() }}
    #[allow(clippy::derive_partial_eq_without_eq)]
#[derive(Clone, PartialEq, ::prost::Message)]
    pub struct KeyValue {
        #[prost(message, optional, tag="1")]
        pub key: ::core::option::Option<Key>,
        #[prost(message, optional, tag="2")]
        pub value: ::core::option::Option<Value>,
    }
impl ::prost::Name for KeyValue {
const NAME: &'static str = "KeyValue";
const PACKAGE: &'static str = "payload.v1";
fn full_name() -> ::prost::alloc::string::String { "payload.v1.Meta.KeyValue".into() }fn type_url() -> ::prost::alloc::string::String { "/payload.v1.Meta.KeyValue".into() }}
}
impl ::prost::Name for Meta {
const NAME: &'static str = "Meta";
const PACKAGE: &'static str = "payload.v1";
fn full_name() -> ::prost::alloc::string::String { "payload.v1.Meta".into() }fn type_url() -> ::prost::alloc::string::String { "/payload.v1.Meta".into() }}
/// Represent an empty message.
#[allow(clippy::derive_partial_eq_without_eq)]
#[derive(Clone, Copy, PartialEq, ::prost::Message)]
pub struct Empty {
}
impl ::prost::Name for Empty {
const NAME: &'static str = "Empty";
const PACKAGE: &'static str = "payload.v1";
fn full_name() -> ::prost::alloc::string::String { "payload.v1.Empty".into() }fn type_url() -> ::prost::alloc::string::String { "/payload.v1.Empty".into() }}
// @@protoc_insertion_point(module)<|MERGE_RESOLUTION|>--- conflicted
+++ resolved
@@ -123,11 +123,11 @@
         #[prost(int64, tag="5")]
         pub timeout: i64,
         /// Ingress filter configurations.
-        #[prost(message, repeated, tag="6")]
-        pub ingress_filters: ::prost::alloc::vec::Vec<super::filter::Config>,
+        #[prost(message, optional, tag="6")]
+        pub ingress_filters: ::core::option::Option<super::filter::Config>,
         /// Egress filter configurations.
-        #[prost(message, repeated, tag="7")]
-        pub egress_filters: ::prost::alloc::vec::Vec<super::filter::Config>,
+        #[prost(message, optional, tag="7")]
+        pub egress_filters: ::core::option::Option<super::filter::Config>,
         /// Minimum number of result to be returned.
         #[prost(uint32, tag="8")]
         pub min_num: u32,
@@ -255,69 +255,17 @@
         #[prost(uint32, tag="2")]
         pub port: u32,
     }
-<<<<<<< HEAD
-    /// Represent the filter query.
-    #[allow(clippy::derive_partial_eq_without_eq)]
-#[derive(Clone, PartialEq, ::prost::Message)]
-    pub struct Query {
-        /// The raw query string.
-        #[prost(string, tag="1")]
-        pub query: ::prost::alloc::string::String,
-    }
-=======
 impl ::prost::Name for Target {
 const NAME: &'static str = "Target";
 const PACKAGE: &'static str = "payload.v1";
 fn full_name() -> ::prost::alloc::string::String { "payload.v1.Filter.Target".into() }fn type_url() -> ::prost::alloc::string::String { "/payload.v1.Filter.Target".into() }}
->>>>>>> 27b1cb87
     /// Represent filter configuration.
     #[allow(clippy::derive_partial_eq_without_eq)]
 #[derive(Clone, PartialEq, ::prost::Message)]
     pub struct Config {
         /// Represent the filter target configuration.
-        #[prost(message, optional, tag="1")]
-        pub target: ::core::option::Option<Target>,
-        /// The target query.
-        #[prost(message, optional, tag="2")]
-        pub query: ::core::option::Option<Query>,
-    }
-    /// Represent the ID and distance pair.
-    #[allow(clippy::derive_partial_eq_without_eq)]
-#[derive(Clone, PartialEq, ::prost::Message)]
-    pub struct DistanceRequest {
-        /// Distance
-        #[prost(message, repeated, tag="1")]
-        pub distance: ::prost::alloc::vec::Vec<super::object::Distance>,
-        /// Query
-        #[prost(message, optional, tag="2")]
-        pub query: ::core::option::Option<Query>,
-    }
-    /// Represent the ID and distance pair.
-    #[allow(clippy::derive_partial_eq_without_eq)]
-#[derive(Clone, PartialEq, ::prost::Message)]
-    pub struct DistanceResponse {
-        /// Distance
-        #[prost(message, repeated, tag="1")]
-        pub distance: ::prost::alloc::vec::Vec<super::object::Distance>,
-    }
-    /// Represent the ID and vector pair.
-    #[allow(clippy::derive_partial_eq_without_eq)]
-#[derive(Clone, PartialEq, ::prost::Message)]
-    pub struct VectorRequest {
-        /// Vector
-        #[prost(message, optional, tag="1")]
-        pub vector: ::core::option::Option<super::object::Vector>,
-        /// Query
-        #[prost(message, optional, tag="2")]
-        pub query: ::core::option::Option<Query>,
-    }
-    /// Represent the ID and vector pair.
-    #[allow(clippy::derive_partial_eq_without_eq)]
-#[derive(Clone, PartialEq, ::prost::Message)]
-    pub struct VectorResponse {
-        /// Distance
-        #[prost(message, optional, tag="1")]
-        pub vector: ::core::option::Option<super::object::Vector>,
+        #[prost(message, repeated, tag="1")]
+        pub targets: ::prost::alloc::vec::Vec<Target>,
     }
 impl ::prost::Name for Config {
 const NAME: &'static str = "Config";
@@ -400,8 +348,8 @@
         #[prost(bool, tag="1")]
         pub skip_strict_exist_check: bool,
         /// Filter configurations.
-        #[prost(message, repeated, tag="2")]
-        pub filters: ::prost::alloc::vec::Vec<super::filter::Config>,
+        #[prost(message, optional, tag="2")]
+        pub filters: ::core::option::Option<super::filter::Config>,
         /// Insert timestamp.
         #[prost(int64, tag="3")]
         pub timestamp: i64,
@@ -505,8 +453,8 @@
         #[prost(bool, tag="1")]
         pub skip_strict_exist_check: bool,
         /// Filter configuration.
-        #[prost(message, repeated, tag="2")]
-        pub filters: ::prost::alloc::vec::Vec<super::filter::Config>,
+        #[prost(message, optional, tag="2")]
+        pub filters: ::core::option::Option<super::filter::Config>,
         /// Update timestamp.
         #[prost(int64, tag="3")]
         pub timestamp: i64,
@@ -596,8 +544,8 @@
         #[prost(bool, tag="1")]
         pub skip_strict_exist_check: bool,
         /// Filter configuration.
-        #[prost(message, repeated, tag="2")]
-        pub filters: ::prost::alloc::vec::Vec<super::filter::Config>,
+        #[prost(message, optional, tag="2")]
+        pub filters: ::core::option::Option<super::filter::Config>,
         /// Upsert timestamp.
         #[prost(int64, tag="3")]
         pub timestamp: i64,
@@ -782,8 +730,8 @@
         #[prost(message, optional, tag="1")]
         pub id: ::core::option::Option<Id>,
         /// Filter configurations.
-        #[prost(message, repeated, tag="2")]
-        pub filters: ::prost::alloc::vec::Vec<super::filter::Config>,
+        #[prost(message, optional, tag="2")]
+        pub filters: ::core::option::Option<super::filter::Config>,
     }
 impl ::prost::Name for VectorRequest {
 const NAME: &'static str = "VectorRequest";
