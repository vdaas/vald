# Vald Update APIs

## Overview

Update Service updates to new vector from inserted vector in the `vald-agent` components.

```rpc
service Update {
    rpc Update(payload.v1.Update.Request) returns (payload.v1.Object.Location) {}

    rpc StreamUpdate(stream payload.v1.Update.Request) returns (stream payload.v1.Object.Location) {}

    rpc MultiUpdate(payload.v1.Update.MultiRequest) returns (stream payload.v1.Object.Locations) {}
}
```

## Update RPC

Update RPC is the method to update a single vector.

### Input

- the scheme of `payload.v1.Update.Request`

  ```rpc
  message Update {
    message Request {
        Object.Vector vector = 1 [ (validate.rules).repeated .min_items = 2 ];
        Config config = 2;
    }

    message Config {
        bool skip_strict_exist_check = 1;
        Filter.Config filters = 2;
        int64 timestamp = 3;
    }
  }

  message Object {
      message Vector {
          string id = 1 [ (validate.rules).string.min_len = 1 ];
          repeated float vector = 2 [ (validate.rules).repeated.min_items = 2 ];
      }
  }
  ```

  - Update.Request

    | field  | type          | label | required | description                              |
    | :----: | :------------ | :---- | :------: | :--------------------------------------- |
    | vector | Object.Vector |       |    \*    | The information of vector.               |
    | config | Config        |       |    \*    | The configuration of the update request. |

  - Update.Config

    |          field          | type          | label | required | description                                                                                                   |
    | :---------------------: | :------------ | :---- | :------: | :------------------------------------------------------------------------------------------------------------ |
    | skip_strict_exist_check | bool          |       |          | Check whether the same vector is already inserted or not.<br> The ID should be unique if the value is `true`. |
    |        timestamp        | int64         |       |          | The timestamp of the vector inserted.<br>If it is N/A, the current time will be used.                         |
    |         filters         | Filter.Config |       |          | Configuration for filter.                                                                                     |
    | disable_balanced_update | bool          |       |          | A flag to disable balanced update (split remove -&gt; insert operation) during update operation.              |

  - Object.Vector

    | field  | type   | label                  | required | description                                                    |
    | :----: | :----- | :--------------------- | :------: | :------------------------------------------------------------- |
    |   id   | string |                        |    \*    | The ID of a vector. ID should consist of 1 or more characters. |
    | vector | float  | repeated(Array[float]) |    \*    | The vector data. Its dimension is between 2 and 65,536.        |

### Output

- the scheme of `payload.v1.Object.Location`

  ```rpc
  message Object {
      message Location {
        string name = 1;
        string uuid = 2;
        repeated string ips = 3;
      }
  }
  ```

  - Object.Location

    | field | type   | label                   | description                                                           |
    | :---: | :----- | :---------------------- | :-------------------------------------------------------------------- |
    | name  | string |                         | The name of vald agent pod where the request vector is updated.       |
    | uuid  | string |                         | The ID of the updated vector. It is the same as an `Object.Vector`.   |
    |  ips  | string | repeated(Array[string]) | The IP list of `vald-agent` pods where the request vector is updated. |

### Status Code

| code | name              |
| :--: | :---------------- |
|  0   | OK                |
|  1   | CANCELLED         |
|  3   | INVALID_ARGUMENT  |
|  4   | DEADLINE_EXCEEDED |
|  5   | NOT_FOUND         |
|  6   | ALREADY_EXISTS    |
|  10  | ABORTED           |
|  13  | INTERNAL          |

Please refer to [Response Status Code](./status.md) for more details.

### Troubleshooting

The request process may not be completed when the response code is NOT `0 (OK)`.

Here are some common reasons and how to resolve each error.

| name              | common reason                                                                                                                                       | how to resolve                                                                           |
| :---------------- | :-------------------------------------------------------------------------------------------------------------------------------------------------- | :--------------------------------------------------------------------------------------- |
| CANCELLED         | Executed cancel() of rpc from client/server-side or network problems between client and server.                                                     | Check the code, especially around timeout and connection management, and fix if needed.  |
| INVALID_ARGUMENT  | The Dimension of the request vector is NOT the same as Vald Agent's config, the requested vector's ID is empty, or some request payload is invalid. | Check Agent config, request payload, and fix request payload or Agent config.            |
| DEADLINE_EXCEEDED | The RPC timeout setting is too short on the client/server side.                                                                                     | Check the gRPC timeout setting on both the client and server sides and fix it if needed. |
| NOT_FOUND         | Requested ID is NOT inserted.                                                                                                                       | Send a request with an ID that is already inserted.                                      |
| ALREADY_EXISTS    | Request pair of ID and vector is already inserted.                                                                                                  | Change request ID.                                                                       |
| INTERNAL          | Target Vald cluster or network route has some critical error.                                                                                       | Check target Vald cluster first and check network route including ingress as second.     |

## StreamUpdate RPC

StreamUpdate RPC is the method to update multiple vectors using the [bidirectional streaming RPC](https://grpc.io/docs/what-is-grpc/core-concepts/#bidirectional-streaming-rpc).<br>
Using the bidirectional streaming RPC, the update request can be communicated in any order between client and server.
Each Update request and response are independent.
It's the recommended method to update the large amount of vectors.

### Input

- the scheme of `payload.v1.Update.Request stream`

  ```rpc
  message Update {
      message Request {
          Object.Vector vector = 1 [ (validate.rules).repeated .min_items = 2 ];
          Config config = 2;
      }
      message Config {
          bool skip_strict_exist_check = 1;
          Filter.Config filters = 2;
          int64 timestamp = 3;
      }
  }

  message Object {
      message Vector {
          string id = 1 [ (validate.rules).string.min_len = 1 ];
          repeated float vector = 2 [ (validate.rules).repeated .min_items = 2 ];
      }
  }
  ```

  - Update.Request

    | field  | type          | label | required | description                              |
    | :----: | :------------ | :---- | :------: | :--------------------------------------- |
    | vector | Object.Vector |       |    \*    | The information of vector.               |
    | config | Config        |       |    \*    | The configuration of the update request. |

  - Update.Config

    |          field          | type          | label | required | description                                                                                                   |
    | :---------------------: | :------------ | :---- | :------: | :------------------------------------------------------------------------------------------------------------ |
    | skip_strict_exist_check | bool          |       |          | Check whether the same vector is already inserted or not.<br> The ID should be unique if the value is `true`. |
    |        timestamp        | int64         |       |          | The timestamp of the vector inserted.<br>If it is N/A, the current time will be used.                         |
    |         filters         | Filter.Config |       |          | Configuration for filter.                                                                                     |
    | disable_balanced_update | bool          |       |          | A flag to disable balanced update (split remove -&gt; insert operation) during update operation.              |

  - Object.Vector

    | field  | type   | label                  | required | description                                                    |
    | :----: | :----- | :--------------------- | :------: | :------------------------------------------------------------- |
    |   id   | string |                        |    \*    | The ID of a vector. ID should consist of 1 or more characters. |
    | vector | float  | repeated(Array[float]) |    \*    | The vector data. Its dimension is between 2 and 65,536.        |

### Output

- the scheme of `payload.v1.Object.StreamLocation`

  ```rpc
  message Object {
      message StreamLocation {
        oneof payload {
            Location location = 1;
            google.rpc.Status status = 2;
        }
      }

      message Location {
        string name = 1;
        string uuid = 2;
        repeated string ips = 3;
      }
  }
  ```

  - Object.StreamLocation

    |  field   | type              | label | description                              |
    | :------: | :---------------- | :---- | :--------------------------------------- |
    | location | Object.Location   |       | The information of Object.Location data. |
    |  status  | google.rpc.Status |       | The status of Google RPC.                |

  - Object.Location

    | field | type   | label                   | description                                                           |
    | :---: | :----- | :---------------------- | :-------------------------------------------------------------------- |
    | name  | string |                         | The name of vald agent pod where the request vector is updated.       |
    | uuid  | string |                         | The ID of the updated vector. It is the same as an `Object.Vector`.   |
    |  ips  | string | repeated(Array[string]) | The IP list of `vald-agent` pods where the request vector is updated. |

  - [google.rpc.Status](https://github.com/googleapis/googleapis/blob/master/google/rpc/status.proto)

    |  field  | type                | label                | description                             |
    | :-----: | :------------------ | :------------------- | :-------------------------------------- |
    |  code   | int32               |                      | Status code (code list is next section) |
    | message | string              |                      | Error message                           |
    | details | google.protobuf.Any | repeated(Array[any]) | The details error message list          |

### Status Code

| code | name              |
| :--: | :---------------- |
|  0   | OK                |
|  1   | CANCELLED         |
|  3   | INVALID_ARGUMENT  |
|  4   | DEADLINE_EXCEEDED |
|  5   | NOT_FOUND         |
|  6   | ALREADY_EXISTS    |
|  10  | ABORTED           |
|  13  | INTERNAL          |

Please refer to [Response Status Code](./status.md) for more details.

### Troubleshooting

The request process may not be completed when the response code is NOT `0 (OK)`.

Here are some common reasons and how to resolve each error.

| name              | common reason                                                                                                                                       | how to resolve                                                                           |
| :---------------- | :-------------------------------------------------------------------------------------------------------------------------------------------------- | :--------------------------------------------------------------------------------------- |
| CANCELLED         | Executed cancel() of rpc from client/server-side or network problems between client and server.                                                     | Check the code, especially around timeout and connection management, and fix if needed.  |
| INVALID_ARGUMENT  | The Dimension of the request vector is NOT the same as Vald Agent's config, the requested vector's ID is empty, or some request payload is invalid. | Check Agent config, request payload, and fix request payload or Agent config.            |
| DEADLINE_EXCEEDED | The RPC timeout setting is too short on the client/server side.                                                                                     | Check the gRPC timeout setting on both the client and server sides and fix it if needed. |
| NOT_FOUND         | Requested ID is NOT inserted.                                                                                                                       | Send a request with an ID that is already inserted.                                      |
| ALREADY_EXISTS    | Request pair of ID and vector is already inserted.                                                                                                  | Change request ID.                                                                       |
| INTERNAL          | Target Vald cluster or network route has some critical error.                                                                                       | Check target Vald cluster first and check network route including ingress as second.     |

## MultiUpdate RPC

MultiUpdate is the method to update multiple vectors in **1** request.

<div class="notice">
gRPC has a message size limitation.<br>
Please be careful that the size of the request exceeds the limit.
</div>

### Input

- the scheme of `payload.v1.Update.MultiRequest`

  ```rpc
  message Update {
      message MultiRequest { repeated Request requests = 1; }

      message Request {
          Object.Vector vector = 1 [ (validate.rules).repeated .min_items = 2 ];
          Config config = 2;
      }

      message Config {
          bool skip_strict_exist_check = 1;
          Filter.Config filters = 2;
          int64 timestamp = 3;
      }
  }

  message Object {
      message Vector {
          string id = 1 [ (validate.rules).string.min_len = 1 ];
          repeated float vector = 2 [ (validate.rules).repeated .min_items = 2 ];
      }
  }
  ```

  - Update.MultiRequest

    |  field   | type           | label                           | required | description       |
    | :------: | :------------- | :------------------------------ | :------: | :---------------- |
    | requests | Insert.Request | repeated(Array[Insert.Request]) |    \*    | The request list. |

  - Update.Request

    | field  | type          | label | required | description                              |
    | :----: | :------------ | :---- | :------: | :--------------------------------------- |
    | vector | Object.Vector |       |    \*    | The information of vector.               |
    | config | Config        |       |    \*    | The configuration of the update request. |

  - Update.Config

    |          field          | type          | label | required | description                                                                                                   |
    | :---------------------: | :------------ | :---- | :------: | :------------------------------------------------------------------------------------------------------------ |
    | skip_strict_exist_check | bool          |       |          | Check whether the same vector is already inserted or not.<br> The ID should be unique if the value is `true`. |
    |        timestamp        | int64         |       |          | The timestamp of the vector inserted.<br>If it is N/A, the current time will be used.                         |
    |         filters         | Filter.Config |       |          | Configuration for filter.                                                                                     |
    | disable_balanced_update | bool          |       |          | A flag to disable balanced update (split remove -&gt; insert operation) during update operation.              |

  - Object.Vector

    | field  | type   | label                  | required | description                                                    |
    | :----: | :----- | :--------------------- | :------: | :------------------------------------------------------------- |
    |   id   | string |                        |    \*    | The ID of a vector. ID should consist of 1 or more characters. |
    | vector | float  | repeated(Array[float]) |    \*    | The vector data. Its dimension is between 2 and 65,536.        |

### Output

- the scheme of `payload.v1.Object.Locations`.

  ```rpc
  message Object {
      message Locations { repeated Location locations = 1; }

      message Location {
        string name = 1;
        string uuid = 2;
        repeated string ips = 3;
      }
  }
  ```

  - Object.Locations

    |  field   | type            | label                            | description                    |
    | :------: | :-------------- | :------------------------------- | :----------------------------- |
    | location | Object.Location | repeated(Array[Object.Location]) | The list of `Object.Location`. |

  - Object.Location

    | field | type   | label                   | description                                                           |
    | :---: | :----- | :---------------------- | :-------------------------------------------------------------------- |
    | name  | string |                         | The name of vald agent pod where the request vector is updated.       |
    | uuid  | string |                         | The ID of the updated vector. It is the same as an `Object.Vector`.   |
    |  ips  | string | repeated(Array[string]) | The IP list of `vald-agent` pods where the request vector is updated. |

### Status Code

| code | name              |
| :--: | :---------------- |
|  0   | OK                |
|  1   | CANCELLED         |
|  3   | INVALID_ARGUMENT  |
|  4   | DEADLINE_EXCEEDED |
|  5   | NOT_FOUND         |
|  6   | ALREADY_EXISTS    |
<<<<<<< HEAD
|  10  | ABORTED           |
|  13  | INTERNAL          |
=======
|  13  | INTERNAL          |

Please refer to [Response Status Code](./status.md) for more details.

### Troubleshooting

The request process may not be completed when the response code is NOT `0 (OK)`.

Here are some common reasons and how to resolve each error.

| name              | common reason                                                                                                                                       | how to resolve                                                                           |
| :---------------- | :-------------------------------------------------------------------------------------------------------------------------------------------------- | :--------------------------------------------------------------------------------------- |
| CANCELLED         | Executed cancel() of rpc from client/server-side or network problems between client and server.                                                     | Check the code, especially around timeout and connection management, and fix if needed.  |
| INVALID_ARGUMENT  | The Dimension of the request vector is NOT the same as Vald Agent's config, the requested vector's ID is empty, or some request payload is invalid. | Check Agent config, request payload, and fix request payload or Agent config.            |
| DEADLINE_EXCEEDED | The RPC timeout setting is too short on the client/server side.                                                                                     | Check the gRPC timeout setting on both the client and server sides and fix it if needed. |
| NOT_FOUND         | Requested ID is NOT inserted.                                                                                                                       | Send a request with an ID that is already inserted.                                      |
| ALREADY_EXISTS    | Request pair of ID and vector is already inserted.                                                                                                  | Change request ID.                                                                       |
| INTERNAL          | Target Vald cluster or network route has some critical error.                                                                                       | Check target Vald cluster first and check network route including ingress as second.     |
>>>>>>> c70ae6ce
<|MERGE_RESOLUTION|>--- conflicted
+++ resolved
@@ -354,10 +354,7 @@
 |  4   | DEADLINE_EXCEEDED |
 |  5   | NOT_FOUND         |
 |  6   | ALREADY_EXISTS    |
-<<<<<<< HEAD
 |  10  | ABORTED           |
-|  13  | INTERNAL          |
-=======
 |  13  | INTERNAL          |
 
 Please refer to [Response Status Code](./status.md) for more details.
@@ -375,5 +372,4 @@
 | DEADLINE_EXCEEDED | The RPC timeout setting is too short on the client/server side.                                                                                     | Check the gRPC timeout setting on both the client and server sides and fix it if needed. |
 | NOT_FOUND         | Requested ID is NOT inserted.                                                                                                                       | Send a request with an ID that is already inserted.                                      |
 | ALREADY_EXISTS    | Request pair of ID and vector is already inserted.                                                                                                  | Change request ID.                                                                       |
-| INTERNAL          | Target Vald cluster or network route has some critical error.                                                                                       | Check target Vald cluster first and check network route including ingress as second.     |
->>>>>>> c70ae6ce
+| INTERNAL          | Target Vald cluster or network route has some critical error.                                                                                       | Check target Vald cluster first and check network route including ingress as second.     |