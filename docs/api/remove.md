# Vald Remove APIs

## Overview

Remove Service is responsible for removing vectors indexed in the `vald-agent`.

```rpc
service Remove {

  rpc Remove(payload.v1.Remove.Request) returns (payload.v1.Object.Location) {}

  rpc RemoveByTimestamp(payload.v1.Remove.TimestampRequest) returns (payload.v1.Object.Locations) {}

  rpc StreamRemove(stream payload.v1.Remove.Request)
      returns (stream payload.v1.Object.StreamLocation) {}

  rpc MultiRemove(payload.v1.Remove.MultiRequest)
      returns (payload.v1.Object.Locations) {}
}
```

## Remove RPC

Remove RPC is the method to remove a single vector.

### Input

- the scheme of `payload.v1.Remove.Request`

  ```rpc
  message Remove {
      message Request {
          Object.ID id = 1;
          Config config = 2;
      }

      message Config {
          bool skip_strict_exist_check = 1;
          int64 timestamp = 3;
      }
  }

  message Object {
      message ID {
          string id = 1 [ (validate.rules).string.min_len = 1 ];
      }
  }
  ```

  - Remove.Request

    | field  | type      | label | required | description                              |
    | :----: | :-------- | :---- | :------: | :--------------------------------------- |
    |   id   | Object.ID |       |    \*    | The ID of vector.                        |
    | config | Config    |       |    \*    | The configuration of the remove request. |

  - Remove.Config

    |          field          | type  | label | required | description                                                                                                  |
    | :---------------------: | :---- | :---- | :------: | :----------------------------------------------------------------------------------------------------------- |
    | skip_strict_exist_check | bool  |       |          | Check whether the same vector is already inserted or not.<br>The ID should be unique if the value is `true`. |
    |        timestamp        | int64 |       |          | The timestamp of the vector removed.<br>If it is N/A, the current time will be used.                         |

  - Object.ID

    | field | type   | label | required | description                                                    |
    | :---: | :----- | :---- | :------: | :------------------------------------------------------------- |
    |  id   | string |       |    \*    | The ID of a vector. ID should consist of 1 or more characters. |

### Output

- the scheme of `payload.v1.Object.Location`

  ```rpc
  message Object {
      message Location {
        string name = 1;
        string uuid = 2;
        repeated string ips = 3;
      }
  }
  ```

  - Object.Location

    | field | type   | label                   | description                                                           |
    | :---: | :----- | :---------------------- | :-------------------------------------------------------------------- |
    | name  | string |                         | The name of vald agent pod where the request vector is removed.       |
    | uuid  | string |                         | The ID of the removed vector. It is the same as an `Object.ID`.       |
    |  ips  | string | repeated(Array[string]) | The IP list of `vald-agent` pods where the request vector is removed. |

### Status Code

| code | name              |
| :--: | :---------------- |
|  0   | OK                |
|  1   | CANCELLED         |
|  3   | INVALID_ARGUMENT  |
|  4   | DEADLINE_EXCEEDED |
|  5   | NOT_FOUND         |
|  10  | ABORTED           |
|  13  | INTERNAL          |

Please refer to [Response Status Code](./status.md) for more details.

### Troubleshooting

The request process may not be completed when the response code is NOT `0 (OK)`.

Here are some common reasons and how to resolve each error.

| name              | common reason                                                                                   | how to resolve                                                                           |
| :---------------- | :---------------------------------------------------------------------------------------------- | :--------------------------------------------------------------------------------------- |
| CANCELLED         | Executed cancel() of rpc from client/server-side or network problems between client and server. | Check the code, especially around timeout and connection management, and fix if needed.  |
| INVALID_ARGUMENT  | The Requested vector's ID is empty, or some request payload is invalid.                         | Check request payload and fix request payload.                                           |
| DEADLINE_EXCEEDED | The RPC timeout setting is too short on the client/server side.                                 | Check the gRPC timeout setting on both the client and server sides and fix it if needed. |
| NOT_FOUND         | Requested ID is NOT inserted.                                                                   | Send a request with an ID that is already inserted.                                      |
| INTERNAL          | Target Vald cluster or network route has some critical error.                                   | Check target Vald cluster first and check network route including ingress as second.     |

## RemoveByTimestamp RPC

RemoveByTimestamp RPC is the method to remove vectors based on timestamp.

### Input

- the scheme of `payload.v1.Remove.TimestampRequest`

  ```rpc
  message Remove {
      message TimestampRequest {
          repeated Timestamp timestamps = 1;
      }

      message Timestamp {
          enum Operator {
              Eq = 0;
              Ne = 1;
              Ge = 2;
              Gt = 3;
              Le = 4;
              Lt = 5;
          }
          int64 timestamp = 1;
          Operator operator = 2;
      }
  }

  message Object {
      message ID {
          string id = 1 [ (validate.rules).string.min_len = 1 ];
      }
  }
  ```

  - Remove.TimestampRequest

    |   field    | type             | label                             | required | description                                                                                   |
    | :--------: | :--------------- | :-------------------------------- | :------: | :-------------------------------------------------------------------------------------------- |
    | timestamps | Remove.Timestamp | repeated(Array[Remove.Timestamp]) |    \*    | The timestamp comparison list.<br>If more than one is specified, the `AND` search is applied. |

  - Remove.Timestamp

    |   field   | type                      | label | required | description                                       |
    | :-------: | :------------------------ | :---- | :------: | :------------------------------------------------ |
    | timestamp | int64                     |       |    \*    | The timestamp.                                    |
    | operator  | Remove.Timestamp.Operator |       |          | The conditionl operator. (default value is `Eq`). |

  - Remove.Timestamp.Operator

    | value | description            |
    | :---: | :--------------------- |
    |  Eq   | Equal.                 |
    |  Ne   | Not Equal.             |
    |  Ge   | Greater than or Equal. |
    |  Gt   | Greater than.          |
    |  Le   | Less than or Equal.    |
    |  Lt   | Less than.             |

  <div class="notice">
  In the TimestampRequest message, the 'timestamps' field is repeated, allowing the inclusion of multiple Timestamp.<br>
  When multiple Timestamps are provided, it results in an `AND` condition, enabling the realization of deletions with specified ranges.<br>
  This design allows for versatile deletion operations, facilitating tasks such as removing data within a specific time range.
  </div>

### Output

- the scheme of `payload.v1.Object.Locations`.

  ```rpc
  message Object {
      message Locations { repeated Location locations = 1; }

      message Location {
        string name = 1;
        string uuid = 2;
        repeated string ips = 3;
      }
  }
  ```

  - Object.Locations

    |  field   | type            | label                            | description                    |
    | :------: | :-------------- | :------------------------------- | :----------------------------- |
    | location | Object.Location | repeated(Array[Object.Location]) | The list of `Object.Location`. |

  - Object.Location

    | field | type   | label                   | description                                                           |
    | :---: | :----- | :---------------------- | :-------------------------------------------------------------------- |
    | name  | string |                         | The name of vald agent pod where the request vector is removed.       |
    | uuid  | string |                         | The ID of the removed vector. It is the same as an `Object.ID`.       |
    |  ips  | string | repeated(Array[string]) | The IP list of `vald-agent` pods where the request vector is removed. |

### Status Code

| code | name              |
| :--: | :---------------- |
|  0   | OK                |
|  1   | CANCELLED         |
|  4   | DEADLINE_EXCEEDED |
|  5   | NOT_FOUND         |
|  13  | INTERNAL          |

Please refer to [Response Status Code](./status.md) for more details.

### Troubleshooting

The request process may not be completed when the response code is NOT `0 (OK)`.

Here are some common reasons and how to resolve each error.

| name              | common reason                                                                                   | how to resolve                                                                                                       |
| :---------------- | :---------------------------------------------------------------------------------------------- | :------------------------------------------------------------------------------------------------------------------- |
| CANCELLED         | Executed cancel() of rpc from client/server-side or network problems between client and server. | Check the code, especially around timeout and connection management, and fix if needed.                              |
| DEADLINE_EXCEEDED | The RPC timeout setting is too short on the client/server side.                                 | Check the gRPC timeout setting on both the client and server sides and fix it if needed.                             |
| NOT_FOUND         | No vectors in the system match the specified timestamp conditions.                              | Check whether vectors matching the specified timestamp conditions exist in the system, and fix conditions if needed. |
| INTERNAL          | Target Vald cluster or network route has some critical error.                                   | Check target Vald cluster first and check network route including ingress as second.                                 |

## StreamRemove RPC

StreamRemove RPC is the method to remove multiple vectors using the [bidirectional streaming RPC](https://grpc.io/docs/what-is-grpc/core-concepts/#bidirectional-streaming-rpc).<br>
Using the bidirectional streaming RPC, the remove request can be communicated in any order between client and server.
Each Remove request and response are independent.
It's the recommended method to remove a large number of vectors.

### Input

- the scheme of `payload.v1.Remove.Request stream`

  ```rpc
  message Remove {
      message Request {
          Object.ID id = 1;
          Config config = 2;
      }

      message Config {
          bool skip_strict_exist_check = 1;
          int64 timestamp = 3;
      }
  }

  message Object {
      message ID {
          string id = 1 [ (validate.rules).string.min_len = 1 ];
      }
  }
  ```

  - Remove.Request

    | field  | type      | label | required | description                              |
    | :----: | :-------- | :---- | :------: | :--------------------------------------- |
    |   id   | Object.ID |       |    \*    | The ID of vector.                        |
    | config | Config    |       |    \*    | The configuration of the insert request. |

  - Remove.Config

    |          field          | type  | label | required | description                                                                                                  |
    | :---------------------: | :---- | :---- | :------: | :----------------------------------------------------------------------------------------------------------- |
    | skip_strict_exist_check | bool  |       |          | Check whether the same vector is already inserted or not.<br>The ID should be unique if the value is `true`. |
    |        timestamp        | int64 |       |          | The timestamp of the vector removed.<br>If it is N/A, the current time will be used.                         |

  - Object.ID

    | field | type   | label | required | description                                                    |
    | :---: | :----- | :---- | :------: | :------------------------------------------------------------- |
    |  id   | string |       |    \*    | The ID of a vector. ID should consist of 1 or more characters. |

### Output

- the scheme of `payload.v1.Object.StreamLocation`

  ```rpc
  message Object {
      message StreamLocation {
        oneof payload {
            Location location = 1;
            google.rpc.Status status = 2;
        }
      }

      message Location {
        string name = 1;
        string uuid = 2;
        repeated string ips = 3;
      }
  }
  ```

  - Object.StreamLocation

    |  field   | type              | label | description                                |
    | :------: | :---------------- | :---- | :----------------------------------------- |
    | location | Object.Location   |       | The information of `Object.Location` data. |
    |  status  | google.rpc.Status |       | The status of Google RPC                   |

  - Object.Location

    | field | type   | label                   | description                                                           |
    | :---: | :----- | :---------------------- | :-------------------------------------------------------------------- |
    | name  | string |                         | The name of vald agent pod where the request vector is removed.       |
    | uuid  | string |                         | The ID of the removed vector. It is the same as an `Object.ID`.       |
    |  ips  | string | repeated(Array[string]) | The IP list of `vald-agent` pods where the request vector is removed. |

  - [google.rpc.Status](https://github.com/googleapis/googleapis/blob/master/google/rpc/status.proto)

    |  field  | type                | label                | description                             |
    | :-----: | :------------------ | :------------------- | :-------------------------------------- |
    |  code   | int32               |                      | Status code (code list is next section) |
    | message | string              |                      | Error message                           |
    | details | google.protobuf.Any | repeated(Array[any]) | The details error message list          |

### Status Code

| code | name              |
| :--: | :---------------- |
|  0   | OK                |
|  1   | CANCELLED         |
|  3   | INVALID_ARGUMENT  |
|  4   | DEADLINE_EXCEEDED |
|  5   | NOT_FOUND         |
|  10  | ABORTED           |
|  13  | INTERNAL          |

Please refer to [Response Status Code](./status.md) for more details.

### Troubleshooting

The request process may not be completed when the response code is NOT `0 (OK)`.

Here are some common reasons and how to resolve each error.

| name              | common reason                                                                                   | how to resolve                                                                           |
| :---------------- | :---------------------------------------------------------------------------------------------- | :--------------------------------------------------------------------------------------- |
| CANCELLED         | Executed cancel() of rpc from client/server-side or network problems between client and server. | Check the code, especially around timeout and connection management, and fix if needed.  |
| INVALID_ARGUMENT  | The Requested vector's ID is empty, or some request payload is invalid.                         | Check request payload and fix request payload.                                           |
| DEADLINE_EXCEEDED | The RPC timeout setting is too short on the client/server side.                                 | Check the gRPC timeout setting on both the client and server sides and fix it if needed. |
| NOT_FOUND         | Requested ID is NOT inserted.                                                                   | Send a request with an ID that is already inserted.                                      |
| INTERNAL          | Target Vald cluster or network route has some critical error.                                   | Check target Vald cluster first and check network route including ingress as second.     |

## MultiRemove RPC

MultiRemove is the method to remove multiple vectors in **1** request.

<div class="notice">
gRPC has a message size limitation.<br>
Please be careful that the size of the request exceeds the limit.
</div>

## Input

- the scheme of `payload.v1.Remove.MultiRequest`

  ```rpc
  message Remove {
      message MultiRequest {
        repeated Request requests = 1;
      }

      message Request {
          Object.ID id = 1;
          Config config = 2;
      }

      message Config {
          bool skip_strict_exist_check = 1;
          int64 timestamp = 3;
      }
  }

  message Object {
      message ID {
          string id = 1 [ (validate.rules).string.min_len = 1 ];
      }
  }
  ```

  - Remove.MultiRequest

    |  field   | type           | label                           | required | description      |
    | :------: | :------------- | :------------------------------ | :------: | :--------------- |
    | requests | Remove.Request | repeated(Array[Insert.Request]) |    \*    | the request list |

  - Remove.Request

    | field  | type      | label | required | description                              |
    | :----: | :-------- | :---- | :------: | :--------------------------------------- |
    |   id   | Object.ID |       |    \*    | The ID of vector.                        |
    | config | Config    |       |    \*    | The configuration of the remove request. |

  - Remove.Config

    |          field          | type  | label | required | description                                                                                                  |
    | :---------------------: | :---- | :---- | :------: | :----------------------------------------------------------------------------------------------------------- |
    | skip_strict_exist_check | bool  |       |          | Check whether the same vector is already inserted or not.<br>The ID should be unique if the value is `true`. |
    |        timestamp        | int64 |       |          | The timestamp of the vector removed.<br>If it is N/A, the current time will be used.                         |

  - Object.ID

    | field | type   | label | required | description                                                    |
    | :---: | :----- | :---- | :------: | :------------------------------------------------------------- |
    |  id   | string |       |    \*    | The ID of a vector. ID should consist of 1 or more characters. |

### Output

- the scheme of `payload.v1.Object.Locations`.

  ```rpc
  message Object {
      message Locations { repeated Location locations = 1; }

      message Location {
        string name = 1;
        string uuid = 2;
        repeated string ips = 3;
      }
  }
  ```

  - Object.Locations

    |  field   | type            | label                            | description                    |
    | :------: | :-------------- | :------------------------------- | :----------------------------- |
    | location | Object.Location | repeated(Array[Object.Location]) | The list of `Object.Location`. |

  - Object.Location

    | field | type   | label                   | description                                                           |
    | :---: | :----- | :---------------------- | :-------------------------------------------------------------------- |
    | name  | string |                         | The name of vald agent pod where the request vector is removed.       |
    | uuid  | string |                         | The ID of the removed vector. It is the same as an `Object.ID`.       |
    |  ips  | string | repeated(Array[string]) | The IP list of `vald-agent` pods where the request vector is removed. |

### Status Code

| code | name              |
| :--: | :---------------- |
|  0   | OK                |
|  1   | CANCELLED         |
|  3   | INVALID_ARGUMENT  |
|  4   | DEADLINE_EXCEEDED |
|  5   | NOT_FOUND         |
<<<<<<< HEAD
|  10  | ABORTED           |
|  13  | INTERNAL          |
=======
|  13  | INTERNAL          |

Please refer to [Response Status Code](./status.md) for more details.

### Troubleshooting

The request process may not be completed when the response code is NOT `0 (OK)`.

Here are some common reasons and how to resolve each error.

| name              | common reason                                                                                   | how to resolve                                                                           |
| :---------------- | :---------------------------------------------------------------------------------------------- | :--------------------------------------------------------------------------------------- |
| CANCELLED         | Executed cancel() of rpc from client/server-side or network problems between client and server. | Check the code, especially around timeout and connection management, and fix if needed.  |
| INVALID_ARGUMENT  | The Requested vector's ID is empty, or some request payload is invalid.                         | Check request payload and fix request payload.                                           |
| DEADLINE_EXCEEDED | The RPC timeout setting is too short on the client/server side.                                 | Check the gRPC timeout setting on both the client and server sides and fix it if needed. |
| NOT_FOUND         | Requested ID is NOT inserted.                                                                   | Send a request with an ID that is already inserted.                                      |
| INTERNAL          | Target Vald cluster or network route has some critical error.                                   | Check target Vald cluster first and check network route including ingress as second.     |
>>>>>>> c70ae6ce
<|MERGE_RESOLUTION|>--- conflicted
+++ resolved
@@ -462,10 +462,7 @@
 |  3   | INVALID_ARGUMENT  |
 |  4   | DEADLINE_EXCEEDED |
 |  5   | NOT_FOUND         |
-<<<<<<< HEAD
 |  10  | ABORTED           |
-|  13  | INTERNAL          |
-=======
 |  13  | INTERNAL          |
 
 Please refer to [Response Status Code](./status.md) for more details.
@@ -482,5 +479,4 @@
 | INVALID_ARGUMENT  | The Requested vector's ID is empty, or some request payload is invalid.                         | Check request payload and fix request payload.                                           |
 | DEADLINE_EXCEEDED | The RPC timeout setting is too short on the client/server side.                                 | Check the gRPC timeout setting on both the client and server sides and fix it if needed. |
 | NOT_FOUND         | Requested ID is NOT inserted.                                                                   | Send a request with an ID that is already inserted.                                      |
-| INTERNAL          | Target Vald cluster or network route has some critical error.                                   | Check target Vald cluster first and check network route including ingress as second.     |
->>>>>>> c70ae6ce
+| INTERNAL          | Target Vald cluster or network route has some critical error.                                   | Check target Vald cluster first and check network route including ingress as second.     |