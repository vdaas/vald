--- conflicted
+++ resolved
@@ -346,10 +346,7 @@
 |  3   | INVALID_ARGUMENT  |
 |  4   | DEADLINE_EXCEEDED |
 |  6   | ALREADY_EXISTS    |
-<<<<<<< HEAD
 |  10  | ABORTED           |
-|  13  | INTERNAL          |
-=======
 |  13  | INTERNAL          |
 
 Please refer to [Response Status Code](./status.md) for more details.
@@ -366,5 +363,4 @@
 | INVALID_ARGUMENT  | The Dimension of the request vector is NOT the same as Vald Agent's config, the requested vector's ID is empty, or some request payload is invalid. | Check Agent config, request payload, and fix request payload or Agent config.            |
 | DEADLINE_EXCEEDED | The RPC timeout setting is too short on the client/server side.                                                                                     | Check the gRPC timeout setting on both the client and server sides and fix it if needed. |
 | ALREADY_EXISTS    | Request ID is already inserted.                                                                                                                     | Change request ID.                                                                       |
-| INTERNAL          | Target Vald cluster or network route has some critical error.                                                                                       | Check target Vald cluster first and check network route including ingress as second.     |
->>>>>>> c70ae6ce
+| INTERNAL          | Target Vald cluster or network route has some critical error.                                                                                       | Check target Vald cluster first and check network route including ingress as second.     |