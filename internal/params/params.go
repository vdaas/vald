--- conflicted
+++ resolved
@@ -31,22 +31,6 @@
 }
 
 type parser struct {
-<<<<<<< HEAD
-	filePath filePath
-	version  version
-}
-
-type filePath struct {
-	key         string
-	defaultPath string
-	description string
-}
-
-type version struct {
-	key         string
-	defaultFlag bool
-	description string
-=======
 	filePath struct {
 		keys        []string
 		defaultPath string
@@ -57,7 +41,6 @@
 		defaultFlag bool
 		description string
 	}
->>>>>>> 8c18c61c
 }
 
 func New(opts ...Option) *parser {
