//
// Copyright (C) 2019-2020 Vdaas.org Vald team ( kpango, rinx, kmrmt )
//
// Licensed under the Apache License, Version 2.0 (the "License");
// you may not use this file except in compliance with the License.
// You may obtain a copy of the License at
//
//    https://www.apache.org/licenses/LICENSE-2.0
//
// Unless required by applicable law or agreed to in writing, software
// distributed under the License is distributed on an "AS IS" BASIS,
// WITHOUT WARRANTIES OR CONDITIONS OF ANY KIND, either express or implied.
// See the License for the specific language governing permissions and
// limitations under the License.
//

// Package grpc provides generic functionality for grpc
package grpc

import (
	"context"
	"io"
	"runtime"

	"github.com/vdaas/vald/internal/errgroup"
<<<<<<< HEAD
	"github.com/vdaas/vald/internal/log"
=======
	"github.com/vdaas/vald/internal/errors"
>>>>>>> aa8279b6
	"github.com/vdaas/vald/internal/safety"
	"google.golang.org/grpc"
)

func BidirectionalStream(ctx context.Context, stream grpc.ServerStream,
	concurrency int,
	newData func() interface{},
	f func(context.Context, interface{}) (interface{}, error)) (err error) {
	eg, ctx := errgroup.New(ctx)
	if concurrency > 0 {
		eg.Limitation(concurrency)
	}

	for {
		select {
		case <-ctx.Done():
			err = eg.Wait()
			if err != nil {
				log.Error(err)
				return err
			}
			return nil
		default:
			data := newData()
			err = stream.RecvMsg(data)
			if err != nil {
				if err == io.EOF {
					err = eg.Wait()
					if err != nil {
						log.Error(err)
						return err
					}
					return nil
				}
				log.Error(err)
				return err
			}
			if data != nil {
				eg.Go(safety.RecoverFunc(func() (err error) {
					var res interface{}
					res, err = f(ctx, data)
					if err != nil {
						runtime.Gosched()
						return err
					}
					if res != nil {
						err = stream.SendMsg(res)
						if err != nil {
							runtime.Gosched()
							return err
						}
					}
					return nil
				}))
			}
		}
	}
}

// BidirectionalStreamClient is gRPC client stream.
func BidirectionalStreamClient(stream grpc.ClientStream,
	dataProvider func() interface{},
	newData func() interface{},
	f func(interface{}, error)) (err error) {
	ctx, cancel := context.WithCancel(stream.Context())
	eg, ctx := errgroup.New(ctx)

	eg.Go(safety.RecoverFunc(func() (err error) {
		for {
			select {
			case <-ctx.Done():
				return ctx.Err()
			default:
				res := newData()
				err = stream.RecvMsg(res)
				if err == io.EOF {
					cancel()
					return nil
				}
				f(res, err)
			}
		}
	}))

	defer func() {
		err = wrapError(err, stream.CloseSend())
	}()

	return func() (err error) {
		for {
			select {
			case <-ctx.Done():
				return eg.Wait()
			default:
				data := dataProvider()
				if data == nil {
					err = stream.CloseSend()
					cancel()
					return wrapError(err, eg.Wait())
				}

				err = stream.SendMsg(data)
				if err != nil {
					return err
				}
			}
		}
	}()
}

func wrapError(left, right error) error {
	if left != nil {
		if right != nil {
			return errors.Wrap(left, right.Error())
		}
		return left
	}
	return right
}<|MERGE_RESOLUTION|>--- conflicted
+++ resolved
@@ -23,15 +23,13 @@
 	"runtime"
 
 	"github.com/vdaas/vald/internal/errgroup"
-<<<<<<< HEAD
+	"github.com/vdaas/vald/internal/errors"
 	"github.com/vdaas/vald/internal/log"
-=======
-	"github.com/vdaas/vald/internal/errors"
->>>>>>> aa8279b6
 	"github.com/vdaas/vald/internal/safety"
 	"google.golang.org/grpc"
 )
 
+// BidirectionalStream represents gRPC bidirectional stream server handler.
 func BidirectionalStream(ctx context.Context, stream grpc.ServerStream,
 	concurrency int,
 	newData func() interface{},
@@ -113,7 +111,11 @@
 	}))
 
 	defer func() {
-		err = wrapError(err, stream.CloseSend())
+		if err != nil {
+			err = errors.Wrap(stream.CloseSend(), err.Error())
+		} else {
+			err = stream.CloseSend()
+		}
 	}()
 
 	return func() (err error) {
@@ -126,7 +128,10 @@
 				if data == nil {
 					err = stream.CloseSend()
 					cancel()
-					return wrapError(err, eg.Wait())
+					if err != nil {
+						return errors.Wrap(eg.Wait(), err.Error())
+					}
+					return eg.Wait()
 				}
 
 				err = stream.SendMsg(data)
@@ -136,14 +141,4 @@
 			}
 		}
 	}()
-}
-
-func wrapError(left, right error) error {
-	if left != nil {
-		if right != nil {
-			return errors.Wrap(left, right.Error())
-		}
-		return left
-	}
-	return right
 }