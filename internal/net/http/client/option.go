//
// Copyright (C) 2019-2020 Vdaas.org Vald team ( kpango, rinx, kmrmt )
//
// Licensed under the Apache License, Version 2.0 (the "License");
// you may not use this file except in compliance with the License.
// You may obtain a copy of the License at
//
//    https://www.apache.org/licenses/LICENSE-2.0
//
// Unless required by applicable law or agreed to in writing, software
// distributed under the License is distributed on an "AS IS" BASIS,
// WITHOUT WARRANTIES OR CONDITIONS OF ANY KIND, either express or implied.
// See the License for the specific language governing permissions and
// limitations under the License.
//

package client

import (
	"context"
	"net"
	"net/http"
	"net/url"

	"github.com/vdaas/vald/internal/backoff"
	"github.com/vdaas/vald/internal/errors"
	"github.com/vdaas/vald/internal/timeutil"
)

// Option represent the functional option for transport.
type Option func(*transport) error

<<<<<<< HEAD
var defaultOptions = []Option{
	WithProxy(http.ProxyFromEnvironment),
	WithEnableKeepAlives(true),
	WithEnableCompression(true),
}
=======
var (
	defaultOpts = []Option{
		WithProxy(http.ProxyFromEnvironment),
		WithEnableKeepAlives(true),
		WithEnableCompression(true),
	}
)
>>>>>>> b045e865

// WithProxy returns the option to set the transport proxy.
func WithProxy(px func(*http.Request) (*url.URL, error)) Option {
	return func(tr *transport) error {
		if px == nil {
			return errors.NewErrInvalidOption("proxy", px)
		}
		tr.Proxy = px

		return nil
	}
}

// WithDialContext returns the option to set the dial context.
func WithDialContext(dx func(ctx context.Context, network, addr string) (net.Conn, error)) Option {
	return func(tr *transport) error {
		if dx == nil {
			return errors.NewErrInvalidOption("dialContext", dx)
		}
		tr.DialContext = dx

		return nil
	}
}

// WithTLSHandshakeTimeout returns the option to set the TLS handshake timeout.
func WithTLSHandshakeTimeout(dur string) Option {
	return func(tr *transport) error {
		if len(dur) == 0 {
			return errors.NewErrInvalidOption("TLSHandshakeTimeout", dur)
		}
		d, err := timeutil.Parse(dur)
		if err != nil {
			return errors.NewErrCriticalOption("TLSHandshakeTimeout", dur, err)
		}

		tr.TLSHandshakeTimeout = d

		return nil
	}
}

// WithEnableKeepAlives returns the option to enable keep alive.
func WithEnableKeepAlives(enable bool) Option {
	return func(tr *transport) error {
		tr.DisableKeepAlives = !enable

		return nil
	}
}

// WithEnableCompression returns the option to enable compression.
func WithEnableCompression(enable bool) Option {
	return func(tr *transport) error {
		tr.DisableCompression = !enable

		return nil
	}
}

// WithMaxIdleConns returns the option to set the max idle connection.
func WithMaxIdleConns(cn int) Option {
	return func(tr *transport) error {
		tr.MaxIdleConns = cn

		return nil
	}
}

// WithMaxIdleConnsPerHost returns the option to set the max idle connection per host.
func WithMaxIdleConnsPerHost(cn int) Option {
	return func(tr *transport) error {
		tr.MaxIdleConnsPerHost = cn

		return nil
	}
}

// WithMaxConnsPerHost returns the option to set the max connections per host.
func WithMaxConnsPerHost(cn int) Option {
	return func(tr *transport) error {
		tr.MaxConnsPerHost = cn

		return nil
	}
}

// WithIdleConnTimeout returns the option to set the idle connection timeout.
func WithIdleConnTimeout(dur string) Option {
	return func(tr *transport) error {
		if len(dur) == 0 {
			return errors.NewErrInvalidOption("idleConnTimeout", dur)
		}
		d, err := timeutil.Parse(dur)
		if err != nil {
			return errors.NewErrCriticalOption("idleConnTimeout", dur, err)
		}

		tr.IdleConnTimeout = d

		return nil
	}
}

// WithResponseHeaderTimeout returns the option to set the response header timeout.
func WithResponseHeaderTimeout(dur string) Option {
	return func(tr *transport) error {
		if len(dur) == 0 {
			return errors.NewErrInvalidOption("responseHeaderTimeout", dur)
		}
		d, err := timeutil.Parse(dur)
		if err != nil {
			return errors.NewErrCriticalOption("responseHeaderTimeout", dur, err)
		}

		tr.ResponseHeaderTimeout = d

		return nil
	}
}

// WithExpectContinueTimeout returns the option to set the expect continue timeout.
func WithExpectContinueTimeout(dur string) Option {
	return func(tr *transport) error {
		if len(dur) == 0 {
			return errors.NewErrInvalidOption("expectContinueTimeout", dur)
		}
		d, err := timeutil.Parse(dur)
		if err != nil {
			return errors.NewErrCriticalOption("expectContinueTimeout", dur, err)
		}

		tr.ExpectContinueTimeout = d

		return nil
	}
}

//  WithProxyConnectHeader returns the option to set the proxy connect header.
func WithProxyConnectHeader(header http.Header) Option {
	return func(tr *transport) error {
		if header == nil {
			return errors.NewErrInvalidOption("proxyConnectHeader", header)
		}
		tr.ProxyConnectHeader = header

		return nil
	}
}

//  WithMaxResponseHeaderBytes returns the option to set the max response header bytes.
func WithMaxResponseHeaderBytes(bs int64) Option {
	return func(tr *transport) error {
		tr.MaxResponseHeaderBytes = bs
		return nil
	}
}

//  WithWriteBufferSize returns the option to set the write buffer size.
func WithWriteBufferSize(bs int64) Option {
	return func(tr *transport) error {
		tr.WriteBufferSize = int(bs)
		return nil
	}
}

//  WithReadBufferSize returns the option to set the read buffer size.
func WithReadBufferSize(bs int64) Option {
	return func(tr *transport) error {
		tr.ReadBufferSize = int(bs)
		return nil
	}
}

//  WithForceAttemptHTTP2 returns the option to force attempt HTTP2 for the HTTP transport.
func WithForceAttemptHTTP2(force bool) Option {
	return func(tr *transport) error {
		tr.ForceAttemptHTTP2 = force
		return nil
	}
}

//  WithBackoffOpts returns the option to set the options to initialize backoff.
func WithBackoffOpts(opts ...backoff.Option) Option {
	return func(tr *transport) error {
		if len(opts) == 0 {
			return errors.NewErrInvalidOption("backoffOpts", opts)
		}
		if tr.backoffOpts == nil {
			tr.backoffOpts = opts
			return nil
		}

		tr.backoffOpts = append(tr.backoffOpts, opts...)
		return nil
	}
}<|MERGE_RESOLUTION|>--- conflicted
+++ resolved
@@ -30,21 +30,11 @@
 // Option represent the functional option for transport.
 type Option func(*transport) error
 
-<<<<<<< HEAD
 var defaultOptions = []Option{
 	WithProxy(http.ProxyFromEnvironment),
 	WithEnableKeepAlives(true),
 	WithEnableCompression(true),
 }
-=======
-var (
-	defaultOpts = []Option{
-		WithProxy(http.ProxyFromEnvironment),
-		WithEnableKeepAlives(true),
-		WithEnableCompression(true),
-	}
-)
->>>>>>> b045e865
 
 // WithProxy returns the option to set the transport proxy.
 func WithProxy(px func(*http.Request) (*url.URL, error)) Option {
