//
// Copyright (C) 2019-2023 vdaas.org vald team <vald@vdaas.org>
//
// Licensed under the Apache License, Version 2.0 (the "License");
// You may not use this file except in compliance with the License.
// You may obtain a copy of the License at
//
//    https://www.apache.org/licenses/LICENSE-2.0
//
// Unless required by applicable law or agreed to in writing, software
// distributed under the License is distributed on an "AS IS" BASIS,
// WITHOUT WARRANTIES OR CONDITIONS OF ANY KIND, either express or implied.
// See the License for the specific language governing permissions and
// limitations under the License.
//

// Package ngt provides implementation of Go API for https://github.com/yahoojapan/NGT
package ngt

/*
#cgo LDFLAGS: -lngt
#include <NGT/Capi.h>
#include <stdlib.h>
*/
import "C"

import (
	"context"
	"reflect"
	"runtime"
	"sync/atomic"
	"unsafe"

	"github.com/vdaas/vald/internal/core/algorithm"
	"github.com/vdaas/vald/internal/errors"
	"github.com/vdaas/vald/internal/file"
	"github.com/vdaas/vald/internal/log"
	"github.com/vdaas/vald/internal/sync"
)

type (

	// NGT is core interface.
	NGT interface {
		// Search returns search result as []SearchResult
		Search(ctx context.Context, vec []float32, size int, epsilon, radius float32) ([]SearchResult, error)

		// Linear Search returns linear search result as []SearchResult
		LinearSearch(ctx context.Context, vec []float32, size int) ([]SearchResult, error)

		// Insert returns NGT object id.
		// This only stores not indexing, you must call CreateIndex and SaveIndex.
		Insert(vec []float32) (uint, error)

		// InsertCommit returns NGT object id.
		// This stores and indexes at the same time.
		InsertCommit(vec []float32, poolSize uint32) (uint, error)

		// BulkInsert returns NGT object ids.
		// This only stores not indexing, you must call CreateIndex and SaveIndex.
		BulkInsert(vecs [][]float32) ([]uint, []error)

		// BulkInsertCommit returns NGT object ids.
		// This stores and indexes at the same time.
		BulkInsertCommit(vecs [][]float32, poolSize uint32) ([]uint, []error)

		// CreateAndSaveIndex call  CreateIndex and SaveIndex in a row.
		CreateAndSaveIndex(poolSize uint32) error

		// CreateIndex creates NGT index.
		CreateIndex(poolSize uint32) error

		// SaveIndex stores NGT index to storage.
		SaveIndex() error

		// SaveIndexWithPath stores NGT index to specified storage.
		SaveIndexWithPath(path string) error

		// Remove removes from NGT index.
		Remove(id uint) error

		// BulkRemove removes multiple NGT index
		BulkRemove(ids ...uint) error

		// GetVector returns vector stored in NGT index.
		GetVector(id uint) ([]float32, error)

		// Close Without save index.
		CloseWithoutSaveIndex()

		// Close NGT index.
		Close()
	}

	ngt struct {
		idxPath             string
		inMemory            bool
		bulkInsertChunkSize int
		dimension           C.int32_t
		objectType          objectType
		radius              float32
		epsilon             float32
		poolSize            uint32
		cnt                 atomic.Uint64
		prop                C.NGTProperty
		epool               sync.Pool     // NGT error buffer pool
		eps                 atomic.Uint64 // NGT error buffer pool size
		epl                 uint64        // NGT error buffer pool size limit
		index               C.NGTIndex
		ospace              C.NGTObjectSpace
		mu                  *sync.RWMutex
		cmu                 *sync.RWMutex
	}

	ngtError struct {
		err       C.NGTError
		destroyed atomic.Bool
	}
)

func newNGTError() (n *ngtError) {
	n = &ngtError{
		err: C.ngt_create_error_object(),
	}
	n.destroyed.Store(false)
	runtime.SetFinalizer(n, func(ne *ngtError) {
		ne.close()
	})
	return n
}

func (n *ngtError) close() {
	if !n.destroyed.Load() {
		C.ngt_destroy_error_object(n.err)
		n.destroyed.Store(true)
	}
}

// ObjectType is alias of object type in NGT.
type objectType int

// DistanceType is alias of distance type in NGT.
type distanceType int

const (
	// -------------------------------------------------------------
	// Object Type Definition
	// -------------------------------------------------------------
	// ObjectNone is unknown object type.
	ObjectNone objectType = iota
	// Uint8 is 8bit unsigned integer.
	Uint8
	// Float is 32bit floating point number.
	Float
	// HalfFloat is 16bit floating point number.
	HalfFloat
	// -------------------------------------------------------------.

	// -------------------------------------------------------------
	// Distance Type Definition
	// -------------------------------------------------------------
	// DistanceNone is unknown distance type.
	DistanceNone distanceType = iota - 1
	// L1 is l1 norm.
	L1
	// L2 is l2 norm.
	L2
	// Angle is angle distance.
	Angle
	// Hamming is hamming distance.
	Hamming
	// Cosine is cosine distance.
	Cosine
	// Poincare is poincare distance.
	Poincare
	// Lorentz is lorenz distance.
	Lorentz
	// Jaccard is jaccard distance.
	Jaccard
	// SparseJaccard is sparse jaccard distance.
	SparseJaccard
	// NormalizedL2 is l2 distance with normalization.
	NormalizedL2
	// NormalizedAngle is angle distance with normalization.
	NormalizedAngle
	// NormalizedCosine is cosine distance with normalization.
	NormalizedCosine

	// -------------------------------------------------------------.

	// -------------------------------------------------------------
	// ErrorCode is false
	// -------------------------------------------------------------.
	ErrorCode = C._Bool(false)
	// -------------------------------------------------------------.
)

func (o objectType) String() string {
	switch o {
	case Uint8:
		return "Uint8"
	case HalfFloat:
		return "HalfFloat"
	case Float:
		return "Float"
	}
	return "Unknown"
}

func (d distanceType) String() string {
	switch d {
	case L1:
		return "L1"
	case L2:
		return "L2"
	case Angle:
		return "Angle"
	case Hamming:
		return "Hamming"
	case Cosine:
		return "Cosine"
	case Poincare:
		return "Poincare"
	case Lorentz:
		return "Lorentz"
	case Jaccard:
		return "Jaccard"
	case SparseJaccard:
		return "SparseJaccard"
	case NormalizedL2:
		return "NormalizedL2"
	case NormalizedAngle:
		return "NormalizedAngle"
	case NormalizedCosine:
		return "NormalizedCosine"
	}
	return "Unknown"
}

// New returns NGT instance with recreating empty index file.
func New(opts ...Option) (NGT, error) {
	return gen(false, opts...)
}

// Load returns NGT instance from existing index file.
func Load(opts ...Option) (NGT, error) {
	return gen(true, opts...)
}

func gen(isLoad bool, opts ...Option) (NGT, error) {
	var (
		n   = new(ngt)
		err error
	)
	n.mu = new(sync.RWMutex)
	n.cmu = new(sync.RWMutex)

	defer func() {
		if err != nil {
			n.Close()
		}
	}()

	err = n.setup()
	if err != nil {
		log.Warnf("failed to setup ngt core index\terr: %v", err)
		return nil, err
	}

	defer C.ngt_destroy_property(n.prop)

	err = n.loadOptions(opts...)
	if err != nil {
		log.Warnf("failed to load ngt core options\terr: %v", err)
		return nil, err
	}

	if isLoad {
		err = n.open()
		if err != nil {
			log.Warnf("failed to load ngt core index\terr: %v", err)
			return nil, err
		}
	} else {
		err = n.create()
		if err != nil {
			log.Warnf("failed to create new ngt core index\terr: %v", err)
			return nil, err
		}
	}

	err = n.loadObjectSpace()
	if err != nil {
		log.Warnf("failed to load ngt object space\terr: %v", err)
		return nil, err
	}

	return n, nil
}

func (n *ngt) setup() error {
	n.epool = sync.Pool{
		New: func() interface{} {
			return newNGTError()
		},
	}

	for i := uint64(0); i < n.epl; i++ {
		n.PutErrorBuffer(newNGTError())
	}

	ne := n.GetErrorBuffer()
	n.prop = C.ngt_create_property(ne.err)
	if n.prop == nil {
		return errors.ErrCreateProperty(n.newGoError(ne))
	}
	n.PutErrorBuffer(ne)
	return nil
}

func (n *ngt) loadOptions(opts ...Option) (err error) {
	for _, opt := range append(defaultOptions, opts...) {
		err = opt(n)
		if err != nil {
			werr := errors.ErrOptionFailed(err, reflect.ValueOf(opt))
			e := new(errors.ErrCriticalOption)
			if errors.As(err, &e) {
				log.Error(werr)
				return werr
			}
			ue := new(errors.ErrIgnoredOption)
			if errors.As(err, &ue) {
				log.Debug(werr)
			} else {
				log.Warn(werr)
			}
		}
	}
	return nil
}

func (n *ngt) create() (err error) {
	path := C.CString(n.idxPath)
	defer C.free(unsafe.Pointer(path))

	ne := n.GetErrorBuffer()
	if !n.inMemory {
		n.index = C.ngt_create_graph_and_tree(path, n.prop, ne.err)
		if n.index == nil {
			return n.newGoError(ne)
		}
		if C.ngt_save_index(n.index, path, ne.err) == ErrorCode {
			return n.newGoError(ne)
		}
	} else {
		n.index = C.ngt_create_graph_and_tree_in_memory(n.prop, ne.err)
		if n.index == nil {
			return n.newGoError(ne)
		}
	}
	n.PutErrorBuffer(ne)

	return nil
}

func (n *ngt) open() error {
	if !file.Exists(n.idxPath) {
		return errors.ErrIndexFileNotFound
	}

	path := C.CString(n.idxPath)
	defer C.free(unsafe.Pointer(path))

	ne := n.GetErrorBuffer()
	n.index = C.ngt_open_index(path, ne.err)
	if n.index == nil {
		return n.newGoError(ne)
	}

	if C.ngt_get_property(n.index, n.prop, ne.err) == ErrorCode {
		return n.newGoError(ne)
	}

	n.dimension = C.ngt_get_property_dimension(n.prop, ne.err)
	if int(n.dimension) == -1 {
		return n.newGoError(ne)
	}
	n.PutErrorBuffer(ne)
	return nil
}

func (n *ngt) loadObjectSpace() error {
	ne := n.GetErrorBuffer()
	n.ospace = C.ngt_get_object_space(n.index, ne.err)
	if n.ospace == nil {
		return n.newGoError(ne)
	}
	n.PutErrorBuffer(ne)
	return nil
}

// Search returns search result as []SearchResult.
func (n *ngt) Search(ctx context.Context, vec []float32, size int, epsilon, radius float32) (result []SearchResult, err error) {
	if len(vec) != int(n.dimension) {
		return nil, errors.ErrIncompatibleDimensionSize(len(vec), int(n.dimension))
	}

	ne := n.GetErrorBuffer()
	results := C.ngt_create_empty_results(ne.err)
	defer C.ngt_destroy_results(results)
	if results == nil {
		return nil, n.newGoError(ne)
	}

	if epsilon == 0 {
		epsilon = n.epsilon
	}

	if radius == 0 {
		radius = n.radius
	}

	n.rLock(true)
	ret := C.ngt_search_index_as_float(
		n.index,
		(*C.float)(&vec[0]),
		n.dimension,
		*(*C.size_t)(unsafe.Pointer(&size)),
		*(*C.float)(unsafe.Pointer(&epsilon)),
		*(*C.float)(unsafe.Pointer(&radius)),
		results,
		ne.err)
	vec = nil
	if ret == ErrorCode {
		n.rUnlock(true)
		return nil, n.newGoError(ne)
	}
	n.rUnlock(true)

	rsize := int(C.ngt_get_result_size(results, ne.err))
	if rsize <= 0 {
		if n.cnt.Load() == 0 {
			n.PutErrorBuffer(ne)
			return nil, errors.ErrSearchResultEmptyButNoDataStored
		}
		err = n.newGoError(ne)
		if err != nil {
			return nil, err
		}
		return nil, errors.ErrEmptySearchResult
	}
	result = make([]SearchResult, rsize)

	for i := range result {
		select {
		case <-ctx.Done():
			n.PutErrorBuffer(ne)
			return result[:i], nil
		default:
		}
		d := C.ngt_get_result(results, C.uint32_t(i), ne.err)
		if d.id == 0 && d.distance == 0 {
			result[i] = SearchResult{0, 0, n.newGoError(ne)}
			ne = n.GetErrorBuffer()
		} else {
			result[i] = SearchResult{uint32(d.id), float32(d.distance), nil}
		}
	}
	n.PutErrorBuffer(ne)

	return result, nil
}

// Linear Search returns linear search result as []SearchResult.
func (n *ngt) LinearSearch(ctx context.Context, vec []float32, size int) (result []SearchResult, err error) {
	if len(vec) != int(n.dimension) {
		return nil, errors.ErrIncompatibleDimensionSize(len(vec), int(n.dimension))
	}

	ne := n.GetErrorBuffer()
	results := C.ngt_create_empty_results(ne.err)
	defer C.ngt_destroy_results(results)
	if results == nil {
		return nil, n.newGoError(ne)
	}

	n.rLock(true)
	ret := C.ngt_linear_search_index_as_float(
		n.index,
		(*C.float)(&vec[0]),
		n.dimension,
		// C.size_t(size),
		*(*C.size_t)(unsafe.Pointer(&size)),
		results,
		ne.err)
	vec = nil

	if ret == ErrorCode {
		n.rUnlock(true)
		return nil, n.newGoError(ne)
	}
	n.rUnlock(true)

	rsize := int(C.ngt_get_result_size(results, ne.err))
	if rsize <= 0 {
		if n.cnt.Load() == 0 {
			n.PutErrorBuffer(ne)
			return nil, errors.ErrSearchResultEmptyButNoDataStored
		}
		err = n.newGoError(ne)
		if err != nil {
			return nil, err
		}
		return nil, errors.ErrEmptySearchResult
	}
	result = make([]SearchResult, rsize)
	for i := range result {
		select {
		case <-ctx.Done():
			n.PutErrorBuffer(ne)
			return result[:i], nil
		default:
		}
		d := C.ngt_get_result(results, C.uint32_t(i), ne.err)
		if d.id == 0 && d.distance == 0 {
			result[i] = SearchResult{0, 0, n.newGoError(ne)}
			ne = n.GetErrorBuffer()
		} else {
			result[i] = SearchResult{uint32(d.id), float32(d.distance), nil}
		}
	}
	n.PutErrorBuffer(ne)

	return result, nil
}

// Insert returns NGT object id.
// This only stores not indexing, you must call CreateIndex and SaveIndex.
func (n *ngt) Insert(vec []float32) (id uint, err error) {
	if len(vec) != int(n.dimension) {
		return 0, errors.ErrIncompatibleDimensionSize(len(vec), int(n.dimension))
	}
	dim := C.uint32_t(n.dimension)
	cvec := (*C.float)(&vec[0])
	ne := n.GetErrorBuffer()
	n.lock(true)
	oid := C.ngt_insert_index_as_float(n.index, cvec, dim, ne.err)
	n.unlock(true)
	id = uint(oid)
	cvec = nil
	vec = vec[:0:0]
	vec = nil
	if id == 0 {
		return 0, n.newGoError(ne)
	}
	n.PutErrorBuffer(ne)
	n.cnt.Add(1)

	return id, nil
}

// InsertCommit returns NGT object id.
// This stores and indexes at the same time.
func (n *ngt) InsertCommit(vec []float32, poolSize uint32) (uint, error) {
	id, err := n.Insert(vec)
	if err != nil {
		return id, err
	}

	err = n.CreateIndex(poolSize)
	if err != nil {
		return id, err
	}

	err = n.SaveIndex()
	if err != nil {
		return id, err
	}
	return id, nil
}

// BulkInsert returns NGT object ids.
// This only stores not indexing, you must call CreateIndex and SaveIndex.
func (n *ngt) BulkInsert(vecs [][]float32) ([]uint, []error) {
	ids := make([]uint, 0, len(vecs))
	errs := make([]error, 0, len(vecs))

	log.Infof("started to bulk insert %d of vectors", len(vecs))
	for i, vec := range vecs {
		id, err := n.Insert(vec)
		if err != nil {
			errs = append(errs, errors.Wrapf(err, "bulkinsert error detected index number: %d,\tid: %d", i, id))
		} else {
			ids = append(ids, id)
		}
	}

	return ids, errs
}

// BulkInsertCommit returns NGT object ids.
// This stores and indexes at the same time.
func (n *ngt) BulkInsertCommit(vecs [][]float32, poolSize uint32) ([]uint, []error) {
	ids := make([]uint, 0, len(vecs))
	errs := make([]error, 0, len(vecs))

	idx := 0
	var id uint
	var err error

	for i, vec := range vecs {
		if id, err = n.Insert(vec); err == nil {
			ids = append(ids, id)
			idx++
			if idx >= n.bulkInsertChunkSize {
				err = n.CreateAndSaveIndex(poolSize)
				if err != nil {
					errs = append(errs, err)
				}
				idx = 0
			}
		} else {
			errs = append(errs, errors.Wrapf(err, "bulkinsert error detected index number: %d,\tid: %d", i, id))
		}
	}

	if idx > 0 {
		err = n.CreateAndSaveIndex(poolSize)
		if err != nil {
			errs = append(errs, err)
		}
	}
	return ids, errs
}

// CreateAndSaveIndex call  CreateIndex and SaveIndex in a row.
func (n *ngt) CreateAndSaveIndex(poolSize uint32) error {
	err := n.CreateIndex(poolSize)
	if err != nil {
		return err
	}
	return n.SaveIndex()
}

// CreateIndex creates NGT index.
func (n *ngt) CreateIndex(poolSize uint32) error {
	if poolSize == 0 {
		poolSize = n.poolSize
	}
	ne := n.GetErrorBuffer()
	n.lock(true)
	ret := C.ngt_create_index(n.index, C.uint32_t(poolSize), ne.err)
	n.unlock(true)
	if ret == ErrorCode {
		return n.newGoError(ne)
	}
	n.PutErrorBuffer(ne)

	return nil
}

// SaveIndex stores NGT index to storage.
func (n *ngt) SaveIndex() error {
	if !n.inMemory {
		path := C.CString(n.idxPath)
		defer C.free(unsafe.Pointer(path))
		ne := n.GetErrorBuffer()
		n.rLock(true)
		ret := C.ngt_save_index(n.index, path, ne.err)
		n.rUnlock(true)
		if ret == ErrorCode {
			return n.newGoError(ne)
		}
		n.PutErrorBuffer(ne)
	}

	return nil
}

// SaveIndexWithPath stores NGT index to specified storage.
func (n *ngt) SaveIndexWithPath(idxPath string) error {
	if !n.inMemory && len(idxPath) != 0 {
		path := C.CString(idxPath)
		defer C.free(unsafe.Pointer(path))
		ne := n.GetErrorBuffer()
		n.rLock(true)
		ret := C.ngt_save_index(n.index, path, ne.err)
		n.rUnlock(true)
		if ret == ErrorCode {
			return n.newGoError(ne)
		}
		n.PutErrorBuffer(ne)
	}

	return nil
}

// Remove removes from NGT index.
func (n *ngt) Remove(id uint) error {
	ne := n.GetErrorBuffer()
	n.lock(true)
	ret := C.ngt_remove_index(n.index, C.ObjectID(id), ne.err)
	n.unlock(true)
	if ret == ErrorCode {
		return n.newGoError(ne)
	}
	n.PutErrorBuffer(ne)

	n.cnt.Add(^uint64(0))

	return nil
}

// BulkRemove removes multiple index from NGT index.
func (n *ngt) BulkRemove(ids ...uint) (errs error) {
	for i, id := range ids {
		err := n.Remove(id)
		if err != nil {
			errs = errors.Wrapf(errs, "bulkremove error detected index number: %d,\tid: %d\terr: %v", i, id, err)
		}
	}
	return errs
}

// GetVector returns vector stored in NGT index.
func (n *ngt) GetVector(id uint) (ret []float32, err error) {
	dimension := int(n.dimension)
	ne := n.GetErrorBuffer()
	switch n.objectType {
	case Float:
		n.rLock(false)
		results := C.ngt_get_object_as_float(n.ospace, C.ObjectID(id), ne.err)
		n.rUnlock(false)
		if results == nil {
			return nil, n.newGoError(ne)
		}
		ret = (*[algorithm.MaximumVectorDimensionSize]float32)(unsafe.Pointer(results))[:dimension:dimension]
	case HalfFloat:
		n.rLock(false)
		results := C.ngt_get_allocated_object_as_float(n.ospace, C.ObjectID(id), ne.err)
		n.rUnlock(false)
		defer C.free(unsafe.Pointer(results))
		if results == nil {
			return nil, n.newGoError(ne)
		}
		ret = make([]float32, dimension)
		for i, elem := range (*[algorithm.MaximumVectorDimensionSize]float32)(unsafe.Pointer(results))[:dimension:dimension] {
			ret[i] = elem
		}
	case Uint8:
		n.rLock(false)
		results := C.ngt_get_object_as_integer(n.ospace, C.ObjectID(id), ne.err)
		n.rUnlock(false)
		if results == nil {
			return nil, n.newGoError(ne)
		}
		ret = make([]float32, 0, dimension)
		for _, elem := range (*[algorithm.MaximumVectorDimensionSize]C.uint8_t)(unsafe.Pointer(results))[:dimension:dimension] {
			ret = append(ret, float32(elem))
		}
	default:
		n.PutErrorBuffer(ne)
		return nil, errors.ErrUnsupportedObjectType
	}
	n.PutErrorBuffer(ne)
	return ret, nil
}

func (n *ngt) newGoError(ne *ngtError) (err error) {
	msg := C.GoString(C.ngt_get_error_string(ne.err))
	if len(msg) == 0 {
		n.PutErrorBuffer(ne)
		return nil
	}
	if n.epl == 0 || n.eps.Load() < n.epl {
		n.PutErrorBuffer(newNGTError())
	}
	ne.close()
	return errors.NewNGTError(msg)
}

<<<<<<< HEAD
// Close NGT without save index.
func (n *ngt) CloseWithoutSaveIndex() {
	n.index = nil
	n.prop = nil
	n.ospace = nil
=======
func (n *ngt) GetErrorBuffer() (ne *ngtError) {
	var ok bool
	ne, ok = n.epool.Get().(*ngtError)
	if !ok {
		ne = newNGTError()
	}
	n.eps.Add(^uint64(0))
	return ne
}

func (n *ngt) PutErrorBuffer(ne *ngtError) {
	if n.epl != 0 && n.eps.Load() > n.epl {
		ne.close()
		return
	}
	n.epool.Put(ne)
	n.eps.Add(1)
}

func (n *ngt) lock(cLock bool) {
	if cLock {
		n.cmu.Lock()
	}
	n.mu.Lock()
}

func (n *ngt) unlock(cLock bool) {
	n.mu.Unlock()
	if cLock {
		n.cmu.Unlock()
	}
}

func (n *ngt) rLock(cLock bool) {
	if cLock {
		n.cmu.RLock()
	}
	n.mu.RLock()
}

func (n *ngt) rUnlock(cLock bool) {
	n.mu.RUnlock()
	if cLock {
		n.cmu.RUnlock()
	}
>>>>>>> c70ae6ce
}

// Close NGT index.
func (n *ngt) Close() {
	if n.index != nil {
		C.ngt_close_index(n.index)
		n.index = nil
		n.prop = nil
		n.ospace = nil
	}
}<|MERGE_RESOLUTION|>--- conflicted
+++ resolved
@@ -779,13 +779,13 @@
 	return errors.NewNGTError(msg)
 }
 
-<<<<<<< HEAD
 // Close NGT without save index.
 func (n *ngt) CloseWithoutSaveIndex() {
 	n.index = nil
 	n.prop = nil
 	n.ospace = nil
-=======
+}
+
 func (n *ngt) GetErrorBuffer() (ne *ngtError) {
 	var ok bool
 	ne, ok = n.epool.Get().(*ngtError)
@@ -831,7 +831,6 @@
 	if cLock {
 		n.cmu.RUnlock()
 	}
->>>>>>> c70ae6ce
 }
 
 // Close NGT index.
