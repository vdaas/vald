--- conflicted
+++ resolved
@@ -14,11 +14,7 @@
 // limitations under the License.
 //
 
-<<<<<<< HEAD
-// Package rest provides gRPC client functions
-=======
 // Package rest provides agent ngt REST client functions
->>>>>>> 141bbf3b
 package rest
 
 import (
