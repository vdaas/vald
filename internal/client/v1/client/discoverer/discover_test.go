//
// Copyright (C) 2019-2024 vdaas.org vald team <vald@vdaas.org>
//
// Licensed under the Apache License, Version 2.0 (the "License");
// You may not use this file except in compliance with the License.
// You may obtain a copy of the License at
//
//    https://www.apache.org/licenses/LICENSE-2.0
//
// Unless required by applicable law or agreed to in writing, software
// distributed under the License is distributed on an "AS IS" BASIS,
// WITHOUT WARRANTIES OR CONDITIONS OF ANY KIND, either express or implied.
// See the License for the specific language governing permissions and
// limitations under the License.
//

// Package discoverer
package discoverer

import (
	"context"
	"reflect"
	"sync/atomic"
	"testing"

	"github.com/stretchr/testify/require"
	"github.com/vdaas/vald/internal/net/grpc"
	"github.com/vdaas/vald/internal/sync/errgroup"
	"github.com/vdaas/vald/internal/test/mock"
)

func Test_client_GetReadClient(t *testing.T) {
	type fields struct {
		client              grpc.Client
		readClient          grpc.Client
		readReplicaReplicas uint64
		roundRobin          atomic.Uint64
	}
	type test struct {
		name   string
		fields fields
		want   grpc.Client
	}

	mockClient := mock.ClientInternal{}
	mockClient.On("GetAddrs").Return([]string{"read write client"})
	mockReadClient := mock.ClientInternal{}
	mockReadClient.On("GetAddrs").Return([]string{"read replica client"})

	tests := []test{
		{
			name: "returns primary client when there is no read replica",
			fields: fields{
				client:              &mockClient,
				readClient:          nil,
				readReplicaReplicas: 1,
			},
			want: &mockClient,
		},
		func() test {
			var counter atomic.Uint64
			counter.Store(0)
			return test{
				name: "returns read client when there is read replica and the counter increments to anything other than 0",
				fields: fields{
					client:              &mockClient,
					readClient:          &mockReadClient,
					readReplicaReplicas: 1,
<<<<<<< HEAD
					roundRobin:          counter,
=======
					//nolint: govet,copylocks
					//skipcq: VET-V0008
					roundRobin: counter,
>>>>>>> e25aba1e
				},
				want: &mockReadClient,
			}
		}(),
		func() test {
			var counter atomic.Uint64
			counter.Store(1)
			return test{
				name: "returns primary client when there is read replica and the counter increments to 0",
				fields: fields{
					client:              &mockClient,
					readClient:          &mockReadClient,
					readReplicaReplicas: 1,
<<<<<<< HEAD
					roundRobin:          counter,
=======
					//nolint: govet,copylocks
					//skipcq: VET-V0008
					roundRobin: counter,
>>>>>>> e25aba1e
				},
				want: &mockClient,
			}
		}(),
		func() test {
			var counter atomic.Uint64
			counter.Store(3)
			return test{
				name: "returns primary client when there is read replica and the counter increments to 0(replicas: 3)",
				fields: fields{
					client:              &mockClient,
					readClient:          &mockReadClient,
					readReplicaReplicas: 3,
<<<<<<< HEAD
					roundRobin:          counter,
=======
					//nolint: govet,copylocks
					//skipcq: VET-V0008
					roundRobin: counter,
>>>>>>> e25aba1e
				},
				want: &mockClient,
			}
		}(),
	}
<<<<<<< HEAD
	for _, tc := range tests {
=======
	//nolint: govet,copylocks
	//skipcq: VET-V0008
	for _, tc := range tests {
		//nolint: govet,copylocks
		//skipcq: VET-V0008
>>>>>>> e25aba1e
		test := tc
		t.Run(test.name, func(t *testing.T) {
			c := &client{
				client:              test.fields.client,
				readClient:          test.fields.readClient,
				readReplicaReplicas: test.fields.readReplicaReplicas,
<<<<<<< HEAD
				roundRobin:          test.fields.roundRobin,
=======
				//nolint: govet,copylocks
				//skipcq: VET-V0008
				roundRobin: test.fields.roundRobin,
>>>>>>> e25aba1e
			}
			got := c.GetReadClient()
			if !reflect.DeepEqual(got, test.want) {
				t.Errorf("GetReadClient() = %v, want %v", got, test.want)
			}
		})
	}
}

func Test_client_GetReadClient_concurrent(t *testing.T) {
	mockClient := mock.ClientInternal{}
	mockClient.On("GetAddrs").Return([]string{"read write client"})
	mockReadClient := mock.ClientInternal{}
	mockReadClient.On("GetAddrs").Return([]string{"read replica client"})

	c := &client{
		client:              &mockClient,
		readClient:          &mockReadClient,
		readReplicaReplicas: 100,
		roundRobin:          atomic.Uint64{},
	}

	eg, _ := errgroup.New(context.Background())
	for i := 0; i < 150; i++ {
		eg.Go(func() error {
			c.GetReadClient()
			return nil
		})
	}

	err := eg.Wait()
	require.NoError(t, err)

	require.EqualValues(t, uint64(49), c.roundRobin.Load(), "atomic operation did not happen in the concurrent calls")
}

// NOT IMPLEMENTED BELOW
//
// func TestNew(t *testing.T) {
// 	type args struct {
// 		opts []Option
// 	}
// 	type want struct {
// 		wantD Client
// 		err   error
// 	}
// 	type test struct {
// 		name       string
// 		args       args
// 		want       want
// 		checkFunc  func(want, Client, error) error
// 		beforeFunc func(*testing.T, args)
// 		afterFunc  func(*testing.T, args)
// 	}
// 	defaultCheckFunc := func(w want, gotD Client, err error) error {
// 		if !errors.Is(err, w.err) {
// 			return errors.Errorf("got_error: \"%#v\",\n\t\t\t\twant: \"%#v\"", err, w.err)
// 		}
// 		if !reflect.DeepEqual(gotD, w.wantD) {
// 			return errors.Errorf("got: \"%#v\",\n\t\t\t\twant: \"%#v\"", gotD, w.wantD)
// 		}
// 		return nil
// 	}
// 	tests := []test{
// 		// TODO test cases
// 		/*
// 		   {
// 		       name: "test_case_1",
// 		       args: args {
// 		           opts:nil,
// 		       },
// 		       want: want{},
// 		       checkFunc: defaultCheckFunc,
// 		       beforeFunc: func(t *testing.T, args args) {
// 		           t.Helper()
// 		       },
// 		       afterFunc: func(t *testing.T, args args) {
// 		           t.Helper()
// 		       },
// 		   },
// 		*/
//
// 		// TODO test cases
// 		/*
// 		   func() test {
// 		       return test {
// 		           name: "test_case_2",
// 		           args: args {
// 		           opts:nil,
// 		           },
// 		           want: want{},
// 		           checkFunc: defaultCheckFunc,
// 		           beforeFunc: func(t *testing.T, args args) {
// 		               t.Helper()
// 		           },
// 		           afterFunc: func(t *testing.T, args args) {
// 		               t.Helper()
// 		           },
// 		       }
// 		   }(),
// 		*/
// 	}
//
// 	for _, tc := range tests {
// 		test := tc
// 		t.Run(test.name, func(tt *testing.T) {
// 			tt.Parallel()
// 			defer goleak.VerifyNone(tt, goleak.IgnoreCurrent())
// 			if test.beforeFunc != nil {
// 				test.beforeFunc(tt, test.args)
// 			}
// 			if test.afterFunc != nil {
// 				defer test.afterFunc(tt, test.args)
// 			}
// 			checkFunc := test.checkFunc
// 			if test.checkFunc == nil {
// 				checkFunc = defaultCheckFunc
// 			}
//
// 			gotD, err := New(test.args.opts...)
// 			if err := checkFunc(test.want, gotD, err); err != nil {
// 				tt.Errorf("error = %v", err)
// 			}
//
// 		})
// 	}
// }
//
// func Test_client_Start(t *testing.T) {
// 	type args struct {
// 		ctx context.Context
// 	}
// 	type fields struct {
// 		autoconn     bool
// 		onDiscover   func(ctx context.Context, c Client, addrs []string) error
// 		onConnect    func(ctx context.Context, c Client, addr string) error
// 		onDisconnect func(ctx context.Context, c Client, addr string) error
// 		client       grpc.Client
// 		dns          string
// 		opts         []grpc.Option
// 		port         int
// 		addrs        atomic.Pointer[[]string]
// 		dscClient    grpc.Client
// 		dscDur       time.Duration
// 		eg           errgroup.Group
// 		name         string
// 		namespace    string
// 		nodeName     string
// 	}
// 	type want struct {
// 		want <-chan error
// 		err  error
// 	}
// 	type test struct {
// 		name       string
// 		args       args
// 		fields     fields
// 		want       want
// 		checkFunc  func(want, <-chan error, error) error
// 		beforeFunc func(*testing.T, args)
// 		afterFunc  func(*testing.T, args)
// 	}
// 	defaultCheckFunc := func(w want, got <-chan error, err error) error {
// 		if !errors.Is(err, w.err) {
// 			return errors.Errorf("got_error: \"%#v\",\n\t\t\t\twant: \"%#v\"", err, w.err)
// 		}
// 		if !reflect.DeepEqual(got, w.want) {
// 			return errors.Errorf("got: \"%#v\",\n\t\t\t\twant: \"%#v\"", got, w.want)
// 		}
// 		return nil
// 	}
// 	tests := []test{
// 		// TODO test cases
// 		/*
// 		   {
// 		       name: "test_case_1",
// 		       args: args {
// 		           ctx:nil,
// 		       },
// 		       fields: fields {
// 		           autoconn:false,
// 		           onDiscover:nil,
// 		           onConnect:nil,
// 		           onDisconnect:nil,
// 		           client:nil,
// 		           dns:"",
// 		           opts:nil,
// 		           port:0,
// 		           addrs:nil,
// 		           dscClient:nil,
// 		           dscDur:nil,
// 		           eg:nil,
// 		           name:"",
// 		           namespace:"",
// 		           nodeName:"",
// 		       },
// 		       want: want{},
// 		       checkFunc: defaultCheckFunc,
// 		       beforeFunc: func(t *testing.T, args args) {
// 		           t.Helper()
// 		       },
// 		       afterFunc: func(t *testing.T, args args) {
// 		           t.Helper()
// 		       },
// 		   },
// 		*/
//
// 		// TODO test cases
// 		/*
// 		   func() test {
// 		       return test {
// 		           name: "test_case_2",
// 		           args: args {
// 		           ctx:nil,
// 		           },
// 		           fields: fields {
// 		           autoconn:false,
// 		           onDiscover:nil,
// 		           onConnect:nil,
// 		           onDisconnect:nil,
// 		           client:nil,
// 		           dns:"",
// 		           opts:nil,
// 		           port:0,
// 		           addrs:nil,
// 		           dscClient:nil,
// 		           dscDur:nil,
// 		           eg:nil,
// 		           name:"",
// 		           namespace:"",
// 		           nodeName:"",
// 		           },
// 		           want: want{},
// 		           checkFunc: defaultCheckFunc,
// 		           beforeFunc: func(t *testing.T, args args) {
// 		               t.Helper()
// 		           },
// 		           afterFunc: func(t *testing.T, args args) {
// 		               t.Helper()
// 		           },
// 		       }
// 		   }(),
// 		*/
// 	}
//
// 	for _, tc := range tests {
// 		test := tc
// 		t.Run(test.name, func(tt *testing.T) {
// 			tt.Parallel()
// 			defer goleak.VerifyNone(tt, goleak.IgnoreCurrent())
// 			if test.beforeFunc != nil {
// 				test.beforeFunc(tt, test.args)
// 			}
// 			if test.afterFunc != nil {
// 				defer test.afterFunc(tt, test.args)
// 			}
// 			checkFunc := test.checkFunc
// 			if test.checkFunc == nil {
// 				checkFunc = defaultCheckFunc
// 			}
// 			c := &client{
// 				autoconn:     test.fields.autoconn,
// 				onDiscover:   test.fields.onDiscover,
// 				onConnect:    test.fields.onConnect,
// 				onDisconnect: test.fields.onDisconnect,
// 				client:       test.fields.client,
// 				dns:          test.fields.dns,
// 				opts:         test.fields.opts,
// 				port:         test.fields.port,
// 				addrs:        test.fields.addrs,
// 				dscClient:    test.fields.dscClient,
// 				dscDur:       test.fields.dscDur,
// 				eg:           test.fields.eg,
// 				name:         test.fields.name,
// 				namespace:    test.fields.namespace,
// 				nodeName:     test.fields.nodeName,
// 			}
//
// 			got, err := c.Start(test.args.ctx)
// 			if err := checkFunc(test.want, got, err); err != nil {
// 				tt.Errorf("error = %v", err)
// 			}
//
// 		})
// 	}
// }
//
// func Test_client_GetAddrs(t *testing.T) {
// 	type args struct {
// 		ctx context.Context
// 	}
// 	type fields struct {
// 		autoconn     bool
// 		onDiscover   func(ctx context.Context, c Client, addrs []string) error
// 		onConnect    func(ctx context.Context, c Client, addr string) error
// 		onDisconnect func(ctx context.Context, c Client, addr string) error
// 		client       grpc.Client
// 		dns          string
// 		opts         []grpc.Option
// 		port         int
// 		addrs        atomic.Pointer[[]string]
// 		dscClient    grpc.Client
// 		dscDur       time.Duration
// 		eg           errgroup.Group
// 		name         string
// 		namespace    string
// 		nodeName     string
// 	}
// 	type want struct {
// 		wantAddrs []string
// 	}
// 	type test struct {
// 		name       string
// 		args       args
// 		fields     fields
// 		want       want
// 		checkFunc  func(want, []string) error
// 		beforeFunc func(*testing.T, args)
// 		afterFunc  func(*testing.T, args)
// 	}
// 	defaultCheckFunc := func(w want, gotAddrs []string) error {
// 		if !reflect.DeepEqual(gotAddrs, w.wantAddrs) {
// 			return errors.Errorf("got: \"%#v\",\n\t\t\t\twant: \"%#v\"", gotAddrs, w.wantAddrs)
// 		}
// 		return nil
// 	}
// 	tests := []test{
// 		// TODO test cases
// 		/*
// 		   {
// 		       name: "test_case_1",
// 		       args: args {
// 		           ctx:nil,
// 		       },
// 		       fields: fields {
// 		           autoconn:false,
// 		           onDiscover:nil,
// 		           onConnect:nil,
// 		           onDisconnect:nil,
// 		           client:nil,
// 		           dns:"",
// 		           opts:nil,
// 		           port:0,
// 		           addrs:nil,
// 		           dscClient:nil,
// 		           dscDur:nil,
// 		           eg:nil,
// 		           name:"",
// 		           namespace:"",
// 		           nodeName:"",
// 		       },
// 		       want: want{},
// 		       checkFunc: defaultCheckFunc,
// 		       beforeFunc: func(t *testing.T, args args) {
// 		           t.Helper()
// 		       },
// 		       afterFunc: func(t *testing.T, args args) {
// 		           t.Helper()
// 		       },
// 		   },
// 		*/
//
// 		// TODO test cases
// 		/*
// 		   func() test {
// 		       return test {
// 		           name: "test_case_2",
// 		           args: args {
// 		           ctx:nil,
// 		           },
// 		           fields: fields {
// 		           autoconn:false,
// 		           onDiscover:nil,
// 		           onConnect:nil,
// 		           onDisconnect:nil,
// 		           client:nil,
// 		           dns:"",
// 		           opts:nil,
// 		           port:0,
// 		           addrs:nil,
// 		           dscClient:nil,
// 		           dscDur:nil,
// 		           eg:nil,
// 		           name:"",
// 		           namespace:"",
// 		           nodeName:"",
// 		           },
// 		           want: want{},
// 		           checkFunc: defaultCheckFunc,
// 		           beforeFunc: func(t *testing.T, args args) {
// 		               t.Helper()
// 		           },
// 		           afterFunc: func(t *testing.T, args args) {
// 		               t.Helper()
// 		           },
// 		       }
// 		   }(),
// 		*/
// 	}
//
// 	for _, tc := range tests {
// 		test := tc
// 		t.Run(test.name, func(tt *testing.T) {
// 			tt.Parallel()
// 			defer goleak.VerifyNone(tt, goleak.IgnoreCurrent())
// 			if test.beforeFunc != nil {
// 				test.beforeFunc(tt, test.args)
// 			}
// 			if test.afterFunc != nil {
// 				defer test.afterFunc(tt, test.args)
// 			}
// 			checkFunc := test.checkFunc
// 			if test.checkFunc == nil {
// 				checkFunc = defaultCheckFunc
// 			}
// 			c := &client{
// 				autoconn:     test.fields.autoconn,
// 				onDiscover:   test.fields.onDiscover,
// 				onConnect:    test.fields.onConnect,
// 				onDisconnect: test.fields.onDisconnect,
// 				client:       test.fields.client,
// 				dns:          test.fields.dns,
// 				opts:         test.fields.opts,
// 				port:         test.fields.port,
// 				addrs:        test.fields.addrs,
// 				dscClient:    test.fields.dscClient,
// 				dscDur:       test.fields.dscDur,
// 				eg:           test.fields.eg,
// 				name:         test.fields.name,
// 				namespace:    test.fields.namespace,
// 				nodeName:     test.fields.nodeName,
// 			}
//
// 			gotAddrs := c.GetAddrs(test.args.ctx)
// 			if err := checkFunc(test.want, gotAddrs); err != nil {
// 				tt.Errorf("error = %v", err)
// 			}
//
// 		})
// 	}
// }
//
// func Test_client_GetClient(t *testing.T) {
// 	type fields struct {
// 		autoconn     bool
// 		onDiscover   func(ctx context.Context, c Client, addrs []string) error
// 		onConnect    func(ctx context.Context, c Client, addr string) error
// 		onDisconnect func(ctx context.Context, c Client, addr string) error
// 		client       grpc.Client
// 		dns          string
// 		opts         []grpc.Option
// 		port         int
// 		addrs        atomic.Pointer[[]string]
// 		dscClient    grpc.Client
// 		dscDur       time.Duration
// 		eg           errgroup.Group
// 		name         string
// 		namespace    string
// 		nodeName     string
// 	}
// 	type want struct {
// 		want grpc.Client
// 	}
// 	type test struct {
// 		name       string
// 		fields     fields
// 		want       want
// 		checkFunc  func(want, grpc.Client) error
// 		beforeFunc func(*testing.T)
// 		afterFunc  func(*testing.T)
// 	}
// 	defaultCheckFunc := func(w want, got grpc.Client) error {
// 		if !reflect.DeepEqual(got, w.want) {
// 			return errors.Errorf("got: \"%#v\",\n\t\t\t\twant: \"%#v\"", got, w.want)
// 		}
// 		return nil
// 	}
// 	tests := []test{
// 		// TODO test cases
// 		/*
// 		   {
// 		       name: "test_case_1",
// 		       fields: fields {
// 		           autoconn:false,
// 		           onDiscover:nil,
// 		           onConnect:nil,
// 		           onDisconnect:nil,
// 		           client:nil,
// 		           dns:"",
// 		           opts:nil,
// 		           port:0,
// 		           addrs:nil,
// 		           dscClient:nil,
// 		           dscDur:nil,
// 		           eg:nil,
// 		           name:"",
// 		           namespace:"",
// 		           nodeName:"",
// 		       },
// 		       want: want{},
// 		       checkFunc: defaultCheckFunc,
// 		       beforeFunc: func(t *testing.T,) {
// 		           t.Helper()
// 		       },
// 		       afterFunc: func(t *testing.T,) {
// 		           t.Helper()
// 		       },
// 		   },
// 		*/
//
// 		// TODO test cases
// 		/*
// 		   func() test {
// 		       return test {
// 		           name: "test_case_2",
// 		           fields: fields {
// 		           autoconn:false,
// 		           onDiscover:nil,
// 		           onConnect:nil,
// 		           onDisconnect:nil,
// 		           client:nil,
// 		           dns:"",
// 		           opts:nil,
// 		           port:0,
// 		           addrs:nil,
// 		           dscClient:nil,
// 		           dscDur:nil,
// 		           eg:nil,
// 		           name:"",
// 		           namespace:"",
// 		           nodeName:"",
// 		           },
// 		           want: want{},
// 		           checkFunc: defaultCheckFunc,
// 		           beforeFunc: func(t *testing.T,) {
// 		               t.Helper()
// 		           },
// 		           afterFunc: func(t *testing.T,) {
// 		               t.Helper()
// 		           },
// 		       }
// 		   }(),
// 		*/
// 	}
//
// 	for _, tc := range tests {
// 		test := tc
// 		t.Run(test.name, func(tt *testing.T) {
// 			tt.Parallel()
// 			defer goleak.VerifyNone(tt, goleak.IgnoreCurrent())
// 			if test.beforeFunc != nil {
// 				test.beforeFunc(tt)
// 			}
// 			if test.afterFunc != nil {
// 				defer test.afterFunc(tt)
// 			}
// 			checkFunc := test.checkFunc
// 			if test.checkFunc == nil {
// 				checkFunc = defaultCheckFunc
// 			}
// 			c := &client{
// 				autoconn:     test.fields.autoconn,
// 				onDiscover:   test.fields.onDiscover,
// 				onConnect:    test.fields.onConnect,
// 				onDisconnect: test.fields.onDisconnect,
// 				client:       test.fields.client,
// 				dns:          test.fields.dns,
// 				opts:         test.fields.opts,
// 				port:         test.fields.port,
// 				addrs:        test.fields.addrs,
// 				dscClient:    test.fields.dscClient,
// 				dscDur:       test.fields.dscDur,
// 				eg:           test.fields.eg,
// 				name:         test.fields.name,
// 				namespace:    test.fields.namespace,
// 				nodeName:     test.fields.nodeName,
// 			}
//
// 			got := c.GetClient()
// 			if err := checkFunc(test.want, got); err != nil {
// 				tt.Errorf("error = %v", err)
// 			}
//
// 		})
// 	}
// }
//
// func Test_client_connect(t *testing.T) {
// 	type args struct {
// 		ctx  context.Context
// 		addr string
// 	}
// 	type fields struct {
// 		autoconn     bool
// 		onDiscover   func(ctx context.Context, c Client, addrs []string) error
// 		onConnect    func(ctx context.Context, c Client, addr string) error
// 		onDisconnect func(ctx context.Context, c Client, addr string) error
// 		client       grpc.Client
// 		dns          string
// 		opts         []grpc.Option
// 		port         int
// 		addrs        atomic.Pointer[[]string]
// 		dscClient    grpc.Client
// 		dscDur       time.Duration
// 		eg           errgroup.Group
// 		name         string
// 		namespace    string
// 		nodeName     string
// 	}
// 	type want struct {
// 		err error
// 	}
// 	type test struct {
// 		name       string
// 		args       args
// 		fields     fields
// 		want       want
// 		checkFunc  func(want, error) error
// 		beforeFunc func(*testing.T, args)
// 		afterFunc  func(*testing.T, args)
// 	}
// 	defaultCheckFunc := func(w want, err error) error {
// 		if !errors.Is(err, w.err) {
// 			return errors.Errorf("got_error: \"%#v\",\n\t\t\t\twant: \"%#v\"", err, w.err)
// 		}
// 		return nil
// 	}
// 	tests := []test{
// 		// TODO test cases
// 		/*
// 		   {
// 		       name: "test_case_1",
// 		       args: args {
// 		           ctx:nil,
// 		           addr:"",
// 		       },
// 		       fields: fields {
// 		           autoconn:false,
// 		           onDiscover:nil,
// 		           onConnect:nil,
// 		           onDisconnect:nil,
// 		           client:nil,
// 		           dns:"",
// 		           opts:nil,
// 		           port:0,
// 		           addrs:nil,
// 		           dscClient:nil,
// 		           dscDur:nil,
// 		           eg:nil,
// 		           name:"",
// 		           namespace:"",
// 		           nodeName:"",
// 		       },
// 		       want: want{},
// 		       checkFunc: defaultCheckFunc,
// 		       beforeFunc: func(t *testing.T, args args) {
// 		           t.Helper()
// 		       },
// 		       afterFunc: func(t *testing.T, args args) {
// 		           t.Helper()
// 		       },
// 		   },
// 		*/
//
// 		// TODO test cases
// 		/*
// 		   func() test {
// 		       return test {
// 		           name: "test_case_2",
// 		           args: args {
// 		           ctx:nil,
// 		           addr:"",
// 		           },
// 		           fields: fields {
// 		           autoconn:false,
// 		           onDiscover:nil,
// 		           onConnect:nil,
// 		           onDisconnect:nil,
// 		           client:nil,
// 		           dns:"",
// 		           opts:nil,
// 		           port:0,
// 		           addrs:nil,
// 		           dscClient:nil,
// 		           dscDur:nil,
// 		           eg:nil,
// 		           name:"",
// 		           namespace:"",
// 		           nodeName:"",
// 		           },
// 		           want: want{},
// 		           checkFunc: defaultCheckFunc,
// 		           beforeFunc: func(t *testing.T, args args) {
// 		               t.Helper()
// 		           },
// 		           afterFunc: func(t *testing.T, args args) {
// 		               t.Helper()
// 		           },
// 		       }
// 		   }(),
// 		*/
// 	}
//
// 	for _, tc := range tests {
// 		test := tc
// 		t.Run(test.name, func(tt *testing.T) {
// 			tt.Parallel()
// 			defer goleak.VerifyNone(tt, goleak.IgnoreCurrent())
// 			if test.beforeFunc != nil {
// 				test.beforeFunc(tt, test.args)
// 			}
// 			if test.afterFunc != nil {
// 				defer test.afterFunc(tt, test.args)
// 			}
// 			checkFunc := test.checkFunc
// 			if test.checkFunc == nil {
// 				checkFunc = defaultCheckFunc
// 			}
// 			c := &client{
// 				autoconn:     test.fields.autoconn,
// 				onDiscover:   test.fields.onDiscover,
// 				onConnect:    test.fields.onConnect,
// 				onDisconnect: test.fields.onDisconnect,
// 				client:       test.fields.client,
// 				dns:          test.fields.dns,
// 				opts:         test.fields.opts,
// 				port:         test.fields.port,
// 				addrs:        test.fields.addrs,
// 				dscClient:    test.fields.dscClient,
// 				dscDur:       test.fields.dscDur,
// 				eg:           test.fields.eg,
// 				name:         test.fields.name,
// 				namespace:    test.fields.namespace,
// 				nodeName:     test.fields.nodeName,
// 			}
//
// 			err := c.connect(test.args.ctx, test.args.addr)
// 			if err := checkFunc(test.want, err); err != nil {
// 				tt.Errorf("error = %v", err)
// 			}
//
// 		})
// 	}
// }
//
// func Test_client_disconnect(t *testing.T) {
// 	type args struct {
// 		ctx  context.Context
// 		addr string
// 	}
// 	type fields struct {
// 		autoconn     bool
// 		onDiscover   func(ctx context.Context, c Client, addrs []string) error
// 		onConnect    func(ctx context.Context, c Client, addr string) error
// 		onDisconnect func(ctx context.Context, c Client, addr string) error
// 		client       grpc.Client
// 		dns          string
// 		opts         []grpc.Option
// 		port         int
// 		addrs        atomic.Pointer[[]string]
// 		dscClient    grpc.Client
// 		dscDur       time.Duration
// 		eg           errgroup.Group
// 		name         string
// 		namespace    string
// 		nodeName     string
// 	}
// 	type want struct {
// 		err error
// 	}
// 	type test struct {
// 		name       string
// 		args       args
// 		fields     fields
// 		want       want
// 		checkFunc  func(want, error) error
// 		beforeFunc func(*testing.T, args)
// 		afterFunc  func(*testing.T, args)
// 	}
// 	defaultCheckFunc := func(w want, err error) error {
// 		if !errors.Is(err, w.err) {
// 			return errors.Errorf("got_error: \"%#v\",\n\t\t\t\twant: \"%#v\"", err, w.err)
// 		}
// 		return nil
// 	}
// 	tests := []test{
// 		// TODO test cases
// 		/*
// 		   {
// 		       name: "test_case_1",
// 		       args: args {
// 		           ctx:nil,
// 		           addr:"",
// 		       },
// 		       fields: fields {
// 		           autoconn:false,
// 		           onDiscover:nil,
// 		           onConnect:nil,
// 		           onDisconnect:nil,
// 		           client:nil,
// 		           dns:"",
// 		           opts:nil,
// 		           port:0,
// 		           addrs:nil,
// 		           dscClient:nil,
// 		           dscDur:nil,
// 		           eg:nil,
// 		           name:"",
// 		           namespace:"",
// 		           nodeName:"",
// 		       },
// 		       want: want{},
// 		       checkFunc: defaultCheckFunc,
// 		       beforeFunc: func(t *testing.T, args args) {
// 		           t.Helper()
// 		       },
// 		       afterFunc: func(t *testing.T, args args) {
// 		           t.Helper()
// 		       },
// 		   },
// 		*/
//
// 		// TODO test cases
// 		/*
// 		   func() test {
// 		       return test {
// 		           name: "test_case_2",
// 		           args: args {
// 		           ctx:nil,
// 		           addr:"",
// 		           },
// 		           fields: fields {
// 		           autoconn:false,
// 		           onDiscover:nil,
// 		           onConnect:nil,
// 		           onDisconnect:nil,
// 		           client:nil,
// 		           dns:"",
// 		           opts:nil,
// 		           port:0,
// 		           addrs:nil,
// 		           dscClient:nil,
// 		           dscDur:nil,
// 		           eg:nil,
// 		           name:"",
// 		           namespace:"",
// 		           nodeName:"",
// 		           },
// 		           want: want{},
// 		           checkFunc: defaultCheckFunc,
// 		           beforeFunc: func(t *testing.T, args args) {
// 		               t.Helper()
// 		           },
// 		           afterFunc: func(t *testing.T, args args) {
// 		               t.Helper()
// 		           },
// 		       }
// 		   }(),
// 		*/
// 	}
//
// 	for _, tc := range tests {
// 		test := tc
// 		t.Run(test.name, func(tt *testing.T) {
// 			tt.Parallel()
// 			defer goleak.VerifyNone(tt, goleak.IgnoreCurrent())
// 			if test.beforeFunc != nil {
// 				test.beforeFunc(tt, test.args)
// 			}
// 			if test.afterFunc != nil {
// 				defer test.afterFunc(tt, test.args)
// 			}
// 			checkFunc := test.checkFunc
// 			if test.checkFunc == nil {
// 				checkFunc = defaultCheckFunc
// 			}
// 			c := &client{
// 				autoconn:     test.fields.autoconn,
// 				onDiscover:   test.fields.onDiscover,
// 				onConnect:    test.fields.onConnect,
// 				onDisconnect: test.fields.onDisconnect,
// 				client:       test.fields.client,
// 				dns:          test.fields.dns,
// 				opts:         test.fields.opts,
// 				port:         test.fields.port,
// 				addrs:        test.fields.addrs,
// 				dscClient:    test.fields.dscClient,
// 				dscDur:       test.fields.dscDur,
// 				eg:           test.fields.eg,
// 				name:         test.fields.name,
// 				namespace:    test.fields.namespace,
// 				nodeName:     test.fields.nodeName,
// 			}
//
// 			err := c.disconnect(test.args.ctx, test.args.addr)
// 			if err := checkFunc(test.want, err); err != nil {
// 				tt.Errorf("error = %v", err)
// 			}
//
// 		})
// 	}
// }
//
// func Test_client_dnsDiscovery(t *testing.T) {
// 	type args struct {
// 		ctx context.Context
// 		ech chan<- error
// 	}
// 	type fields struct {
// 		autoconn     bool
// 		onDiscover   func(ctx context.Context, c Client, addrs []string) error
// 		onConnect    func(ctx context.Context, c Client, addr string) error
// 		onDisconnect func(ctx context.Context, c Client, addr string) error
// 		client       grpc.Client
// 		dns          string
// 		opts         []grpc.Option
// 		port         int
// 		addrs        atomic.Pointer[[]string]
// 		dscClient    grpc.Client
// 		dscDur       time.Duration
// 		eg           errgroup.Group
// 		name         string
// 		namespace    string
// 		nodeName     string
// 	}
// 	type want struct {
// 		wantAddrs []string
// 		err       error
// 	}
// 	type test struct {
// 		name       string
// 		args       args
// 		fields     fields
// 		want       want
// 		checkFunc  func(want, []string, error) error
// 		beforeFunc func(*testing.T, args)
// 		afterFunc  func(*testing.T, args)
// 	}
// 	defaultCheckFunc := func(w want, gotAddrs []string, err error) error {
// 		if !errors.Is(err, w.err) {
// 			return errors.Errorf("got_error: \"%#v\",\n\t\t\t\twant: \"%#v\"", err, w.err)
// 		}
// 		if !reflect.DeepEqual(gotAddrs, w.wantAddrs) {
// 			return errors.Errorf("got: \"%#v\",\n\t\t\t\twant: \"%#v\"", gotAddrs, w.wantAddrs)
// 		}
// 		return nil
// 	}
// 	tests := []test{
// 		// TODO test cases
// 		/*
// 		   {
// 		       name: "test_case_1",
// 		       args: args {
// 		           ctx:nil,
// 		           ech:nil,
// 		       },
// 		       fields: fields {
// 		           autoconn:false,
// 		           onDiscover:nil,
// 		           onConnect:nil,
// 		           onDisconnect:nil,
// 		           client:nil,
// 		           dns:"",
// 		           opts:nil,
// 		           port:0,
// 		           addrs:nil,
// 		           dscClient:nil,
// 		           dscDur:nil,
// 		           eg:nil,
// 		           name:"",
// 		           namespace:"",
// 		           nodeName:"",
// 		       },
// 		       want: want{},
// 		       checkFunc: defaultCheckFunc,
// 		       beforeFunc: func(t *testing.T, args args) {
// 		           t.Helper()
// 		       },
// 		       afterFunc: func(t *testing.T, args args) {
// 		           t.Helper()
// 		       },
// 		   },
// 		*/
//
// 		// TODO test cases
// 		/*
// 		   func() test {
// 		       return test {
// 		           name: "test_case_2",
// 		           args: args {
// 		           ctx:nil,
// 		           ech:nil,
// 		           },
// 		           fields: fields {
// 		           autoconn:false,
// 		           onDiscover:nil,
// 		           onConnect:nil,
// 		           onDisconnect:nil,
// 		           client:nil,
// 		           dns:"",
// 		           opts:nil,
// 		           port:0,
// 		           addrs:nil,
// 		           dscClient:nil,
// 		           dscDur:nil,
// 		           eg:nil,
// 		           name:"",
// 		           namespace:"",
// 		           nodeName:"",
// 		           },
// 		           want: want{},
// 		           checkFunc: defaultCheckFunc,
// 		           beforeFunc: func(t *testing.T, args args) {
// 		               t.Helper()
// 		           },
// 		           afterFunc: func(t *testing.T, args args) {
// 		               t.Helper()
// 		           },
// 		       }
// 		   }(),
// 		*/
// 	}
//
// 	for _, tc := range tests {
// 		test := tc
// 		t.Run(test.name, func(tt *testing.T) {
// 			tt.Parallel()
// 			defer goleak.VerifyNone(tt, goleak.IgnoreCurrent())
// 			if test.beforeFunc != nil {
// 				test.beforeFunc(tt, test.args)
// 			}
// 			if test.afterFunc != nil {
// 				defer test.afterFunc(tt, test.args)
// 			}
// 			checkFunc := test.checkFunc
// 			if test.checkFunc == nil {
// 				checkFunc = defaultCheckFunc
// 			}
// 			c := &client{
// 				autoconn:     test.fields.autoconn,
// 				onDiscover:   test.fields.onDiscover,
// 				onConnect:    test.fields.onConnect,
// 				onDisconnect: test.fields.onDisconnect,
// 				client:       test.fields.client,
// 				dns:          test.fields.dns,
// 				opts:         test.fields.opts,
// 				port:         test.fields.port,
// 				addrs:        test.fields.addrs,
// 				dscClient:    test.fields.dscClient,
// 				dscDur:       test.fields.dscDur,
// 				eg:           test.fields.eg,
// 				name:         test.fields.name,
// 				namespace:    test.fields.namespace,
// 				nodeName:     test.fields.nodeName,
// 			}
//
// 			gotAddrs, err := c.dnsDiscovery(test.args.ctx, test.args.ech)
// 			if err := checkFunc(test.want, gotAddrs, err); err != nil {
// 				tt.Errorf("error = %v", err)
// 			}
//
// 		})
// 	}
// }
//
// func Test_client_discover(t *testing.T) {
// 	type args struct {
// 		ctx context.Context
// 		ech chan<- error
// 	}
// 	type fields struct {
// 		autoconn     bool
// 		onDiscover   func(ctx context.Context, c Client, addrs []string) error
// 		onConnect    func(ctx context.Context, c Client, addr string) error
// 		onDisconnect func(ctx context.Context, c Client, addr string) error
// 		client       grpc.Client
// 		dns          string
// 		opts         []grpc.Option
// 		port         int
// 		addrs        atomic.Pointer[[]string]
// 		dscClient    grpc.Client
// 		dscDur       time.Duration
// 		eg           errgroup.Group
// 		name         string
// 		namespace    string
// 		nodeName     string
// 	}
// 	type want struct {
// 		err error
// 	}
// 	type test struct {
// 		name       string
// 		args       args
// 		fields     fields
// 		want       want
// 		checkFunc  func(want, error) error
// 		beforeFunc func(*testing.T, args)
// 		afterFunc  func(*testing.T, args)
// 	}
// 	defaultCheckFunc := func(w want, err error) error {
// 		if !errors.Is(err, w.err) {
// 			return errors.Errorf("got_error: \"%#v\",\n\t\t\t\twant: \"%#v\"", err, w.err)
// 		}
// 		return nil
// 	}
// 	tests := []test{
// 		// TODO test cases
// 		/*
// 		   {
// 		       name: "test_case_1",
// 		       args: args {
// 		           ctx:nil,
// 		           ech:nil,
// 		       },
// 		       fields: fields {
// 		           autoconn:false,
// 		           onDiscover:nil,
// 		           onConnect:nil,
// 		           onDisconnect:nil,
// 		           client:nil,
// 		           dns:"",
// 		           opts:nil,
// 		           port:0,
// 		           addrs:nil,
// 		           dscClient:nil,
// 		           dscDur:nil,
// 		           eg:nil,
// 		           name:"",
// 		           namespace:"",
// 		           nodeName:"",
// 		       },
// 		       want: want{},
// 		       checkFunc: defaultCheckFunc,
// 		       beforeFunc: func(t *testing.T, args args) {
// 		           t.Helper()
// 		       },
// 		       afterFunc: func(t *testing.T, args args) {
// 		           t.Helper()
// 		       },
// 		   },
// 		*/
//
// 		// TODO test cases
// 		/*
// 		   func() test {
// 		       return test {
// 		           name: "test_case_2",
// 		           args: args {
// 		           ctx:nil,
// 		           ech:nil,
// 		           },
// 		           fields: fields {
// 		           autoconn:false,
// 		           onDiscover:nil,
// 		           onConnect:nil,
// 		           onDisconnect:nil,
// 		           client:nil,
// 		           dns:"",
// 		           opts:nil,
// 		           port:0,
// 		           addrs:nil,
// 		           dscClient:nil,
// 		           dscDur:nil,
// 		           eg:nil,
// 		           name:"",
// 		           namespace:"",
// 		           nodeName:"",
// 		           },
// 		           want: want{},
// 		           checkFunc: defaultCheckFunc,
// 		           beforeFunc: func(t *testing.T, args args) {
// 		               t.Helper()
// 		           },
// 		           afterFunc: func(t *testing.T, args args) {
// 		               t.Helper()
// 		           },
// 		       }
// 		   }(),
// 		*/
// 	}
//
// 	for _, tc := range tests {
// 		test := tc
// 		t.Run(test.name, func(tt *testing.T) {
// 			tt.Parallel()
// 			defer goleak.VerifyNone(tt, goleak.IgnoreCurrent())
// 			if test.beforeFunc != nil {
// 				test.beforeFunc(tt, test.args)
// 			}
// 			if test.afterFunc != nil {
// 				defer test.afterFunc(tt, test.args)
// 			}
// 			checkFunc := test.checkFunc
// 			if test.checkFunc == nil {
// 				checkFunc = defaultCheckFunc
// 			}
// 			c := &client{
// 				autoconn:     test.fields.autoconn,
// 				onDiscover:   test.fields.onDiscover,
// 				onConnect:    test.fields.onConnect,
// 				onDisconnect: test.fields.onDisconnect,
// 				client:       test.fields.client,
// 				dns:          test.fields.dns,
// 				opts:         test.fields.opts,
// 				port:         test.fields.port,
// 				addrs:        test.fields.addrs,
// 				dscClient:    test.fields.dscClient,
// 				dscDur:       test.fields.dscDur,
// 				eg:           test.fields.eg,
// 				name:         test.fields.name,
// 				namespace:    test.fields.namespace,
// 				nodeName:     test.fields.nodeName,
// 			}
//
// 			err := c.discover(test.args.ctx, test.args.ech)
// 			if err := checkFunc(test.want, err); err != nil {
// 				tt.Errorf("error = %v", err)
// 			}
//
// 		})
// 	}
// }
//
// func Test_client_updateDiscoveryInfo(t *testing.T) {
// 	type args struct {
// 		ctx context.Context
// 		ech chan<- error
// 	}
// 	type fields struct {
// 		autoconn     bool
// 		onDiscover   func(ctx context.Context, c Client, addrs []string) error
// 		onConnect    func(ctx context.Context, c Client, addr string) error
// 		onDisconnect func(ctx context.Context, c Client, addr string) error
// 		client       grpc.Client
// 		dns          string
// 		opts         []grpc.Option
// 		port         int
// 		addrs        atomic.Pointer[[]string]
// 		dscClient    grpc.Client
// 		dscDur       time.Duration
// 		eg           errgroup.Group
// 		name         string
// 		namespace    string
// 		nodeName     string
// 	}
// 	type want struct {
// 		wantConnected []string
// 		err           error
// 	}
// 	type test struct {
// 		name       string
// 		args       args
// 		fields     fields
// 		want       want
// 		checkFunc  func(want, []string, error) error
// 		beforeFunc func(*testing.T, args)
// 		afterFunc  func(*testing.T, args)
// 	}
// 	defaultCheckFunc := func(w want, gotConnected []string, err error) error {
// 		if !errors.Is(err, w.err) {
// 			return errors.Errorf("got_error: \"%#v\",\n\t\t\t\twant: \"%#v\"", err, w.err)
// 		}
// 		if !reflect.DeepEqual(gotConnected, w.wantConnected) {
// 			return errors.Errorf("got: \"%#v\",\n\t\t\t\twant: \"%#v\"", gotConnected, w.wantConnected)
// 		}
// 		return nil
// 	}
// 	tests := []test{
// 		// TODO test cases
// 		/*
// 		   {
// 		       name: "test_case_1",
// 		       args: args {
// 		           ctx:nil,
// 		           ech:nil,
// 		       },
// 		       fields: fields {
// 		           autoconn:false,
// 		           onDiscover:nil,
// 		           onConnect:nil,
// 		           onDisconnect:nil,
// 		           client:nil,
// 		           dns:"",
// 		           opts:nil,
// 		           port:0,
// 		           addrs:nil,
// 		           dscClient:nil,
// 		           dscDur:nil,
// 		           eg:nil,
// 		           name:"",
// 		           namespace:"",
// 		           nodeName:"",
// 		       },
// 		       want: want{},
// 		       checkFunc: defaultCheckFunc,
// 		       beforeFunc: func(t *testing.T, args args) {
// 		           t.Helper()
// 		       },
// 		       afterFunc: func(t *testing.T, args args) {
// 		           t.Helper()
// 		       },
// 		   },
// 		*/
//
// 		// TODO test cases
// 		/*
// 		   func() test {
// 		       return test {
// 		           name: "test_case_2",
// 		           args: args {
// 		           ctx:nil,
// 		           ech:nil,
// 		           },
// 		           fields: fields {
// 		           autoconn:false,
// 		           onDiscover:nil,
// 		           onConnect:nil,
// 		           onDisconnect:nil,
// 		           client:nil,
// 		           dns:"",
// 		           opts:nil,
// 		           port:0,
// 		           addrs:nil,
// 		           dscClient:nil,
// 		           dscDur:nil,
// 		           eg:nil,
// 		           name:"",
// 		           namespace:"",
// 		           nodeName:"",
// 		           },
// 		           want: want{},
// 		           checkFunc: defaultCheckFunc,
// 		           beforeFunc: func(t *testing.T, args args) {
// 		               t.Helper()
// 		           },
// 		           afterFunc: func(t *testing.T, args args) {
// 		               t.Helper()
// 		           },
// 		       }
// 		   }(),
// 		*/
// 	}
//
// 	for _, tc := range tests {
// 		test := tc
// 		t.Run(test.name, func(tt *testing.T) {
// 			tt.Parallel()
// 			defer goleak.VerifyNone(tt, goleak.IgnoreCurrent())
// 			if test.beforeFunc != nil {
// 				test.beforeFunc(tt, test.args)
// 			}
// 			if test.afterFunc != nil {
// 				defer test.afterFunc(tt, test.args)
// 			}
// 			checkFunc := test.checkFunc
// 			if test.checkFunc == nil {
// 				checkFunc = defaultCheckFunc
// 			}
// 			c := &client{
// 				autoconn:     test.fields.autoconn,
// 				onDiscover:   test.fields.onDiscover,
// 				onConnect:    test.fields.onConnect,
// 				onDisconnect: test.fields.onDisconnect,
// 				client:       test.fields.client,
// 				dns:          test.fields.dns,
// 				opts:         test.fields.opts,
// 				port:         test.fields.port,
// 				addrs:        test.fields.addrs,
// 				dscClient:    test.fields.dscClient,
// 				dscDur:       test.fields.dscDur,
// 				eg:           test.fields.eg,
// 				name:         test.fields.name,
// 				namespace:    test.fields.namespace,
// 				nodeName:     test.fields.nodeName,
// 			}
//
// 			gotConnected, err := c.updateDiscoveryInfo(test.args.ctx, test.args.ech)
// 			if err := checkFunc(test.want, gotConnected, err); err != nil {
// 				tt.Errorf("error = %v", err)
// 			}
//
// 		})
// 	}
// }
//
// func Test_client_discoverNodes(t *testing.T) {
// 	type args struct {
// 		ctx context.Context
// 	}
// 	type fields struct {
// 		autoconn     bool
// 		onDiscover   func(ctx context.Context, c Client, addrs []string) error
// 		onConnect    func(ctx context.Context, c Client, addr string) error
// 		onDisconnect func(ctx context.Context, c Client, addr string) error
// 		client       grpc.Client
// 		dns          string
// 		opts         []grpc.Option
// 		port         int
// 		addrs        atomic.Pointer[[]string]
// 		dscClient    grpc.Client
// 		dscDur       time.Duration
// 		eg           errgroup.Group
// 		name         string
// 		namespace    string
// 		nodeName     string
// 	}
// 	type want struct {
// 		wantNodes *payload.Info_Nodes
// 		err       error
// 	}
// 	type test struct {
// 		name       string
// 		args       args
// 		fields     fields
// 		want       want
// 		checkFunc  func(want, *payload.Info_Nodes, error) error
// 		beforeFunc func(*testing.T, args)
// 		afterFunc  func(*testing.T, args)
// 	}
// 	defaultCheckFunc := func(w want, gotNodes *payload.Info_Nodes, err error) error {
// 		if !errors.Is(err, w.err) {
// 			return errors.Errorf("got_error: \"%#v\",\n\t\t\t\twant: \"%#v\"", err, w.err)
// 		}
// 		if !reflect.DeepEqual(gotNodes, w.wantNodes) {
// 			return errors.Errorf("got: \"%#v\",\n\t\t\t\twant: \"%#v\"", gotNodes, w.wantNodes)
// 		}
// 		return nil
// 	}
// 	tests := []test{
// 		// TODO test cases
// 		/*
// 		   {
// 		       name: "test_case_1",
// 		       args: args {
// 		           ctx:nil,
// 		       },
// 		       fields: fields {
// 		           autoconn:false,
// 		           onDiscover:nil,
// 		           onConnect:nil,
// 		           onDisconnect:nil,
// 		           client:nil,
// 		           dns:"",
// 		           opts:nil,
// 		           port:0,
// 		           addrs:nil,
// 		           dscClient:nil,
// 		           dscDur:nil,
// 		           eg:nil,
// 		           name:"",
// 		           namespace:"",
// 		           nodeName:"",
// 		       },
// 		       want: want{},
// 		       checkFunc: defaultCheckFunc,
// 		       beforeFunc: func(t *testing.T, args args) {
// 		           t.Helper()
// 		       },
// 		       afterFunc: func(t *testing.T, args args) {
// 		           t.Helper()
// 		       },
// 		   },
// 		*/
//
// 		// TODO test cases
// 		/*
// 		   func() test {
// 		       return test {
// 		           name: "test_case_2",
// 		           args: args {
// 		           ctx:nil,
// 		           },
// 		           fields: fields {
// 		           autoconn:false,
// 		           onDiscover:nil,
// 		           onConnect:nil,
// 		           onDisconnect:nil,
// 		           client:nil,
// 		           dns:"",
// 		           opts:nil,
// 		           port:0,
// 		           addrs:nil,
// 		           dscClient:nil,
// 		           dscDur:nil,
// 		           eg:nil,
// 		           name:"",
// 		           namespace:"",
// 		           nodeName:"",
// 		           },
// 		           want: want{},
// 		           checkFunc: defaultCheckFunc,
// 		           beforeFunc: func(t *testing.T, args args) {
// 		               t.Helper()
// 		           },
// 		           afterFunc: func(t *testing.T, args args) {
// 		               t.Helper()
// 		           },
// 		       }
// 		   }(),
// 		*/
// 	}
//
// 	for _, tc := range tests {
// 		test := tc
// 		t.Run(test.name, func(tt *testing.T) {
// 			tt.Parallel()
// 			defer goleak.VerifyNone(tt, goleak.IgnoreCurrent())
// 			if test.beforeFunc != nil {
// 				test.beforeFunc(tt, test.args)
// 			}
// 			if test.afterFunc != nil {
// 				defer test.afterFunc(tt, test.args)
// 			}
// 			checkFunc := test.checkFunc
// 			if test.checkFunc == nil {
// 				checkFunc = defaultCheckFunc
// 			}
// 			c := &client{
// 				autoconn:     test.fields.autoconn,
// 				onDiscover:   test.fields.onDiscover,
// 				onConnect:    test.fields.onConnect,
// 				onDisconnect: test.fields.onDisconnect,
// 				client:       test.fields.client,
// 				dns:          test.fields.dns,
// 				opts:         test.fields.opts,
// 				port:         test.fields.port,
// 				addrs:        test.fields.addrs,
// 				dscClient:    test.fields.dscClient,
// 				dscDur:       test.fields.dscDur,
// 				eg:           test.fields.eg,
// 				name:         test.fields.name,
// 				namespace:    test.fields.namespace,
// 				nodeName:     test.fields.nodeName,
// 			}
//
// 			gotNodes, err := c.discoverNodes(test.args.ctx)
// 			if err := checkFunc(test.want, gotNodes, err); err != nil {
// 				tt.Errorf("error = %v", err)
// 			}
//
// 		})
// 	}
// }
//
// func Test_client_discoverAddrs(t *testing.T) {
// 	type args struct {
// 		ctx   context.Context
// 		nodes *payload.Info_Nodes
// 		ech   chan<- error
// 	}
// 	type fields struct {
// 		autoconn     bool
// 		onDiscover   func(ctx context.Context, c Client, addrs []string) error
// 		onConnect    func(ctx context.Context, c Client, addr string) error
// 		onDisconnect func(ctx context.Context, c Client, addr string) error
// 		client       grpc.Client
// 		dns          string
// 		opts         []grpc.Option
// 		port         int
// 		addrs        atomic.Pointer[[]string]
// 		dscClient    grpc.Client
// 		dscDur       time.Duration
// 		eg           errgroup.Group
// 		name         string
// 		namespace    string
// 		nodeName     string
// 	}
// 	type want struct {
// 		wantAddrs []string
// 		err       error
// 	}
// 	type test struct {
// 		name       string
// 		args       args
// 		fields     fields
// 		want       want
// 		checkFunc  func(want, []string, error) error
// 		beforeFunc func(*testing.T, args)
// 		afterFunc  func(*testing.T, args)
// 	}
// 	defaultCheckFunc := func(w want, gotAddrs []string, err error) error {
// 		if !errors.Is(err, w.err) {
// 			return errors.Errorf("got_error: \"%#v\",\n\t\t\t\twant: \"%#v\"", err, w.err)
// 		}
// 		if !reflect.DeepEqual(gotAddrs, w.wantAddrs) {
// 			return errors.Errorf("got: \"%#v\",\n\t\t\t\twant: \"%#v\"", gotAddrs, w.wantAddrs)
// 		}
// 		return nil
// 	}
// 	tests := []test{
// 		// TODO test cases
// 		/*
// 		   {
// 		       name: "test_case_1",
// 		       args: args {
// 		           ctx:nil,
// 		           nodes:nil,
// 		           ech:nil,
// 		       },
// 		       fields: fields {
// 		           autoconn:false,
// 		           onDiscover:nil,
// 		           onConnect:nil,
// 		           onDisconnect:nil,
// 		           client:nil,
// 		           dns:"",
// 		           opts:nil,
// 		           port:0,
// 		           addrs:nil,
// 		           dscClient:nil,
// 		           dscDur:nil,
// 		           eg:nil,
// 		           name:"",
// 		           namespace:"",
// 		           nodeName:"",
// 		       },
// 		       want: want{},
// 		       checkFunc: defaultCheckFunc,
// 		       beforeFunc: func(t *testing.T, args args) {
// 		           t.Helper()
// 		       },
// 		       afterFunc: func(t *testing.T, args args) {
// 		           t.Helper()
// 		       },
// 		   },
// 		*/
//
// 		// TODO test cases
// 		/*
// 		   func() test {
// 		       return test {
// 		           name: "test_case_2",
// 		           args: args {
// 		           ctx:nil,
// 		           nodes:nil,
// 		           ech:nil,
// 		           },
// 		           fields: fields {
// 		           autoconn:false,
// 		           onDiscover:nil,
// 		           onConnect:nil,
// 		           onDisconnect:nil,
// 		           client:nil,
// 		           dns:"",
// 		           opts:nil,
// 		           port:0,
// 		           addrs:nil,
// 		           dscClient:nil,
// 		           dscDur:nil,
// 		           eg:nil,
// 		           name:"",
// 		           namespace:"",
// 		           nodeName:"",
// 		           },
// 		           want: want{},
// 		           checkFunc: defaultCheckFunc,
// 		           beforeFunc: func(t *testing.T, args args) {
// 		               t.Helper()
// 		           },
// 		           afterFunc: func(t *testing.T, args args) {
// 		               t.Helper()
// 		           },
// 		       }
// 		   }(),
// 		*/
// 	}
//
// 	for _, tc := range tests {
// 		test := tc
// 		t.Run(test.name, func(tt *testing.T) {
// 			tt.Parallel()
// 			defer goleak.VerifyNone(tt, goleak.IgnoreCurrent())
// 			if test.beforeFunc != nil {
// 				test.beforeFunc(tt, test.args)
// 			}
// 			if test.afterFunc != nil {
// 				defer test.afterFunc(tt, test.args)
// 			}
// 			checkFunc := test.checkFunc
// 			if test.checkFunc == nil {
// 				checkFunc = defaultCheckFunc
// 			}
// 			c := &client{
// 				autoconn:     test.fields.autoconn,
// 				onDiscover:   test.fields.onDiscover,
// 				onConnect:    test.fields.onConnect,
// 				onDisconnect: test.fields.onDisconnect,
// 				client:       test.fields.client,
// 				dns:          test.fields.dns,
// 				opts:         test.fields.opts,
// 				port:         test.fields.port,
// 				addrs:        test.fields.addrs,
// 				dscClient:    test.fields.dscClient,
// 				dscDur:       test.fields.dscDur,
// 				eg:           test.fields.eg,
// 				name:         test.fields.name,
// 				namespace:    test.fields.namespace,
// 				nodeName:     test.fields.nodeName,
// 			}
//
// 			gotAddrs, err := c.discoverAddrs(test.args.ctx, test.args.nodes, test.args.ech)
// 			if err := checkFunc(test.want, gotAddrs, err); err != nil {
// 				tt.Errorf("error = %v", err)
// 			}
//
// 		})
// 	}
// }
//
// func Test_client_disconnectOldAddrs(t *testing.T) {
// 	type args struct {
// 		ctx            context.Context
// 		oldAddrs       []string
// 		connectedAddrs []string
// 		ech            chan<- error
// 	}
// 	type fields struct {
// 		autoconn     bool
// 		onDiscover   func(ctx context.Context, c Client, addrs []string) error
// 		onConnect    func(ctx context.Context, c Client, addr string) error
// 		onDisconnect func(ctx context.Context, c Client, addr string) error
// 		client       grpc.Client
// 		dns          string
// 		opts         []grpc.Option
// 		port         int
// 		addrs        atomic.Pointer[[]string]
// 		dscClient    grpc.Client
// 		dscDur       time.Duration
// 		eg           errgroup.Group
// 		name         string
// 		namespace    string
// 		nodeName     string
// 	}
// 	type want struct {
// 		err error
// 	}
// 	type test struct {
// 		name       string
// 		args       args
// 		fields     fields
// 		want       want
// 		checkFunc  func(want, error) error
// 		beforeFunc func(*testing.T, args)
// 		afterFunc  func(*testing.T, args)
// 	}
// 	defaultCheckFunc := func(w want, err error) error {
// 		if !errors.Is(err, w.err) {
// 			return errors.Errorf("got_error: \"%#v\",\n\t\t\t\twant: \"%#v\"", err, w.err)
// 		}
// 		return nil
// 	}
// 	tests := []test{
// 		// TODO test cases
// 		/*
// 		   {
// 		       name: "test_case_1",
// 		       args: args {
// 		           ctx:nil,
// 		           oldAddrs:nil,
// 		           connectedAddrs:nil,
// 		           ech:nil,
// 		       },
// 		       fields: fields {
// 		           autoconn:false,
// 		           onDiscover:nil,
// 		           onConnect:nil,
// 		           onDisconnect:nil,
// 		           client:nil,
// 		           dns:"",
// 		           opts:nil,
// 		           port:0,
// 		           addrs:nil,
// 		           dscClient:nil,
// 		           dscDur:nil,
// 		           eg:nil,
// 		           name:"",
// 		           namespace:"",
// 		           nodeName:"",
// 		       },
// 		       want: want{},
// 		       checkFunc: defaultCheckFunc,
// 		       beforeFunc: func(t *testing.T, args args) {
// 		           t.Helper()
// 		       },
// 		       afterFunc: func(t *testing.T, args args) {
// 		           t.Helper()
// 		       },
// 		   },
// 		*/
//
// 		// TODO test cases
// 		/*
// 		   func() test {
// 		       return test {
// 		           name: "test_case_2",
// 		           args: args {
// 		           ctx:nil,
// 		           oldAddrs:nil,
// 		           connectedAddrs:nil,
// 		           ech:nil,
// 		           },
// 		           fields: fields {
// 		           autoconn:false,
// 		           onDiscover:nil,
// 		           onConnect:nil,
// 		           onDisconnect:nil,
// 		           client:nil,
// 		           dns:"",
// 		           opts:nil,
// 		           port:0,
// 		           addrs:nil,
// 		           dscClient:nil,
// 		           dscDur:nil,
// 		           eg:nil,
// 		           name:"",
// 		           namespace:"",
// 		           nodeName:"",
// 		           },
// 		           want: want{},
// 		           checkFunc: defaultCheckFunc,
// 		           beforeFunc: func(t *testing.T, args args) {
// 		               t.Helper()
// 		           },
// 		           afterFunc: func(t *testing.T, args args) {
// 		               t.Helper()
// 		           },
// 		       }
// 		   }(),
// 		*/
// 	}
//
// 	for _, tc := range tests {
// 		test := tc
// 		t.Run(test.name, func(tt *testing.T) {
// 			tt.Parallel()
// 			defer goleak.VerifyNone(tt, goleak.IgnoreCurrent())
// 			if test.beforeFunc != nil {
// 				test.beforeFunc(tt, test.args)
// 			}
// 			if test.afterFunc != nil {
// 				defer test.afterFunc(tt, test.args)
// 			}
// 			checkFunc := test.checkFunc
// 			if test.checkFunc == nil {
// 				checkFunc = defaultCheckFunc
// 			}
// 			c := &client{
// 				autoconn:     test.fields.autoconn,
// 				onDiscover:   test.fields.onDiscover,
// 				onConnect:    test.fields.onConnect,
// 				onDisconnect: test.fields.onDisconnect,
// 				client:       test.fields.client,
// 				dns:          test.fields.dns,
// 				opts:         test.fields.opts,
// 				port:         test.fields.port,
// 				addrs:        test.fields.addrs,
// 				dscClient:    test.fields.dscClient,
// 				dscDur:       test.fields.dscDur,
// 				eg:           test.fields.eg,
// 				name:         test.fields.name,
// 				namespace:    test.fields.namespace,
// 				nodeName:     test.fields.nodeName,
// 			}
//
// 			err := c.disconnectOldAddrs(test.args.ctx, test.args.oldAddrs, test.args.connectedAddrs, test.args.ech)
// 			if err := checkFunc(test.want, err); err != nil {
// 				tt.Errorf("error = %v", err)
// 			}
//
// 		})
// 	}
// }<|MERGE_RESOLUTION|>--- conflicted
+++ resolved
@@ -66,13 +66,9 @@
 					client:              &mockClient,
 					readClient:          &mockReadClient,
 					readReplicaReplicas: 1,
-<<<<<<< HEAD
-					roundRobin:          counter,
-=======
 					//nolint: govet,copylocks
 					//skipcq: VET-V0008
 					roundRobin: counter,
->>>>>>> e25aba1e
 				},
 				want: &mockReadClient,
 			}
@@ -86,13 +82,9 @@
 					client:              &mockClient,
 					readClient:          &mockReadClient,
 					readReplicaReplicas: 1,
-<<<<<<< HEAD
-					roundRobin:          counter,
-=======
 					//nolint: govet,copylocks
 					//skipcq: VET-V0008
 					roundRobin: counter,
->>>>>>> e25aba1e
 				},
 				want: &mockClient,
 			}
@@ -106,40 +98,28 @@
 					client:              &mockClient,
 					readClient:          &mockReadClient,
 					readReplicaReplicas: 3,
-<<<<<<< HEAD
-					roundRobin:          counter,
-=======
 					//nolint: govet,copylocks
 					//skipcq: VET-V0008
 					roundRobin: counter,
->>>>>>> e25aba1e
 				},
 				want: &mockClient,
 			}
 		}(),
 	}
-<<<<<<< HEAD
-	for _, tc := range tests {
-=======
 	//nolint: govet,copylocks
 	//skipcq: VET-V0008
 	for _, tc := range tests {
 		//nolint: govet,copylocks
 		//skipcq: VET-V0008
->>>>>>> e25aba1e
 		test := tc
 		t.Run(test.name, func(t *testing.T) {
 			c := &client{
 				client:              test.fields.client,
 				readClient:          test.fields.readClient,
 				readReplicaReplicas: test.fields.readReplicaReplicas,
-<<<<<<< HEAD
-				roundRobin:          test.fields.roundRobin,
-=======
 				//nolint: govet,copylocks
 				//skipcq: VET-V0008
 				roundRobin: test.fields.roundRobin,
->>>>>>> e25aba1e
 			}
 			got := c.GetReadClient()
 			if !reflect.DeepEqual(got, test.want) {
