--- conflicted
+++ resolved
@@ -581,27 +581,38 @@
 	return res, nil
 }
 
-<<<<<<< HEAD
 func (c *client) Flush(ctx context.Context, in *payload.Flush_Request, opts ...grpc.CallOption) (res *payload.Info_Index_Count, err error) {
 	ctx, span := trace.StartSpan(grpc.WrapGRPCMethod(ctx, "internal/client/"+vald.FlushRPCName), apiName+"/"+vald.FlushRPCName)
-=======
+	defer func() {
+		if span != nil {
+			span.End()
+		}
+	}()
+	_, err = c.c.RoundRobin(ctx, func(ctx context.Context,
+		conn *grpc.ClientConn,
+		copts ...grpc.CallOption,
+	) (interface{}, error) {
+		res, err = vald.NewValdClient(conn).Flush(ctx, in, append(copts, opts...)...)
+		return nil, err
+	})
+	if err != nil {
+		return nil, err
+	}
+	return res, nil
+}
+
 func (c *client) RemoveByTimestamp(ctx context.Context, in *payload.Remove_TimestampRequest, opts ...grpc.CallOption) (res *payload.Object_Locations, err error) {
 	ctx, span := trace.StartSpan(grpc.WrapGRPCMethod(ctx, "internal/client/"+vald.RemoveByTimestampRPCName), apiName+"/"+vald.RemoveByTimestampRPCName)
->>>>>>> c70ae6ce
-	defer func() {
-		if span != nil {
-			span.End()
-		}
-	}()
-	_, err = c.c.RoundRobin(ctx, func(ctx context.Context,
-		conn *grpc.ClientConn,
-		copts ...grpc.CallOption,
-	) (interface{}, error) {
-<<<<<<< HEAD
-		res, err = vald.NewValdClient(conn).Flush(ctx, in, append(copts, opts...)...)
-=======
+	defer func() {
+		if span != nil {
+			span.End()
+		}
+	}()
+	_, err = c.c.RoundRobin(ctx, func(ctx context.Context,
+		conn *grpc.ClientConn,
+		copts ...grpc.CallOption,
+	) (interface{}, error) {
 		res, err = vald.NewValdClient(conn).RemoveByTimestamp(ctx, in, append(copts, opts...)...)
->>>>>>> c70ae6ce
 		return nil, err
 	})
 	if err != nil {
@@ -931,23 +942,24 @@
 	return c.vc.MultiRemove(ctx, in, opts...)
 }
 
-<<<<<<< HEAD
 func (c *singleClient) Flush(ctx context.Context, in *payload.Flush_Request, opts ...grpc.CallOption) (res *payload.Info_Index_Count, err error) {
 	ctx, span := trace.StartSpan(ctx, apiName+"/singleClient.Flush")
-=======
+	defer func() {
+		if span != nil {
+			span.End()
+		}
+	}()
+	return c.vc.Flush(ctx, in, opts...)
+}
+
 func (c *singleClient) RemoveByTimestamp(ctx context.Context, in *payload.Remove_TimestampRequest, opts ...grpc.CallOption) (res *payload.Object_Locations, err error) {
 	ctx, span := trace.StartSpan(grpc.WrapGRPCMethod(ctx, "internal/singleClient/"+vald.RemoveByTimestampRPCName), apiName+"/"+vald.RemoveByTimestampRPCName)
->>>>>>> c70ae6ce
-	defer func() {
-		if span != nil {
-			span.End()
-		}
-	}()
-<<<<<<< HEAD
-	return c.vc.Flush(ctx, in, opts...)
-=======
+	defer func() {
+		if span != nil {
+			span.End()
+		}
+	}()
 	return c.vc.RemoveByTimestamp(ctx, in, opts...)
->>>>>>> c70ae6ce
 }
 
 func (c *singleClient) GetObject(ctx context.Context, in *payload.Object_VectorRequest, opts ...grpc.CallOption) (res *payload.Object_Vector, err error) {
