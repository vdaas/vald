//
// Copyright (C) 2019-2020 Vdaas.org Vald team ( kpango, rinx, kmrmt )
//
// Licensed under the Apache License, Version 2.0 (the "License");
// you may not use this file except in compliance with the License.
// You may obtain a copy of the License at
//
//    https://www.apache.org/licenses/LICENSE-2.0
//
// Unless required by applicable law or agreed to in writing, software
// distributed under the License is distributed on an "AS IS" BASIS,
// WITHOUT WARRANTIES OR CONDITIONS OF ANY KIND, either express or implied.
// See the License for the specific language governing permissions and
// limitations under the License.
//

// Package runner provides implementation of process runner
package runner

import "github.com/vdaas/vald/internal/config"

type Option func(*runner)

var (
	defaultOpts = []Option{}
)

func WithName(name string) Option {
	return func(r *runner) {
		if name != "" {
			r.name = name
		}
	}
}

func WithVersion(ver, max, min string) Option {
	return func(r *runner) {
		if ver != "" {
			r.version = ver
		}
		if max != "" {
			r.maxVersion = max
		}
		if min != "" {
			r.minVersion = min
		}
	}
}

<<<<<<< HEAD
func WithShowVersionFunc(f func(name string)) Option {
	return func(r *runner) {
		if f != nil {
			r.showVersionFunc = f
		}
	}
}

func WithConfigLoader(f func(string) (interface{}, config.Common, error)) Option {
=======
func WithConfigLoader(f func(string) (interface{}, string, string, error)) Option {
>>>>>>> 69b7e0c3
	return func(r *runner) {
		if f != nil {
			r.loadConfig = f
		}
	}
}

func WithDaemonInitializer(f func(interface{}) (Runner, error)) Option {
	return func(r *runner) {
		if f != nil {
			r.initializeDaemon = f
		}
	}
}<|MERGE_RESOLUTION|>--- conflicted
+++ resolved
@@ -47,19 +47,7 @@
 	}
 }
 
-<<<<<<< HEAD
-func WithShowVersionFunc(f func(name string)) Option {
-	return func(r *runner) {
-		if f != nil {
-			r.showVersionFunc = f
-		}
-	}
-}
-
 func WithConfigLoader(f func(string) (interface{}, config.Common, error)) Option {
-=======
-func WithConfigLoader(f func(string) (interface{}, string, string, error)) Option {
->>>>>>> 69b7e0c3
 	return func(r *runner) {
 		if f != nil {
 			r.loadConfig = f
