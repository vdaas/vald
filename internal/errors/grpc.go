--- conflicted
+++ resolved
@@ -71,11 +71,7 @@
 		return Errorf("failed to marshal/unmarshal proto message, message type is %T (missing vtprotobuf/protobuf helpers)", v)
 	}
 
-<<<<<<< HEAD
-	// ErrGRPCClientConnClose represents a function to generate an error that the gRPC client couldn't receive from stream.
-=======
 	// ErrServerStreamClientRecv represents a function to generate an error that the gRPC client couldn't receive from stream.
->>>>>>> 9f27ff20
 	ErrServerStreamClientRecv = func(err error) error {
 		return Wrap(err, "gRPC client failed to receive from stream")
 	}
