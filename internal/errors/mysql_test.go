--- conflicted
+++ resolved
@@ -21,10 +21,6 @@
 	"reflect"
 	"testing"
 
-<<<<<<< HEAD
-=======
-	"github.com/pkg/errors"
->>>>>>> 133f0ab6
 	"go.uber.org/goleak"
 )
 
@@ -118,8 +114,8 @@
 		afterFunc  func()
 	}
 	defaultCheckFunc := func(w want, err error) error {
-		if !errors.Is(err, w.err) {
-			return errors.Errorf("got_error: \"%#v\",\n\t\t\t\twant: \"%#v\"", err, w.err)
+		if !Is(err, w.err) {
+			return Errorf("got_error: \"%#v\",\n\t\t\t\twant: \"%#v\"", err, w.err)
 		}
 		return nil
 	}
@@ -337,8 +333,8 @@
 		afterFunc  func()
 	}
 	defaultCheckFunc := func(w want, err error) error {
-		if !errors.Is(err, w.err) {
-			return errors.Errorf("got_error: \"%#v\",\n\t\t\t\twant: \"%#v\"", err, w.err)
+		if !Is(err, w.err) {
+			return Errorf("got_error: \"%#v\",\n\t\t\t\twant: \"%#v\"", err, w.err)
 		}
 		return nil
 	}
