//
// Copyright (C) 2019-2020 Vdaas.org Vald team ( kpango, rinx, kmrmt )
//
// Licensed under the Apache License, Version 2.0 (the "License");
// you may not use this file except in compliance with the License.
// You may obtain a copy of the License at
//
//    https://www.apache.org/licenses/LICENSE-2.0
//
// Unless required by applicable law or agreed to in writing, software
// distributed under the License is distributed on an "AS IS" BASIS,
// WITHOUT WARRANTIES OR CONDITIONS OF ANY KIND, either express or implied.
// See the License for the specific language governing permissions and
// limitations under the License.
//

// Package errors provides error types and function
package errors

import (
	"reflect"
	"testing"

	"go.uber.org/goleak"
)

func TestErrCassandraInvalidConsistencyType(t *testing.T) {
	type args struct {
		consistency string
	}
	type want struct {
		want error
	}
	type test struct {
		name       string
		args       args
		want       want
		checkFunc  func(want, error) error
		beforeFunc func(args)
		afterFunc  func(args)
	}
	defaultCheckFunc := func(w want, got error) error {
		if !Is(got, w.want) {
			return Errorf("got: \"%#v\",\n\t\t\t\twant: \"%#v\"", got, w.want)
		}
		return nil
	}
	tests := []test{
		{
			name: "returns error when consistency level is 'QUORUM'",
			args: args{
				consistency: "QUORUM",
			},
			want: want{
				want: New("consistetncy type \"QUORUM\" is not defined"),
			},
		},
		{
			name: "returns error when consistency level is empty",
			args: args{
				consistency: "",
			},
			want: want{
				want: New("consistetncy type \"\" is not defined"),
			},
		},
	}

	for _, test := range tests {
		t.Run(test.name, func(tt *testing.T) {
			if test.beforeFunc != nil {
				test.beforeFunc(test.args)
			}
			if test.afterFunc != nil {
				defer test.afterFunc(test.args)
			}
			if test.checkFunc == nil {
				test.checkFunc = defaultCheckFunc
			}

			got := ErrCassandraInvalidConsistencyType(test.args.consistency)
			if err := test.checkFunc(test.want, got); err != nil {
				tt.Errorf("error = %v", err)
			}
		})
	}
}

func TestNewErrCassandraNotFoundIdentity(t *testing.T) {
	type want struct {
		want error
	}
	type test struct {
		name       string
		want       want
		checkFunc  func(want, error) error
		beforeFunc func()
		afterFunc  func()
	}
	defaultCheckFunc := func(w want, got error) error {
		if !Is(got, w.want) {
			return Errorf("got: \"%#v\",\n\t\t\t\twant: \"%#v\"", got, w.want)
		}
		return nil
	}
	tests := []test{
		{
			name: "returns cassandra not found identity error",
			want: want{
				want: &ErrCassandraNotFoundIdentity{
					err: New("cassandra entry not found"),
				},
			},
		},
	}

	for _, test := range tests {
		t.Run(test.name, func(tt *testing.T) {
			if test.beforeFunc != nil {
				test.beforeFunc()
			}
			if test.afterFunc != nil {
				defer test.afterFunc()
			}
			if test.checkFunc == nil {
				test.checkFunc = defaultCheckFunc
			}

			got := NewErrCassandraNotFoundIdentity()
			if err := test.checkFunc(test.want, got); err != nil {
				tt.Errorf("error = %v", err)
			}
		})
	}
}

func TestNewErrCassandraUnavailableIdentity(t *testing.T) {
	type want struct {
		want error
	}
	type test struct {
		name       string
		want       want
		checkFunc  func(want, error) error
		beforeFunc func()
		afterFunc  func()
	}
	defaultCheckFunc := func(w want, got error) error {
		if !Is(got, w.want) {
			return Errorf("got: \"%#v\",\n\t\t\t\twant: \"%#v\"", got, w.want)
		}
		return nil
	}
	tests := []test{
		{
			name: "returns cassandra unavailable identity error",
			want: want{
				want: &ErrCassandraUnavailableIdentity{
					err: New("cassandra unavailable"),
				},
			},
		},
	}

	for _, test := range tests {
		t.Run(test.name, func(tt *testing.T) {
			if test.beforeFunc != nil {
				test.beforeFunc()
			}
			if test.afterFunc != nil {
				defer test.afterFunc()
			}
			if test.checkFunc == nil {
				test.checkFunc = defaultCheckFunc
			}

			got := NewErrCassandraUnavailableIdentity()
			if err := test.checkFunc(test.want, got); err != nil {
				tt.Errorf("error = %v", err)
			}
		})
	}
}

func TestErrCassandraUnavailable(t *testing.T) {
	type want struct {
		want error
	}
	type test struct {
		name       string
		want       want
		checkFunc  func(want, error) error
		beforeFunc func()
		afterFunc  func()
	}
	defaultCheckFunc := func(w want, got error) error {
		if !Is(got, w.want) {
			return Errorf("got: \"%#v\",\n\t\t\t\twant: \"%#v\"", got, w.want)
		}
		return nil
	}
	tests := []test{
		{
			name: "returns cassandra unavailable identity error",
			want: want{
				want: &ErrCassandraUnavailableIdentity{
					err: New("cassandra unavailable"),
				},
			},
		},
	}

	for _, test := range tests {
		t.Run(test.name, func(tt *testing.T) {
			if test.beforeFunc != nil {
				test.beforeFunc()
			}
			if test.afterFunc != nil {
				defer test.afterFunc()
			}
			if test.checkFunc == nil {
				test.checkFunc = defaultCheckFunc
			}

			got := ErrCassandraUnavailable()
			if err := test.checkFunc(test.want, got); err != nil {
				tt.Errorf("error = %v", err)
			}
		})
	}
}

func TestErrCassandraNotFound(t *testing.T) {
	type args struct {
		keys []string
	}
	type want struct {
		want error
	}
	type test struct {
		name       string
		args       args
		want       want
		checkFunc  func(want, error) error
		beforeFunc func(args)
		afterFunc  func(args)
	}
	defaultCheckFunc := func(w want, got error) error {
		if !Is(got, w.want) {
			return Errorf("got: \"%#v\",\n\t\t\t\twant: \"%#v\"", got, w.want)
		}
		return nil
	}
	tests := []test{
		{
			name: "returns cassandra key not found error when keys is not found",
			args: args{
				keys: []string{
					"uuid",
				},
			},
			want: want{
				want: New("cassandra key 'uuid' not found: cassandra entry not found"),
			},
		},
		{
			name: "returns cassandra keys not found error when keys are not found",
			args: args{
				keys: []string{
					"uuid_1",
					"uuid_2",
				},
			},
			want: want{
				want: New("cassandra keys '[uuid_1 uuid_2]' not found: cassandra entry not found"),
			},
		},
		{
			name: "returns nil when keys is nil",
			args: args{
				keys: nil,
			},
			want: want{
				want: nil,
			},
		},
		{
			name: "returns nil when keys is empty",
			args: args{
				keys: []string{},
			},
			want: want{
				want: nil,
			},
		},
	}

	for _, test := range tests {
		t.Run(test.name, func(tt *testing.T) {
			if test.beforeFunc != nil {
				test.beforeFunc(test.args)
			}
			if test.afterFunc != nil {
				defer test.afterFunc(test.args)
			}
			if test.checkFunc == nil {
				test.checkFunc = defaultCheckFunc
			}

			got := ErrCassandraNotFound(test.args.keys...)
			if err := test.checkFunc(test.want, got); err != nil {
				tt.Errorf("error = %v", err)
			}
		})
	}
}

func TestErrCassandraGetOperationFailed(t *testing.T) {
	type args struct {
		key string
		err error
	}
	type want struct {
		want error
	}
	type test struct {
		name       string
		args       args
		want       want
		checkFunc  func(want, error) error
		beforeFunc func(args)
		afterFunc  func(args)
	}
	defaultCheckFunc := func(w want, got error) error {
		if !Is(got, w.want) {
			return Errorf("got: \"%#v\",\n\t\t\t\twant: \"%#v\"", got, w.want)
		}
		return nil
	}
	tests := []test{
		{
			name: "returns wrapped fetch key error when key is 'uuid' and error is database error",
			args: args{
				key: "uuid",
				err: New("database error"),
			},
			want: want{
				want: New("error failed to fetch key (uuid): database error"),
			},
		},
		{
			name: "returns wrapped fetch key error when key is empty and error is database error",
			args: args{
				key: "",
				err: New("database error"),
			},
			want: want{
				want: New("error failed to fetch key (): database error"),
			},
		},
		{
			name: "returns fetch key error when key is 'uuid' and error is nil",
			args: args{
				key: "uuid",
				err: nil,
			},
			want: want{
				want: New("error failed to fetch key (uuid)"),
			},
		},
		{
			name: "returns fetch key error when key is empty and error is nil",
			args: args{
				key: "",
				err: nil,
			},
			want: want{
				want: New("error failed to fetch key ()"),
			},
		},
	}

	for _, test := range tests {
		t.Run(test.name, func(tt *testing.T) {
			if test.beforeFunc != nil {
				test.beforeFunc(test.args)
			}
			if test.afterFunc != nil {
				defer test.afterFunc(test.args)
			}
			if test.checkFunc == nil {
				test.checkFunc = defaultCheckFunc
			}

			got := ErrCassandraGetOperationFailed(test.args.key, test.args.err)
			if err := test.checkFunc(test.want, got); err != nil {
				tt.Errorf("error = %v", err)
			}
		})
	}
}

func TestErrCassandraSetOperationFailed(t *testing.T) {
	type args struct {
		key string
		err error
	}
	type want struct {
		want error
	}
	type test struct {
		name       string
		args       args
		want       want
		checkFunc  func(want, error) error
		beforeFunc func(args)
		afterFunc  func(args)
	}
	defaultCheckFunc := func(w want, got error) error {
		if !Is(got, w.want) {
			return Errorf("got: \"%#v\",\n\t\t\t\twant: \"%#v\"", got, w.want)
		}
		return nil
	}
	tests := []test{
		{
			name: "returns wrapped set key error when key is 'uuid' and error is database error",
			args: args{
				key: "uuid",
				err: New("database error"),
			},
			want: want{
				want: New("error failed to set key (uuid): database error"),
			},
		},
		{
			name: "returns wrapped set key error when key is empty and error is database error",
			args: args{
				key: "",
				err: New("database error"),
			},
			want: want{
				want: New("error failed to set key (): database error"),
			},
		},
		{
			name: "returns set key error when key is 'uuid' and error is nil",
			args: args{
				key: "uuid",
				err: nil,
			},
			want: want{
				want: New("error failed to set key (uuid)"),
			},
		},
		{
			name: "returns set key error when key is empty and error is nil",
			args: args{
				key: "",
				err: nil,
			},
			want: want{
				want: New("error failed to set key ()"),
			},
		},
	}

	for _, test := range tests {
		t.Run(test.name, func(tt *testing.T) {
			if test.beforeFunc != nil {
				test.beforeFunc(test.args)
			}
			if test.afterFunc != nil {
				defer test.afterFunc(test.args)
			}
			if test.checkFunc == nil {
				test.checkFunc = defaultCheckFunc
			}

			got := ErrCassandraSetOperationFailed(test.args.key, test.args.err)
			if err := test.checkFunc(test.want, got); err != nil {
				tt.Errorf("error = %v", err)
			}
		})
	}
}

func TestErrCassandraDeleteOperationFailed(t *testing.T) {
	type args struct {
		key string
		err error
	}
	type want struct {
		want error
	}
	type test struct {
		name       string
		args       args
		want       want
		checkFunc  func(want, error) error
		beforeFunc func(args)
		afterFunc  func(args)
	}
	defaultCheckFunc := func(w want, got error) error {
		if !Is(got, w.want) {
			return Errorf("got: \"%#v\",\n\t\t\t\twant: \"%#v\"", got, w.want)
		}
		return nil
	}
	tests := []test{
		{
			name: "returns wrapped delete key error when key is 'uuid' and error is database error",
			args: args{
				key: "uuid",
				err: New("database error"),
			},
			want: want{
				want: New("error failed to delete key (uuid): database error"),
			},
		},
		{
			name: "returns wrapped delete key error when key is empty and error is database error",
			args: args{
				key: "",
				err: New("database error"),
			},
			want: want{
				want: New("error failed to delete key (): database error"),
			},
		},
		{
			name: "returns delete key error when key is 'uuid' and error is nil",
			args: args{
				key: "uuid",
				err: nil,
			},
			want: want{
				want: New("error failed to delete key (uuid)"),
			},
		},
		{
			name: "returns delete key error when key is empty and error is nil",
			args: args{
				key: "",
				err: nil,
			},
			want: want{
				want: New("error failed to delete key ()"),
			},
		},
	}

	for _, test := range tests {
		t.Run(test.name, func(tt *testing.T) {
			if test.beforeFunc != nil {
				test.beforeFunc(test.args)
			}
			if test.afterFunc != nil {
				defer test.afterFunc(test.args)
			}
			if test.checkFunc == nil {
				test.checkFunc = defaultCheckFunc
			}

			got := ErrCassandraDeleteOperationFailed(test.args.key, test.args.err)
			if err := test.checkFunc(test.want, got); err != nil {
				tt.Errorf("error = %v", err)
			}
		})
	}
}

func TestErrCassandraHostDownDetected(t *testing.T) {
	type args struct {
		nodeInfo string
		err      error
	}
	type want struct {
		want error
	}
	type test struct {
		name       string
		args       args
		want       want
		checkFunc  func(want, error) error
		beforeFunc func(args)
		afterFunc  func(args)
	}
	defaultCheckFunc := func(w want, got error) error {
		if !Is(got, w.want) {
			return Errorf("got: \"%#v\",\n\t\t\t\twant: \"%#v\"", got, w.want)
		}
		return nil
	}
	tests := []test{
		{
			name: "returns wrapped cassandra host down detected error when nodeInfo is '127.0.0.1' and error is database error",
			args: args{
				nodeInfo: "127.0.0.1",
				err:      New("database error"),
			},
			want: want{
				want: New("error cassandra host down detected\t127.0.0.1: database error"),
			},
		},
		{
			name: "returns wrapped cassandra host down detected error when nodeInfo is empty and error is database error",
			args: args{
				nodeInfo: "",
				err:      New("database error"),
			},
			want: want{
				want: New("error cassandra host down detected\t: database error"),
			},
		},
		{
			name: "returns cassandra host down detected error when nodeInfo is '127.0.0.1' and error is nil",
			args: args{
				nodeInfo: "127.0.0.1",
				err:      nil,
			},
			want: want{
				want: New("error cassandra host down detected\t127.0.0.1"),
			},
		},
		{
			name: "returns cassandra host down detected error when nodeInfo is empty and error is nil",
			args: args{
				nodeInfo: "",
				err:      nil,
			},
			want: want{
				want: New("error cassandra host down detected\t"),
			},
		},
	}

	for _, test := range tests {
		t.Run(test.name, func(tt *testing.T) {
			if test.beforeFunc != nil {
				test.beforeFunc(test.args)
			}
			if test.afterFunc != nil {
				defer test.afterFunc(test.args)
			}
			if test.checkFunc == nil {
				test.checkFunc = defaultCheckFunc
			}

			got := ErrCassandraHostDownDetected(test.args.err, test.args.nodeInfo)
			if err := test.checkFunc(test.want, got); err != nil {
				tt.Errorf("error = %v", err)
			}
		})
	}
}

func TestErrCassandraNotFoundIdentity_Error(t *testing.T) {
	type fields struct {
		err error
	}
	type want struct {
		want string
	}
	type test struct {
		name       string
		fields     fields
		want       want
		checkFunc  func(want, string) error
		beforeFunc func()
		afterFunc  func()
	}
	defaultCheckFunc := func(w want, got string) error {
		if !reflect.DeepEqual(got, w.want) {
			return Errorf("got: \"%#v\",\n\t\t\t\twant: \"%#v\"", got, w.want)
		}
		return nil
	}
	tests := []test{
		{
			name: "returns string when internal error is cassandra not found identity error",
			fields: fields{
				err: New("cassandra not found identity"),
			},
			want: want{
				want: "cassandra not found identity",
			},
		},
	}

	for _, test := range tests {
		t.Run(test.name, func(tt *testing.T) {
			if test.beforeFunc != nil {
				test.beforeFunc()
			}
			if test.afterFunc != nil {
				defer test.afterFunc()
			}
			if test.checkFunc == nil {
				test.checkFunc = defaultCheckFunc
			}
			e := &ErrCassandraNotFoundIdentity{
				err: test.fields.err,
			}

			got := e.Error()
			if err := test.checkFunc(test.want, got); err != nil {
				tt.Errorf("error = %v", err)
			}
<<<<<<< HEAD
=======
		})
	}
}

func TestErrCassandraNotFoundIdentity_Unwrap(t *testing.T) {
	type fields struct {
		err error
	}
	type want struct {
		err error
	}
	type test struct {
		name       string
		fields     fields
		want       want
		checkFunc  func(want, error) error
		beforeFunc func()
		afterFunc  func()
	}
	defaultCheckFunc := func(w want, err error) error {
		if !Is(err, w.err) {
			return Errorf("got_error: \"%#v\",\n\t\t\t\twant: \"%#v\"", err, w.err)
		}
		return nil
	}
	tests := []test{
		func() test {
			return test{
				name: "returns nil when internal error is nil",
				fields: fields{
					err: nil,
				},
				want: want{
					err: nil,
				},
			}
		}(),
		func() test {
			err := New("cassandra not found identity")
			return test{
				name: "returns internal error when internal error is cassandra not found identity error",
				fields: fields{
					err: err,
				},
				want: want{
					err: err,
				},
				checkFunc: func(w want, err error) error {
					if !reflect.DeepEqual(w.err, err) {
						return Errorf("got_error: \"%#v\",\n\t\t\t\twant: \"%#v\"", err, w.err)
					}
					return nil
				},
			}
		}(),
	}

	for _, test := range tests {
		t.Run(test.name, func(tt *testing.T) {
			defer goleak.VerifyNone(tt)
			if test.beforeFunc != nil {
				test.beforeFunc()
			}
			if test.afterFunc != nil {
				defer test.afterFunc()
			}
			if test.checkFunc == nil {
				test.checkFunc = defaultCheckFunc
			}
			e := &ErrCassandraNotFoundIdentity{
				err: test.fields.err,
			}

			err := e.Unwrap()
			if err := test.checkFunc(test.want, err); err != nil {
				tt.Errorf("error = %v", err)
			}
>>>>>>> 2696dd3a
		})
	}
}

func TestIsErrCassandraNotFound(t *testing.T) {
	type args struct {
		err error
	}
	type want struct {
		want bool
	}
	type test struct {
		name       string
		args       args
		want       want
		checkFunc  func(want, bool) error
		beforeFunc func(args)
		afterFunc  func(args)
	}
	defaultCheckFunc := func(w want, got bool) error {
		if !reflect.DeepEqual(got, w.want) {
			return Errorf("got: \"%#v\",\n\t\t\t\twant: \"%#v\"", got, w.want)
		}
		return nil
	}
	tests := []test{
		{
			name: "returns false when error is not cassandra not found identity",
			args: args{
				err: New("database not found"),
			},
			want: want{
				want: false,
			},
		},
		{
			name: "returns true when error is cassandra not found identity",
			args: args{
				err: new(ErrCassandraNotFoundIdentity),
			},
			want: want{
				want: true,
			},
		},
	}

	for _, test := range tests {
		t.Run(test.name, func(tt *testing.T) {
			if test.beforeFunc != nil {
				test.beforeFunc(test.args)
			}
			if test.afterFunc != nil {
				defer test.afterFunc(test.args)
			}
			if test.checkFunc == nil {
				test.checkFunc = defaultCheckFunc
			}

			got := IsErrCassandraNotFound(test.args.err)
			if err := test.checkFunc(test.want, got); err != nil {
				tt.Errorf("error = %v", err)
			}
		})
	}
}

func TestErrCassandraUnavailableIdentity_Error(t *testing.T) {
	type fields struct {
		err error
	}
	type want struct {
		want string
	}
	type test struct {
		name       string
		fields     fields
		want       want
		checkFunc  func(want, string) error
		beforeFunc func()
		afterFunc  func()
	}
	defaultCheckFunc := func(w want, got string) error {
		if !reflect.DeepEqual(got, w.want) {
			return Errorf("got: \"%#v\",\n\t\t\t\twant: \"%#v\"", got, w.want)
		}
		return nil
	}
	tests := []test{
		{
			name: "returns string when internal error is cassandra unavailable identity error",
			fields: fields{
				err: New("cassandra unavailable identity"),
			},
			want: want{
				want: "cassandra unavailable identity",
			},
		},
	}

	for _, test := range tests {
		t.Run(test.name, func(tt *testing.T) {
			if test.beforeFunc != nil {
				test.beforeFunc()
			}
			if test.afterFunc != nil {
				defer test.afterFunc()
			}
			if test.checkFunc == nil {
				test.checkFunc = defaultCheckFunc
			}
			e := &ErrCassandraUnavailableIdentity{
				err: test.fields.err,
			}

			got := e.Error()
			if err := test.checkFunc(test.want, got); err != nil {
				tt.Errorf("error = %v", err)
			}
<<<<<<< HEAD
=======
		})
	}
}

func TestErrCassandraUnavailableIdentity_Unwrap(t *testing.T) {
	type fields struct {
		err error
	}
	type want struct {
		err error
	}
	type test struct {
		name       string
		fields     fields
		want       want
		checkFunc  func(want, error) error
		beforeFunc func()
		afterFunc  func()
	}
	defaultCheckFunc := func(w want, err error) error {
		if !Is(err, w.err) {
			return Errorf("got_error: \"%#v\",\n\t\t\t\twant: \"%#v\"", err, w.err)
		}
		return nil
	}
	tests := []test{
		func() test {
			return test{
				name: "returns nil when internal error is nil",
				fields: fields{
					err: nil,
				},
				want: want{
					err: nil,
				},
			}
		}(),
		func() test {
			err := New("cassandra unavailable identity")
			return test{
				name: "returns internal error when internal error is cassandra unavailable identity error",
				fields: fields{
					err: err,
				},
				want: want{
					err: err,
				},
				checkFunc: func(w want, err error) error {
					if !reflect.DeepEqual(w.err, err) {
						return Errorf("got_error: \"%#v\",\n\t\t\t\twant: \"%#v\"", err, w.err)
					}
					return nil
				},
			}
		}(),
	}

	for _, test := range tests {
		t.Run(test.name, func(tt *testing.T) {
			defer goleak.VerifyNone(tt)
			if test.beforeFunc != nil {
				test.beforeFunc()
			}
			if test.afterFunc != nil {
				defer test.afterFunc()
			}
			if test.checkFunc == nil {
				test.checkFunc = defaultCheckFunc
			}
			e := &ErrCassandraUnavailableIdentity{
				err: test.fields.err,
			}

			err := e.Unwrap()
			if err := test.checkFunc(test.want, err); err != nil {
				tt.Errorf("error = %v", err)
			}
>>>>>>> 2696dd3a
		})
	}
}

func TestIsErrCassandraUnavailable(t *testing.T) {
	type args struct {
		err error
	}
	type want struct {
		want bool
	}
	type test struct {
		name       string
		args       args
		want       want
		checkFunc  func(want, bool) error
		beforeFunc func(args)
		afterFunc  func(args)
	}
	defaultCheckFunc := func(w want, got bool) error {
		if !reflect.DeepEqual(got, w.want) {
			return Errorf("got: \"%#v\",\n\t\t\t\twant: \"%#v\"", got, w.want)
		}
		return nil
	}
	tests := []test{
		{
			name: "returns false when error is not cassandra unavailable identity",
			args: args{
				err: New("database not found"),
			},
			want: want{
				want: false,
			},
		},
		{
			name: "returns true when error is cassandra unavailable identity",
			args: args{
				err: new(ErrCassandraUnavailableIdentity),
			},
			want: want{
				want: true,
			},
		},
	}

	for _, test := range tests {
		t.Run(test.name, func(tt *testing.T) {
			if test.beforeFunc != nil {
				test.beforeFunc(test.args)
			}
			if test.afterFunc != nil {
				defer test.afterFunc(test.args)
			}
			if test.checkFunc == nil {
				test.checkFunc = defaultCheckFunc
			}

			got := IsErrCassandraUnavailable(test.args.err)
			if err := test.checkFunc(test.want, got); err != nil {
				tt.Errorf("error = %v", err)
			}
<<<<<<< HEAD
		})
	}
}

func TestErrCassandraNotFoundIdentity_Unwrap(t *testing.T) {
	t.Parallel()
	type fields struct {
		err error
	}
	type want struct {
		err error
	}
	type test struct {
		name       string
		fields     fields
		want       want
		checkFunc  func(want, error) error
		beforeFunc func()
		afterFunc  func()
	}
	defaultCheckFunc := func(w want, err error) error {
		if !Is(err, w.err) {
			return Errorf("got_error: \"%#v\",\n\t\t\t\twant: \"%#v\"", err, w.err)
		}
		return nil
	}
	tests := []test{
		// TODO test cases
		/*
		   {
		       name: "test_case_1",
		       fields: fields {
		           err: nil,
		       },
		       want: want{},
		       checkFunc: defaultCheckFunc,
		   },
		*/

		// TODO test cases
		/*
		   func() test {
		       return test {
		           name: "test_case_2",
		           fields: fields {
		           err: nil,
		           },
		           want: want{},
		           checkFunc: defaultCheckFunc,
		       }
		   }(),
		*/
	}

	for _, test := range tests {
		t.Run(test.name, func(tt *testing.T) {
			tt.Parallel()
			defer goleak.VerifyNone(tt)
			if test.beforeFunc != nil {
				test.beforeFunc()
			}
			if test.afterFunc != nil {
				defer test.afterFunc()
			}
			if test.checkFunc == nil {
				test.checkFunc = defaultCheckFunc
			}
			e := &ErrCassandraNotFoundIdentity{
				err: test.fields.err,
			}

			err := e.Unwrap()
			if err := test.checkFunc(test.want, err); err != nil {
				tt.Errorf("error = %v", err)
			}
		})
	}
}

func TestErrCassandraUnavailableIdentity_Unwrap(t *testing.T) {
	t.Parallel()
	type fields struct {
		err error
	}
	type want struct {
		err error
	}
	type test struct {
		name       string
		fields     fields
		want       want
		checkFunc  func(want, error) error
		beforeFunc func()
		afterFunc  func()
	}
	defaultCheckFunc := func(w want, err error) error {
		if !Is(err, w.err) {
			return Errorf("got_error: \"%#v\",\n\t\t\t\twant: \"%#v\"", err, w.err)
		}
		return nil
	}
	tests := []test{
		// TODO test cases
		/*
		   {
		       name: "test_case_1",
		       fields: fields {
		           err: nil,
		       },
		       want: want{},
		       checkFunc: defaultCheckFunc,
		   },
		*/

		// TODO test cases
		/*
		   func() test {
		       return test {
		           name: "test_case_2",
		           fields: fields {
		           err: nil,
		           },
		           want: want{},
		           checkFunc: defaultCheckFunc,
		       }
		   }(),
		*/
	}

	for _, test := range tests {
		t.Run(test.name, func(tt *testing.T) {
			tt.Parallel()
			defer goleak.VerifyNone(tt)
			if test.beforeFunc != nil {
				test.beforeFunc()
			}
			if test.afterFunc != nil {
				defer test.afterFunc()
			}
			if test.checkFunc == nil {
				test.checkFunc = defaultCheckFunc
			}
			e := &ErrCassandraUnavailableIdentity{
				err: test.fields.err,
			}

			err := e.Unwrap()
			if err := test.checkFunc(test.want, err); err != nil {
				tt.Errorf("error = %v", err)
			}
=======
>>>>>>> 2696dd3a
		})
	}
}<|MERGE_RESOLUTION|>--- conflicted
+++ resolved
@@ -707,8 +707,6 @@
 			if err := test.checkFunc(test.want, got); err != nil {
 				tt.Errorf("error = %v", err)
 			}
-<<<<<<< HEAD
-=======
 		})
 	}
 }
@@ -786,7 +784,6 @@
 			if err := test.checkFunc(test.want, err); err != nil {
 				tt.Errorf("error = %v", err)
 			}
->>>>>>> 2696dd3a
 		})
 	}
 }
@@ -905,8 +902,6 @@
 			if err := test.checkFunc(test.want, got); err != nil {
 				tt.Errorf("error = %v", err)
 			}
-<<<<<<< HEAD
-=======
 		})
 	}
 }
@@ -984,7 +979,6 @@
 			if err := test.checkFunc(test.want, err); err != nil {
 				tt.Errorf("error = %v", err)
 			}
->>>>>>> 2696dd3a
 		})
 	}
 }
@@ -1047,159 +1041,6 @@
 			if err := test.checkFunc(test.want, got); err != nil {
 				tt.Errorf("error = %v", err)
 			}
-<<<<<<< HEAD
-		})
-	}
-}
-
-func TestErrCassandraNotFoundIdentity_Unwrap(t *testing.T) {
-	t.Parallel()
-	type fields struct {
-		err error
-	}
-	type want struct {
-		err error
-	}
-	type test struct {
-		name       string
-		fields     fields
-		want       want
-		checkFunc  func(want, error) error
-		beforeFunc func()
-		afterFunc  func()
-	}
-	defaultCheckFunc := func(w want, err error) error {
-		if !Is(err, w.err) {
-			return Errorf("got_error: \"%#v\",\n\t\t\t\twant: \"%#v\"", err, w.err)
-		}
-		return nil
-	}
-	tests := []test{
-		// TODO test cases
-		/*
-		   {
-		       name: "test_case_1",
-		       fields: fields {
-		           err: nil,
-		       },
-		       want: want{},
-		       checkFunc: defaultCheckFunc,
-		   },
-		*/
-
-		// TODO test cases
-		/*
-		   func() test {
-		       return test {
-		           name: "test_case_2",
-		           fields: fields {
-		           err: nil,
-		           },
-		           want: want{},
-		           checkFunc: defaultCheckFunc,
-		       }
-		   }(),
-		*/
-	}
-
-	for _, test := range tests {
-		t.Run(test.name, func(tt *testing.T) {
-			tt.Parallel()
-			defer goleak.VerifyNone(tt)
-			if test.beforeFunc != nil {
-				test.beforeFunc()
-			}
-			if test.afterFunc != nil {
-				defer test.afterFunc()
-			}
-			if test.checkFunc == nil {
-				test.checkFunc = defaultCheckFunc
-			}
-			e := &ErrCassandraNotFoundIdentity{
-				err: test.fields.err,
-			}
-
-			err := e.Unwrap()
-			if err := test.checkFunc(test.want, err); err != nil {
-				tt.Errorf("error = %v", err)
-			}
-		})
-	}
-}
-
-func TestErrCassandraUnavailableIdentity_Unwrap(t *testing.T) {
-	t.Parallel()
-	type fields struct {
-		err error
-	}
-	type want struct {
-		err error
-	}
-	type test struct {
-		name       string
-		fields     fields
-		want       want
-		checkFunc  func(want, error) error
-		beforeFunc func()
-		afterFunc  func()
-	}
-	defaultCheckFunc := func(w want, err error) error {
-		if !Is(err, w.err) {
-			return Errorf("got_error: \"%#v\",\n\t\t\t\twant: \"%#v\"", err, w.err)
-		}
-		return nil
-	}
-	tests := []test{
-		// TODO test cases
-		/*
-		   {
-		       name: "test_case_1",
-		       fields: fields {
-		           err: nil,
-		       },
-		       want: want{},
-		       checkFunc: defaultCheckFunc,
-		   },
-		*/
-
-		// TODO test cases
-		/*
-		   func() test {
-		       return test {
-		           name: "test_case_2",
-		           fields: fields {
-		           err: nil,
-		           },
-		           want: want{},
-		           checkFunc: defaultCheckFunc,
-		       }
-		   }(),
-		*/
-	}
-
-	for _, test := range tests {
-		t.Run(test.name, func(tt *testing.T) {
-			tt.Parallel()
-			defer goleak.VerifyNone(tt)
-			if test.beforeFunc != nil {
-				test.beforeFunc()
-			}
-			if test.afterFunc != nil {
-				defer test.afterFunc()
-			}
-			if test.checkFunc == nil {
-				test.checkFunc = defaultCheckFunc
-			}
-			e := &ErrCassandraUnavailableIdentity{
-				err: test.fields.err,
-			}
-
-			err := e.Unwrap()
-			if err := test.checkFunc(test.want, err); err != nil {
-				tt.Errorf("error = %v", err)
-			}
-=======
->>>>>>> 2696dd3a
 		})
 	}
 }