//
// Copyright (C) 2019-2023 vdaas.org vald team <vald@vdaas.org>
//
// Licensed under the Apache License, Version 2.0 (the "License");
// You may not use this file except in compliance with the License.
// You may obtain a copy of the License at
//
//    https://www.apache.org/licenses/LICENSE-2.0
//
// Unless required by applicable law or agreed to in writing, software
// distributed under the License is distributed on an "AS IS" BASIS,
// WITHOUT WARRANTIES OR CONDITIONS OF ANY KIND, either express or implied.
// See the License for the specific language governing permissions and
// limitations under the License.
//

// Package errors provides error types and function
package errors

import (
	"cmp"
	"errors"
	"fmt"
	"reflect"
	"runtime"
<<<<<<< HEAD
=======
	"slices"
	"strings"
>>>>>>> dfc9c2f1

	"github.com/vdaas/vald/internal/strings"
	"github.com/vdaas/vald/internal/sync"
)

var (
	// ErrTimeoutParseFailed represents a function to generate an error that the timeout value is invalid.
	ErrTimeoutParseFailed = func(timeout string) error {
		return Errorf("invalid timeout value: %s\t:timeout parse error out put failed", timeout)
	}

	// ErrServerNotFound represents a function to generate an error that the server not found.
	ErrServerNotFound = func(name string) error {
		return Errorf("server %s not found", name)
	}

	// ErrOptionFailed represents a function to generate an error that the option setup failed.
	// When ref is zero value, it will return an error with ref is invalid.
	ErrOptionFailed = func(err error, ref reflect.Value) error {
		var str string
		if ref.IsValid() {
			str = runtime.FuncForPC(ref.Pointer()).Name()
		}
		return Wrapf(err, "failed to setup option :\t%s", str)
	}

	// ErrArgumentParseFailed represents a function to generate an error that argument parse failed.
	ErrArgumentParseFailed = func(err error) error {
		return Wrap(err, "argument parse failed")
	}

	// ErrBackoffTimeout represents a function to generate an error that backoff is timeout by limitation.
	ErrBackoffTimeout = func(err error) error {
		return Wrap(err, "backoff timeout by limitation")
	}

	// ErrInvalidTypeConversion represents a function to generate an error that type conversion fails due to an invalid input type.
	ErrInvalidTypeConversion = func(i interface{}, tgt interface{}) error {
		return Errorf("invalid type conversion %v to %v", reflect.TypeOf(i), reflect.TypeOf(tgt))
	}

	// ErrLoggingRetry represents a function to generate an error that failing to output logs and retrying to output.
	ErrLoggingRetry = func(err error, ref reflect.Value) error {
		var str string
		if ref.IsValid() {
			str = runtime.FuncForPC(ref.Pointer()).Name()
		}
		return Wrapf(err, "failed to output %s logs, retrying...", str)
	}

	// ErrLoggingFailed represents a function to generate an error that failing to output logs.
	ErrLoggingFailed = func(err error, ref reflect.Value) error {
		var str string
		if ref.IsValid() {
			str = runtime.FuncForPC(ref.Pointer()).Name()
		}
		return Wrapf(err, "failed to output %s logs", str)
	}

	// New represents a function to generate the new error with a message.
	// When the message is nil, it will return nil instead of an error.
	New = func(msg string) error {
		if msg == "" {
			return nil
		}
		return errors.New(msg)
	}

	// Wrap represents a function to generate an error that is used by input error and message.
	// When both of the input are nil, it will return an error when the error message is not empty.
	// When the input error is not nil, it will return the error based on the input error.
	Wrap = func(err error, msg string) error {
		if err != nil {
			if msg != "" && err.Error() != msg {
				return fmt.Errorf("%s: %w", msg, err)
			}
			return err
		}
		return New(msg)
	}

	// Wrapf represents a function to generate an error that is used by input error, format, and args.
	// When all of the input is nil, it will return a new error based on format and args even these are nil.
	// When the input error is not nil, it will return an error based on the input error.
	Wrapf = func(err error, format string, args ...interface{}) error {
		if err != nil {
			if format != "" && len(args) != 0 {
				return Wrap(err, fmt.Sprintf(format, args...))
			}
			return err
		}
		return Errorf(format, args...)
	}

	// Cause represents a function to generate an error when the input error is not nil.
	// When the input is nil, it will return nil.
	Cause = func(err error) error {
		if err != nil {
			return Unwrap(err)
		}
		return nil
	}

	// Errorf represents a function to generate an error based on format and args.
	// When format and args do not satisfy the condition, it will return nil.
	Errorf = func(format string, args ...interface{}) error {
		const delim = " "
		if format == "" && len(args) == 0 {
			return nil
		}
		if len(args) != 0 {
			if format == "" {
				for range args {
					format += "%v" + delim
				}
				format = strings.TrimSuffix(format, delim)
			}
			return fmt.Errorf(format, args...)
		}
		return New(format)
	}

	// As represents errors.As.
	As = errors.As

	// errExpectedErrIsNil represents a function to generate an error that given name's error object is nil.
	errExpectedErrIsNil = func(n string) error {
		return Errorf("expected err is nil: %s", n)
	}
)

// Is represents a function to check whether err and the target is the same or not.
func Is(err, target error) bool {
	if target == nil || err == nil {
		return err == target
	}
	isComparable := reflect.TypeOf(target).Comparable()
	for {
		if isComparable && (err == target ||
			err.Error() == target.Error() ||
			strings.EqualFold(err.Error(), target.Error())) {
			return true
		}

		if x, ok := err.(interface {
			Is(error) bool
		}); ok && x.Is(target) {
			return true
		}
		switch x := err.(type) {
		case interface{ Unwrap() error }:
			err = x.Unwrap()
			if err == nil {
				return isComparable && err == target ||
					err.Error() == target.Error() ||
					strings.EqualFold(err.Error(), target.Error())
			}
		case interface{ Unwrap() []error }:
			for _, err = range x.Unwrap() {
				if Is(err, target) {
					return true
				}
			}
			return isComparable && err == target ||
				err.Error() == target.Error() ||
				strings.EqualFold(err.Error(), target.Error())
		default:
			return isComparable && err == target ||
				err.Error() == target.Error() ||
				strings.EqualFold(err.Error(), target.Error())
		}
	}
}

// Unwrap represents errors.Unwrap.
func Unwrap(err error) error {
	if err == nil {
		return nil
	}
	switch x := err.(type) {
	case interface{ Unwrap() error }:
		return x.Unwrap()
	case interface{ Unwrap() []error }:
		errs := x.Unwrap()
		switch l := len(errs); l {
		case 0:
			return nil
		case 1, 2:
			return errs[0]
		default:
			return Join(errs[:l-1]...)
		}
	default:
		return nil
	}
}

// Join represents a function to generate multiple error when the input errors is not nil.
func Join(errs ...error) error {
	l := len(errs)
	switch l {
	case 0:
		return nil
	case 1:
		return errs[0]
	case 2:
		switch {
		case errs[0] != nil && errs[1] != nil:
			if errs[0] == errs[1] || errors.Is(errs[0], errs[1]) {
				return errs[0]
			}
			var es []error
			switch x := errs[1].(type) {
			case *joinError:
				es = x.errs
			case interface{ Unwrap() []error }:
				es = x.Unwrap()
			default:
				es = []error{errs[1]}
			}
			switch x := errs[0].(type) {
			case *joinError:
				x.errs = append(x.errs, es...)
				return x
			case interface{ Unwrap() []error }:
				return &joinError{errs: append(x.Unwrap(), es...)}
			default:
				return &joinError{errs: []error{errs[0], errs[1]}}
			}
		case errs[0] != nil:
			return errs[0]
		case errs[1] != nil:
			return errs[1]
		}
		return nil
	}
	var e *joinError
	switch x := errs[0].(type) {
	case *joinError:
		e = x
		errs = errs[1:]
	case interface{ Unwrap() []error }:
		e = &joinError{errs: x.Unwrap()}
		errs = errs[1:]
	default:
		e = &joinError{
			errs: make([]error, 0, l),
		}
	}
	for _, err := range errs {
		if err != nil {
			e.errs = append(e.errs, err)
		}
	}
	return e
}

func RemoveDuplicates(errs []error) []error {
	if len(errs) < 2 {
		return errs
	}
	slices.SortStableFunc(errs, func(l error, r error) int {
		return cmp.Compare(l.Error(), r.Error())
	})
	return slices.CompactFunc(errs, Is)
}

type joinError struct {
	errs []error
}

var sbPool = sync.Pool{
	New: func() interface{} {
		return new(strings.Builder)
	},
}

func (e *joinError) Error() (str string) {
	switch len(e.errs) {
	case 0:
		return ""
	case 1:
		return e.errs[0].Error()
	}
	sb, ok := sbPool.Get().(*strings.Builder)
	if !ok {
		sb = new(strings.Builder)
	}
	defer func() {
		sb.Reset()
		sbPool.Put(sb)
	}()
	sb.Grow(len(e.errs) * 16)
	for i, err := range e.errs {
		if i > 0 {
			sb.WriteByte('\n')
		}
		sb.WriteString(err.Error())
	}
	if sb.Len() == 0 {
		return ""
	}
	str = sb.String()
	return str
}

func (e *joinError) Unwrap() []error {
	return e.errs
}<|MERGE_RESOLUTION|>--- conflicted
+++ resolved
@@ -23,11 +23,7 @@
 	"fmt"
 	"reflect"
 	"runtime"
-<<<<<<< HEAD
-=======
 	"slices"
-	"strings"
->>>>>>> dfc9c2f1
 
 	"github.com/vdaas/vald/internal/strings"
 	"github.com/vdaas/vald/internal/sync"
