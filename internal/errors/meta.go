--- conflicted
+++ resolved
@@ -17,11 +17,7 @@
 // Package errors provides error types and function
 package errors
 
-<<<<<<< HEAD
-var ErrInvalidMetaDataConfig = New("invalid metadata config")
-=======
 var (
 	ErrInvalidMetaDataConfig = New("invalid metadata config")
 	ErrMetadataFileEmpty     = New("metadata file empty")
-)
->>>>>>> 8d7999db
+)