//
// Copyright (C) 2019-2021 vdaas.org vald team <vald@vdaas.org>
//
// Licensed under the Apache License, Version 2.0 (the "License");
// you may not use this file except in compliance with the License.
// You may obtain a copy of the License at
//
//    https://www.apache.org/licenses/LICENSE-2.0
//
// Unless required by applicable law or agreed to in writing, software
// distributed under the License is distributed on an "AS IS" BASIS,
// WITHOUT WARRANTIES OR CONDITIONS OF ANY KIND, either express or implied.
// See the License for the specific language governing permissions and
// limitations under the License.
//

// Package errors provides error types and function
package errors

<<<<<<< HEAD
var (
	ErrInvalidReconcilerConfig = New("invalid reconciler config")

	ErrK8sResourceNotFound = func(err error) error {
		return Wrap(err, "k8s resource not found")
	}
)
=======
var ErrInvalidReconcilerConfig = New("invalid reconciler config")
>>>>>>> 96d70d2d
<|MERGE_RESOLUTION|>--- conflicted
+++ resolved
@@ -17,14 +17,10 @@
 // Package errors provides error types and function
 package errors
 
-<<<<<<< HEAD
 var (
 	ErrInvalidReconcilerConfig = New("invalid reconciler config")
 
 	ErrK8sResourceNotFound = func(err error) error {
 		return Wrap(err, "k8s resource not found")
 	}
-)
-=======
-var ErrInvalidReconcilerConfig = New("invalid reconciler config")
->>>>>>> 96d70d2d
+)