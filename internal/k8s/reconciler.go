--- conflicted
+++ resolved
@@ -51,23 +51,14 @@
 }
 
 type controller struct {
-<<<<<<< HEAD
 	eg               errgroup.Group
 	name             string
 	merticsAddr      string
 	leaderElection   bool
 	leaderElectionID string
-	mgr              Manager
+	mgr              manager.Manager
 	rcs              []ResourceController
-=======
-	eg             errgroup.Group
-	name           string
-	merticsAddr    string
-	leaderElection bool
-	mgr            manager.Manager
-	rcs            []ResourceController
-	der            tcp.Dialer
->>>>>>> eebade17
+	der              tcp.Dialer
 }
 
 func New(opts ...Option) (cl Controller, err error) {
