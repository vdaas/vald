--- conflicted
+++ resolved
@@ -59,13 +59,8 @@
 	return r
 }
 
-<<<<<<< HEAD
-func (r *reconciler) Reconcile(req reconcile.Request) (res reconcile.Result, err error) {
+func (r *reconciler) Reconcile(ctx context.Context, req reconcile.Request) (res reconcile.Result, err error) {
 	m := new(metrics.NodeMetricsList)
-=======
-func (r *reconciler) Reconcile(ctx context.Context, req reconcile.Request) (res reconcile.Result, err error) {
-	m := &metrics.NodeMetricsList{}
->>>>>>> 96d70d2d
 
 	err = r.mgr.GetClient().List(ctx, m)
 
