//
// Copyright (C) 2019-2021 vdaas.org vald team <vald@vdaas.org>
//
// Licensed under the Apache License, Version 2.0 (the "License");
// you may not use this file except in compliance with the License.
// You may obtain a copy of the License at
//
//    https://www.apache.org/licenses/LICENSE-2.0
//
// Unless required by applicable law or agreed to in writing, software
// distributed under the License is distributed on an "AS IS" BASIS,
// WITHOUT WARRANTIES OR CONDITIONS OF ANY KIND, either express or implied.
// See the License for the specific language governing permissions and
// limitations under the License.
//

// Package pod provides kubernetes pod information and preriodically update
package pod

import (
	"context"
	"time"

	"github.com/vdaas/vald/internal/k8s"
	"k8s.io/apimachinery/pkg/api/errors"
	metrics "k8s.io/metrics/pkg/apis/metrics/v1beta1"
	"sigs.k8s.io/controller-runtime/pkg/builder"
	"sigs.k8s.io/controller-runtime/pkg/client"
	"sigs.k8s.io/controller-runtime/pkg/handler"
	"sigs.k8s.io/controller-runtime/pkg/manager"
	"sigs.k8s.io/controller-runtime/pkg/reconcile"
	"sigs.k8s.io/controller-runtime/pkg/source"
)

type PodWatcher k8s.ResourceController

type reconciler struct {
	mgr         manager.Manager
	name        string
	onError     func(err error)
	onReconcile func(podList map[string]Pod)
}

type Pod struct {
	Name      string
	Namespace string
	CPU       float64
	Mem       float64
}

func New(opts ...Option) PodWatcher {
	r := new(reconciler)

	for _, opt := range append(defaultOptions, opts...) {
		opt(r)
	}

	return r
}

<<<<<<< HEAD
func (r *reconciler) Reconcile(req reconcile.Request) (res reconcile.Result, err error) {
	m := new(metrics.PodMetricsList)
=======
func (r *reconciler) Reconcile(ctx context.Context, req reconcile.Request) (res reconcile.Result, err error) {
	m := &metrics.PodMetricsList{}
>>>>>>> 96d70d2d

	err = r.mgr.GetClient().List(ctx, m)

	if err != nil {
		if r.onError != nil {
			r.onError(err)
		}
		res = reconcile.Result{
			Requeue:      true,
			RequeueAfter: time.Millisecond * 100,
		}
		if errors.IsNotFound(err) {
			res = reconcile.Result{
				Requeue:      true,
				RequeueAfter: time.Second,
			}
		}
		return
	}

	var (
		cpuUsage float64
		memUsage float64
		pods     = make(map[string]Pod, len(m.Items))
	)

	for _, pod := range m.Items {
		cpuUsage = 0.0
		memUsage = 0.0
		for _, container := range pod.Containers {
			cpuUsage += float64(container.Usage.Cpu().Value())
			memUsage += float64(container.Usage.Memory().Value())
		}

		cpuUsage /= float64(len(pod.Containers))
		memUsage /= float64(len(pod.Containers))
		podMetaName := pod.GetObjectMeta().GetName()

		pods[podMetaName] = Pod{
			Name:      pod.GetName(),
			Namespace: pod.GetNamespace(),
			CPU:       cpuUsage,
			Mem:       memUsage,
		}
	}

	if r.onReconcile != nil {
		r.onReconcile(pods)
	}

	return
}

func (r *reconciler) GetName() string {
	return r.name
}

func (r *reconciler) NewReconciler(mgr manager.Manager) reconcile.Reconciler {
	if r.mgr == nil && mgr != nil {
		r.mgr = mgr
	}
	metrics.AddToScheme(r.mgr.GetScheme())
	return r
}

func (r *reconciler) For() (client.Object, []builder.ForOption) {
	// WARN: metrics should be renew
	// https://github.com/kubernetes/community/blob/master/contributors/design-proposals/instrumentation/resource-metrics-api.md#further-improvements
	return new(metrics.PodMetrics), nil
}

func (r *reconciler) Owns() (client.Object, []builder.OwnsOption) {
	// return new(metrics.PodMetrics)
	return nil, nil
}

func (r *reconciler) Watches() (*source.Kind, handler.EventHandler, []builder.WatchesOption) {
	// return &source.Kind{Type: new(metrics.PodMetrics)}, &handler.EnqueueRequestForObject{}
	return nil, nil, nil
}<|MERGE_RESOLUTION|>--- conflicted
+++ resolved
@@ -58,13 +58,8 @@
 	return r
 }
 
-<<<<<<< HEAD
-func (r *reconciler) Reconcile(req reconcile.Request) (res reconcile.Result, err error) {
+func (r *reconciler) Reconcile(ctx context.Context, req reconcile.Request) (res reconcile.Result, err error) {
 	m := new(metrics.PodMetricsList)
-=======
-func (r *reconciler) Reconcile(ctx context.Context, req reconcile.Request) (res reconcile.Result, err error) {
-	m := &metrics.PodMetricsList{}
->>>>>>> 96d70d2d
 
 	err = r.mgr.GetClient().List(ctx, m)
 
