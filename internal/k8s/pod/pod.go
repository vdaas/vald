--- conflicted
+++ resolved
@@ -65,13 +65,8 @@
 	return r
 }
 
-<<<<<<< HEAD
-func (r *reconciler) Reconcile(req reconcile.Request) (res reconcile.Result, err error) {
+func (r *reconciler) Reconcile(ctx context.Context, req reconcile.Request) (res reconcile.Result, err error) {
 	ps := new(corev1.PodList)
-=======
-func (r *reconciler) Reconcile(ctx context.Context, req reconcile.Request) (res reconcile.Result, err error) {
-	ps := &corev1.PodList{}
->>>>>>> 96d70d2d
 
 	err = r.mgr.GetClient().List(ctx, ps)
 
