--- conflicted
+++ resolved
@@ -63,13 +63,8 @@
 	return r
 }
 
-<<<<<<< HEAD
-func (r *reconciler) Reconcile(req reconcile.Request) (res reconcile.Result, err error) {
+func (r *reconciler) Reconcile(ctx context.Context, req reconcile.Request) (res reconcile.Result, err error) {
 	ns := new(corev1.NodeList)
-=======
-func (r *reconciler) Reconcile(ctx context.Context, req reconcile.Request) (res reconcile.Result, err error) {
-	ns := &corev1.NodeList{}
->>>>>>> 96d70d2d
 
 	err = r.mgr.GetClient().List(ctx, ns)
 
