//
// Copyright (C) 2019-2021 vdaas.org vald team <vald@vdaas.org>
//
// Licensed under the Apache License, Version 2.0 (the "License");
// you may not use this file except in compliance with the License.
// You may obtain a copy of the License at
//
//    https://www.apache.org/licenses/LICENSE-2.0
//
// Unless required by applicable law or agreed to in writing, software
// distributed under the License is distributed on an "AS IS" BASIS,
// WITHOUT WARRANTIES OR CONDITIONS OF ANY KIND, either express or implied.
// See the License for the specific language governing permissions and
// limitations under the License.
//

// Package k8s provides kubernetes control functionality
package k8s

import (
	"github.com/vdaas/vald/internal/errgroup"
	"github.com/vdaas/vald/internal/net/tcp"
	"sigs.k8s.io/controller-runtime/pkg/manager"
)

type Option func(*controller) error

var defaultOptions = []Option{
	WithErrGroup(errgroup.Get()),
}

func WithErrGroup(eg errgroup.Group) Option {
	return func(c *controller) error {
		if eg != nil {
			c.eg = eg
		}
		return nil
	}
}

func WithControllerName(name string) Option {
	return func(c *controller) error {
		c.name = name
		return nil
	}
}

func WithResourceController(rc ResourceController) Option {
	return func(c *controller) error {
		if c.rcs == nil {
			c.rcs = make([]ResourceController, 0, 1)
		}
		c.rcs = append(c.rcs, rc)
		return nil
	}
}

func WithManager(mgr manager.Manager) Option {
	return func(c *controller) error {
		c.mgr = mgr
		return nil
	}
}

func WithMetricsAddress(addr string) Option {
	return func(c *controller) error {
		c.merticsAddr = addr
		return nil
	}
}

func WithEnableLeaderElection() Option {
	return func(c *controller) error {
		c.leaderElection = true
		return nil
	}
}

func WithDisableLeaderElection() Option {
	return func(c *controller) error {
		c.leaderElection = false
		return nil
	}
}

<<<<<<< HEAD
func WithLeaderElectionID(id string) Option {
	return func(c *controller) error {
		c.leaderElectionID = id
=======
func WithDialer(der tcp.Dialer) Option {
	return func(c *controller) error {
		if der != nil {
			c.der = der
		}
>>>>>>> eebade17
		return nil
	}
}<|MERGE_RESOLUTION|>--- conflicted
+++ resolved
@@ -83,17 +83,18 @@
 	}
 }
 
-<<<<<<< HEAD
 func WithLeaderElectionID(id string) Option {
 	return func(c *controller) error {
 		c.leaderElectionID = id
-=======
+		return nil
+	}
+}
+
 func WithDialer(der tcp.Dialer) Option {
 	return func(c *controller) error {
 		if der != nil {
 			c.der = der
 		}
->>>>>>> eebade17
 		return nil
 	}
 }