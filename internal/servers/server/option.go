--- conflicted
+++ resolved
@@ -192,11 +192,6 @@
 		switch m {
 		case GRPC, REST, GQL:
 			s.mode = m
-<<<<<<< HEAD
-=======
-		default:
-			return
->>>>>>> 10e6fc82
 		}
 	}
 }
