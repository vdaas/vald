//
// Copyright (C) 2019-2020 Vdaas.org Vald team ( kpango, rinx, kmrmt )
//
// Licensed under the Apache License, Version 2.0 (the "License");
// you may not use this file except in compliance with the License.
// You may obtain a copy of the License at
//
//    https://www.apache.org/licenses/LICENSE-2.0
//
// Unless required by applicable law or agreed to in writing, software
// distributed under the License is distributed on an "AS IS" BASIS,
// WITHOUT WARRANTIES OR CONDITIONS OF ANY KIND, either express or implied.
// See the License for the specific language governing permissions and
// limitations under the License.
//

package cassandra

import (
	"net"
	"reflect"
	"testing"

	"github.com/gocql/gocql"
	"github.com/vdaas/vald/internal/errors"
<<<<<<< HEAD
	"github.com/vdaas/vald/internal/log"
=======

>>>>>>> a89ddb6f
	"go.uber.org/goleak"
)

func TestNewConvictionPolicy(t *testing.T) {
	type want struct {
		want gocql.ConvictionPolicy
	}
	type test struct {
		name       string
		want       want
		checkFunc  func(want, gocql.ConvictionPolicy) error
		beforeFunc func()
		afterFunc  func()
	}
	defaultCheckFunc := func(w want, got gocql.ConvictionPolicy) error {
		if !reflect.DeepEqual(got, w.want) {
			return errors.Errorf("got: \"%#v\",\n\t\t\t\twant: \"%#v\"", got, w.want)
		}
		return nil
	}
	tests := []test{
		{
			name: "return conviction policy success",
			want: want{
				want: new(convictionPolicy),
			},
		},
	}

	for _, test := range tests {
		t.Run(test.name, func(tt *testing.T) {
			defer goleak.VerifyNone(tt, goleakIgnoreOptions...)
			if test.beforeFunc != nil {
				test.beforeFunc()
			}
			if test.afterFunc != nil {
				defer test.afterFunc()
			}
			if test.checkFunc == nil {
				test.checkFunc = defaultCheckFunc
			}

			got := NewConvictionPolicy()
			if err := test.checkFunc(test.want, got); err != nil {
				tt.Errorf("error = %v", err)
			}
		})
	}
}

func Test_convictionPolicy_AddFailure(t *testing.T) {
	type args struct {
		err  error
		host *gocql.HostInfo
	}
	type want struct {
		want bool
	}
	type test struct {
		name       string
		args       args
		c          *convictionPolicy
		want       want
		checkFunc  func(want, bool) error
		beforeFunc func(args)
		afterFunc  func(args)
	}
	defaultCheckFunc := func(w want, got bool) error {
		if !reflect.DeepEqual(got, w.want) {
			return errors.Errorf("got: \"%#v\",\n\t\t\t\twant: \"%#v\"", got, w.want)
		}
		return nil
	}
	tests := []test{
		{
			name: "AddFailure successfully log the error",
			args: args{
				err: errors.New("dummy"),
				host: func() *gocql.HostInfo {
					h := &gocql.HostInfo{}
					h.SetConnectAddress(net.IPv4(127, 0, 0, 1))
					return h
				}(),
			},
			want: want{
				want: true,
			},
		},
	}

	for _, test := range tests {
		t.Run(test.name, func(tt *testing.T) {
			defer goleak.VerifyNone(tt, goleakIgnoreOptions...)
			if test.beforeFunc != nil {
				test.beforeFunc(test.args)
			}
			if test.afterFunc != nil {
				defer test.afterFunc(test.args)
			}
			if test.checkFunc == nil {
				test.checkFunc = defaultCheckFunc
			}
			c := &convictionPolicy{}

			got := c.AddFailure(test.args.err, test.args.host)
			if err := test.checkFunc(test.want, got); err != nil {
				tt.Errorf("error = %v", err)
			}
		})
	}
}

func Test_convictionPolicy_Reset(t *testing.T) {
	type args struct {
		host *gocql.HostInfo
	}
	type want struct {
	}
	type test struct {
		name       string
		args       args
		c          *convictionPolicy
		want       want
		checkFunc  func(want) error
		beforeFunc func(args)
		afterFunc  func(args)
	}
	defaultCheckFunc := func(w want) error {
		return nil
	}
	tests := []test{
		{
			name: "reset execute success",
			args: args{
				host: func() *gocql.HostInfo {
					h := &gocql.HostInfo{}
					h.SetConnectAddress(net.IPv4(127, 0, 0, 1))
					return h
				}(),
			},
		},
	}

	for _, test := range tests {
		t.Run(test.name, func(tt *testing.T) {
			defer goleak.VerifyNone(tt, goleakIgnoreOptions...)
			if test.beforeFunc != nil {
				test.beforeFunc(test.args)
			}
			if test.afterFunc != nil {
				defer test.afterFunc(test.args)
			}
			if test.checkFunc == nil {
				test.checkFunc = defaultCheckFunc
			}
			c := &convictionPolicy{}

			c.Reset(test.args.host)
			if err := test.checkFunc(test.want); err != nil {
				tt.Errorf("error = %v", err)
			}
		})
	}
}<|MERGE_RESOLUTION|>--- conflicted
+++ resolved
@@ -23,11 +23,7 @@
 
 	"github.com/gocql/gocql"
 	"github.com/vdaas/vald/internal/errors"
-<<<<<<< HEAD
-	"github.com/vdaas/vald/internal/log"
-=======
-
->>>>>>> a89ddb6f
+ 
 	"go.uber.org/goleak"
 )
 
