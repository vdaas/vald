//
// Copyright (C) 2019-2020 Vdaas.org Vald team ( kpango, rinx, kmrmt )
//
// Licensed under the Apache License, Version 2.0 (the "License");
// you may not use this file except in compliance with the License.
// You may obtain a copy of the License at
//
//    https://www.apache.org/licenses/LICENSE-2.0
//
// Unless required by applicable law or agreed to in writing, software
// distributed under the License is distributed on an "AS IS" BASIS,
// WITHOUT WARRANTIES OR CONDITIONS OF ANY KIND, either express or implied.
// See the License for the specific language governing permissions and
// limitations under the License.
//

// Package redis provides implementation of Go API for redis interface
package cassandra

import (
	"crypto/tls"
	"reflect"
	"testing"
	"time"

	"github.com/gocql/gocql"
	"github.com/vdaas/vald/internal/errors"
	"github.com/vdaas/vald/internal/test/comparator"

	"go.uber.org/goleak"
)

var (
	// Goroutine leak is detected by `fastime`, but it should be ignored in the test because it is an external package.
	goleakIgnoreOptions = []goleak.Option{
		goleak.IgnoreTopFunction("github.com/kpango/fastime.(*Fastime).StartTimerD.func1"),
	}

	// default comparator option for client
	clientComparatorOpts = []comparator.Option{
		comparator.AllowUnexported(client{}),
		comparator.Comparer(func(x, y retryPolicy) bool {
			return reflect.DeepEqual(x, y)
		}),
		comparator.Comparer(func(x, y reconnectionPolicy) bool {
			return reflect.DeepEqual(x, y)
		}),
		comparator.Comparer(func(x, y poolConfig) bool {
			return reflect.DeepEqual(x, y)
		}),
		comparator.Comparer(func(x, y hostFilter) bool {
			return reflect.DeepEqual(x, y)
		}),
	}
)

func TestWithHosts(t *testing.T) {
	type T = client
	type args struct {
		hosts []string
	}
	type want struct {
		obj *T
		err error
	}
	type test struct {
		name       string
		args       args
		want       want
		checkFunc  func(want, *T, error) error
		beforeFunc func(args)
		afterFunc  func(args)
	}
	defaultCheckFunc := func(w want, obj *T, err error) error {
		if !errors.Is(err, w.err) {
			return errors.Errorf("got error = %v, want %v", err, w.err)
		}

<<<<<<< HEAD
		if diff := comparator.Diff(obj, w.obj, clientComparatorOpts...); diff != "" {
			return errors.New(diff)
		}
		return nil
	}
=======
	// Uncomment this block if the option returns an error, otherwise delete it
	/*
	   defaultCheckFunc := func(w want, obj *T, err error) error {
	       if !errors.Is(err, w.err) {
	           return errors.Errorf("got_error: \"%#v\",\n\t\t\t\twant: \"%#v\"", err, w.err)
	       }
	       if !reflect.DeepEqual(obj, w.obj) {
	           return errors.Errorf("got: \"%#v\",\n\t\t\t\twant: \"%#v\"", obj, w.obj)
	       }
	       return nil
	   }
	*/

	// Uncomment this block if the option do not returns an error, otherwise delete it
	/*
	   defaultCheckFunc := func(w want, obj *T) error {
	       if !reflect.DeepEqual(obj, w.obj) {
	           return errors.Errorf("got: \"%#v\",\n\t\t\t\twant: \"%#v\"", obj, w.c)
	       }
	       return nil
	   }
	*/
>>>>>>> 9a729a6e

	tests := []test{
		{
			name: "set host success",
			args: args{
				hosts: []string{"vald.vdaas.org"},
			},
			want: want{
				obj: &T{
					hosts: []string{"vald.vdaas.org"},
				},
			},
		},
		{
			name: "set host success if hosts is nil",
			args: args{
				hosts: nil,
			},
			want: want{
				obj: &T{
					hosts: nil,
				},
			},
		},
		{
			name: "set host twice success",
			args: args{
				hosts: []string{"vald.vdaas.org"},
			},
			want: want{
				obj: &T{
					hosts: []string{"vald.vdaas.org"},
				},
			},
			checkFunc: func(w want, obj *T, err error) error {
				if err := defaultCheckFunc(w, obj, err); err != nil {
					return err
				}

				// set host to the same obj again
				if err := WithHosts("hosts1")(obj); err != nil {
					return err
				}

				w = want{
					obj: &T{
						hosts: []string{"vald.vdaas.org", "hosts1"},
					},
				}
				return defaultCheckFunc(w, obj, err)
			},
		},
	}

	for _, test := range tests {
		t.Run(test.name, func(tt *testing.T) {
			defer goleak.VerifyNone(tt, goleakIgnoreOptions...)
			if test.beforeFunc != nil {
				test.beforeFunc(test.args)
			}
			if test.afterFunc != nil {
				defer test.afterFunc(test.args)
			}

			if test.checkFunc == nil {
				test.checkFunc = defaultCheckFunc
			}

			got := WithHosts(test.args.hosts...)
			obj := new(T)
			if err := test.checkFunc(test.want, obj, got(obj)); err != nil {
				tt.Errorf("error = %v", err)
			}
		})
	}
}

func TestWithDialer(t *testing.T) {
	type T = client
	type args struct {
		der gocql.Dialer
	}
	type want struct {
		obj *T
		err error
	}
	type test struct {
		name       string
		args       args
		want       want
		checkFunc  func(want, *T, error) error
		beforeFunc func(args)
		afterFunc  func(args)
	}
<<<<<<< HEAD
	defaultCheckFunc := func(w want, obj *T, err error) error {
		if !errors.Is(err, w.err) {
			return errors.Errorf("got error = %v, want %v", err, w.err)
		}
		if diff := comparator.Diff(obj, w.obj, clientComparatorOpts...); diff != "" {
			return errors.New(diff)
		}
		return nil
	}
=======

	// Uncomment this block if the option returns an error, otherwise delete it
	/*
	   defaultCheckFunc := func(w want, obj *T, err error) error {
	       if !errors.Is(err, w.err) {
	           return errors.Errorf("got_error: \"%#v\",\n\t\t\t\twant: \"%#v\"", err, w.err)
	       }
	       if !reflect.DeepEqual(obj, w.obj) {
	           return errors.Errorf("got: \"%#v\",\n\t\t\t\twant: \"%#v\"", obj, w.obj)
	       }
	       return nil
	   }
	*/

	// Uncomment this block if the option do not returns an error, otherwise delete it
	/*
	   defaultCheckFunc := func(w want, obj *T) error {
	       if !reflect.DeepEqual(obj, w.obj) {
	           return errors.Errorf("got: \"%#v\",\n\t\t\t\twant: \"%#v\"", obj, w.c)
	       }
	       return nil
	   }
	*/
>>>>>>> 9a729a6e

	tests := []test{
		func() test {
			dm := &DialerMock{}
			return test{
				name: "set dialer success",
				args: args{
					der: dm,
				},
				want: want{
					obj: &T{
						dialer: dm,
					},
				},
			}
		}(),
		{
			name: "set dialer success if dialer is nil",
			args: args{
				der: nil,
			},
			want: want{
				obj: &T{},
			},
		},
	}

	for _, test := range tests {
		t.Run(test.name, func(tt *testing.T) {
			defer goleak.VerifyNone(tt, goleakIgnoreOptions...)
			if test.beforeFunc != nil {
				test.beforeFunc(test.args)
			}
			if test.afterFunc != nil {
				defer test.afterFunc(test.args)
			}
			if test.checkFunc == nil {
				test.checkFunc = defaultCheckFunc
			}

			got := WithDialer(test.args.der)
			obj := new(T)
			if err := test.checkFunc(test.want, obj, got(obj)); err != nil {
				tt.Errorf("error = %v", err)
			}
		})
	}
}

func TestWithCQLVersion(t *testing.T) {
	type T = client
	type fields struct {
		cqlVersion string
	}
	type args struct {
		version string
	}
	type want struct {
		obj *T
		err error
	}
	type test struct {
		name       string
		fields     fields
		args       args
		want       want
		checkFunc  func(want, *T, error) error
		beforeFunc func(args)
		afterFunc  func(args)
	}
<<<<<<< HEAD
	defaultCheckFunc := func(w want, obj *T, err error) error {
		if !errors.Is(err, w.err) {
			return errors.Errorf("got error = %v, want %v", err, w.err)
		}
		if diff := comparator.Diff(obj, w.obj, clientComparatorOpts...); diff != "" {
			return errors.New(diff)
		}
		return nil
	}
=======

	// Uncomment this block if the option returns an error, otherwise delete it
	/*
	   defaultCheckFunc := func(w want, obj *T, err error) error {
	       if !errors.Is(err, w.err) {
	           return errors.Errorf("got_error: \"%#v\",\n\t\t\t\twant: \"%#v\"", err, w.err)
	       }
	       if !reflect.DeepEqual(obj, w.obj) {
	           return errors.Errorf("got: \"%#v\",\n\t\t\t\twant: \"%#v\"", obj, w.obj)
	       }
	       return nil
	   }
	*/

	// Uncomment this block if the option do not returns an error, otherwise delete it
	/*
	   defaultCheckFunc := func(w want, obj *T) error {
	       if !reflect.DeepEqual(obj, w.obj) {
	           return errors.Errorf("got: \"%#v\",\n\t\t\t\twant: \"%#v\"", obj, w.c)
	       }
	       return nil
	   }
	*/
>>>>>>> 9a729a6e

	tests := []test{
		{
			name: "set version success",
			args: args{
				version: "1.0",
			},
			want: want{
				obj: &T{
					cqlVersion: "1.0",
				},
			},
		},
		{
			name: "do not set version when version is empty",
			fields: fields{
				cqlVersion: "1.0",
			},
			args: args{
				version: "",
			},
			want: want{
				obj: &T{
					cqlVersion: "1.0",
				},
			},
		},
	}

	for _, test := range tests {
		t.Run(test.name, func(tt *testing.T) {
			defer goleak.VerifyNone(tt, goleakIgnoreOptions...)
			if test.beforeFunc != nil {
				test.beforeFunc(test.args)
			}
			if test.afterFunc != nil {
				defer test.afterFunc(test.args)
			}
			if test.checkFunc == nil {
				test.checkFunc = defaultCheckFunc
			}

			got := WithCQLVersion(test.args.version)
			obj := &T{
				cqlVersion: test.fields.cqlVersion,
			}
			if err := test.checkFunc(test.want, obj, got(obj)); err != nil {
				tt.Errorf("error = %v", err)
			}
		})
	}
}

func TestWithProtoVersion(t *testing.T) {
	type T = client
	type args struct {
		version int
	}
	type fields struct {
		protoVersion int
	}
	type want struct {
		obj *T
		err error
	}
	type test struct {
		name       string
		args       args
		fields     fields
		want       want
		checkFunc  func(want, *T, error) error
		beforeFunc func(args)
		afterFunc  func(args)
	}
<<<<<<< HEAD
	defaultCheckFunc := func(w want, obj *T, err error) error {
		if !errors.Is(err, w.err) {
			return errors.Errorf("got error = %v, want %v", err, w.err)
		}
		if diff := comparator.Diff(obj, w.obj, clientComparatorOpts...); diff != "" {
			return errors.New(diff)
		}
		return nil
	}
=======

	// Uncomment this block if the option returns an error, otherwise delete it
	/*
	   defaultCheckFunc := func(w want, obj *T, err error) error {
	       if !errors.Is(err, w.err) {
	           return errors.Errorf("got_error: \"%#v\",\n\t\t\t\twant: \"%#v\"", err, w.err)
	       }
	       if !reflect.DeepEqual(obj, w.obj) {
	           return errors.Errorf("got: \"%#v\",\n\t\t\t\twant: \"%#v\"", obj, w.obj)
	       }
	       return nil
	   }
	*/

	// Uncomment this block if the option do not returns an error, otherwise delete it
	/*
	   defaultCheckFunc := func(w want, obj *T) error {
	       if !reflect.DeepEqual(obj, w.obj) {
	           return errors.Errorf("got: \"%#v\",\n\t\t\t\twant: \"%#v\"", obj, w.c)
	       }
	       return nil
	   }
	*/
>>>>>>> 9a729a6e

	tests := []test{
		{
			name: "set version success",
			args: args{
				version: 1,
			},
			want: want{
				obj: &T{
					protoVersion: 1,
				},
			},
		},
		{
			name: "do not set version when version<0",
			args: args{
				version: -1,
			},
			fields: fields{
				protoVersion: 10,
			},
			want: want{
				obj: &T{
					protoVersion: 10,
				},
			},
		},
	}

	for _, test := range tests {
		t.Run(test.name, func(tt *testing.T) {
			defer goleak.VerifyNone(tt, goleakIgnoreOptions...)
			if test.beforeFunc != nil {
				test.beforeFunc(test.args)
			}
			if test.afterFunc != nil {
				defer test.afterFunc(test.args)
			}
			if test.checkFunc == nil {
				test.checkFunc = defaultCheckFunc
			}

			got := WithProtoVersion(test.args.version)
			obj := &T{
				protoVersion: test.fields.protoVersion,
			}
			if err := test.checkFunc(test.want, obj, got(obj)); err != nil {
				tt.Errorf("error = %v", err)
			}
		})
	}
}

func TestWithTimeout(t *testing.T) {
	type T = client
	type args struct {
		dur string
	}
	type want struct {
		obj *T
		err error
	}
	type test struct {
		name       string
		args       args
		want       want
		checkFunc  func(want, *T, error) error
		beforeFunc func(args)
		afterFunc  func(args)
	}
<<<<<<< HEAD
	defaultCheckFunc := func(w want, obj *T, err error) error {
		if !errors.Is(err, w.err) {
			return errors.Errorf("got error = %v, want %v", err, w.err)
		}
		if diff := comparator.Diff(obj, w.obj, clientComparatorOpts...); diff != "" {
			return errors.New(diff)
		}
		return nil
	}
=======

	// Uncomment this block if the option returns an error, otherwise delete it
	/*
	   defaultCheckFunc := func(w want, obj *T, err error) error {
	       if !errors.Is(err, w.err) {
	           return errors.Errorf("got_error: \"%#v\",\n\t\t\t\twant: \"%#v\"", err, w.err)
	       }
	       if !reflect.DeepEqual(obj, w.obj) {
	           return errors.Errorf("got: \"%#v\",\n\t\t\t\twant: \"%#v\"", obj, w.obj)
	       }
	       return nil
	   }
	*/

	// Uncomment this block if the option do not returns an error, otherwise delete it
	/*
	   defaultCheckFunc := func(w want, obj *T) error {
	       if !reflect.DeepEqual(obj, w.obj) {
	           return errors.Errorf("got: \"%#v\",\n\t\t\t\twant: \"%#v\"", obj, w.c)
	       }
	       return nil
	   }
	*/
>>>>>>> 9a729a6e

	tests := []test{
		{
			name: "set timeout success",
			args: args{
				dur: "5s",
			},
			want: want{
				obj: &T{
					timeout: 5 * time.Second,
				},
			},
		},
		{
			name: "set timeout success if the time format is invalid",
			args: args{
				dur: "dummy",
			},
			want: want{
				obj: &T{
					timeout: time.Minute,
				},
			},
		},
		{
			name: "set timeout success if the time is empty",
			args: args{
				dur: "",
			},
			want: want{
				obj: &T{},
			},
		},
	}

	for _, test := range tests {
		t.Run(test.name, func(tt *testing.T) {
			defer goleak.VerifyNone(tt, goleakIgnoreOptions...)
			if test.beforeFunc != nil {
				test.beforeFunc(test.args)
			}
			if test.afterFunc != nil {
				defer test.afterFunc(test.args)
			}
			if test.checkFunc == nil {
				test.checkFunc = defaultCheckFunc
			}

			got := WithTimeout(test.args.dur)
			obj := new(T)
			if err := test.checkFunc(test.want, obj, got(obj)); err != nil {
				tt.Errorf("error = %v", err)
			}
		})
	}
}

func TestWithConnectTimeout(t *testing.T) {
	type T = client
	type args struct {
		dur string
	}
	type want struct {
		obj *T
		err error
	}
	type test struct {
		name       string
		args       args
		want       want
		checkFunc  func(want, *T, error) error
		beforeFunc func(args)
		afterFunc  func(args)
	}

<<<<<<< HEAD
	defaultCheckFunc := func(w want, obj *T, err error) error {
		if (w.err == nil && err != nil) || (w.err != nil && err == nil) ||
			(err != nil && w.err.Error() != err.Error()) {
			return errors.Errorf("got error = %v, want %v", err, w.err)
		}
		if diff := comparator.Diff(obj, w.obj, clientComparatorOpts...); diff != "" {
			return errors.New(diff)
		}
		return nil
	}
=======
	// Uncomment this block if the option returns an error, otherwise delete it
	/*
	   defaultCheckFunc := func(w want, obj *T, err error) error {
	       if !errors.Is(err, w.err) {
	           return errors.Errorf("got_error: \"%#v\",\n\t\t\t\twant: \"%#v\"", err, w.err)
	       }
	       if !reflect.DeepEqual(obj, w.obj) {
	           return errors.Errorf("got: \"%#v\",\n\t\t\t\twant: \"%#v\"", obj, w.obj)
	       }
	       return nil
	   }
	*/

	// Uncomment this block if the option do not returns an error, otherwise delete it
	/*
	   defaultCheckFunc := func(w want, obj *T) error {
	       if !reflect.DeepEqual(obj, w.obj) {
	           return errors.Errorf("got: \"%#v\",\n\t\t\t\twant: \"%#v\"", obj, w.c)
	       }
	       return nil
	   }
	*/
>>>>>>> 9a729a6e

	tests := []test{
		{
			name: "set timeout success",
			args: args{
				dur: "5s",
			},
			want: want{
				obj: &T{
					connectTimeout: 5 * time.Second,
				},
			},
		},
		{
			name: "return error if the time format is invalid",
			args: args{
				dur: "dummy",
			},
			want: want{
				err: errors.NewErrCriticalOption(errors.New("invalid timeout value: dummy	:timeout parse error out put failed: time: invalid duration \"dummy\"")),
				obj: &T{},
			},
		},
		{
			name: "set timeout success if the time is nil",
			args: args{
				dur: "",
			},
			want: want{
				obj: &T{},
			},
		},
	}

	for _, test := range tests {
		t.Run(test.name, func(tt *testing.T) {
			defer goleak.VerifyNone(tt, goleakIgnoreOptions...)
			if test.beforeFunc != nil {
				test.beforeFunc(test.args)
			}
			if test.afterFunc != nil {
				defer test.afterFunc(test.args)
			}
			if test.checkFunc == nil {
				test.checkFunc = defaultCheckFunc
			}

			got := WithConnectTimeout(test.args.dur)
			obj := new(T)
			if err := test.checkFunc(test.want, obj, got(obj)); err != nil {
				tt.Errorf("error = %v", err)
			}
		})
	}
}

func TestWithPort(t *testing.T) {
	type T = client
	type args struct {
		port int
	}
	type fields struct {
		port int
	}
	type want struct {
		obj *T
		err error
	}
	type test struct {
		name       string
		args       args
		fields     fields
		want       want
		checkFunc  func(want, *T, error) error
		beforeFunc func(args)
		afterFunc  func(args)
	}

<<<<<<< HEAD
	defaultCheckFunc := func(w want, obj *T, err error) error {
		if !errors.Is(err, w.err) {
			return errors.Errorf("got error = %v, want %v", err, w.err)
		}
		if diff := comparator.Diff(obj, w.obj, clientComparatorOpts...); diff != "" {
			return errors.New(diff)
		}
		return nil
	}
=======
	// Uncomment this block if the option returns an error, otherwise delete it
	/*
	   defaultCheckFunc := func(w want, obj *T, err error) error {
	       if !errors.Is(err, w.err) {
	           return errors.Errorf("got_error: \"%#v\",\n\t\t\t\twant: \"%#v\"", err, w.err)
	       }
	       if !reflect.DeepEqual(obj, w.obj) {
	           return errors.Errorf("got: \"%#v\",\n\t\t\t\twant: \"%#v\"", obj, w.obj)
	       }
	       return nil
	   }
	*/

	// Uncomment this block if the option do not returns an error, otherwise delete it
	/*
	   defaultCheckFunc := func(w want, obj *T) error {
	       if !reflect.DeepEqual(obj, w.obj) {
	           return errors.Errorf("got: \"%#v\",\n\t\t\t\twant: \"%#v\"", obj, w.c)
	       }
	       return nil
	   }
	*/
>>>>>>> 9a729a6e

	tests := []test{
		{
			name: "set port success",
			args: args{
				port: 8080,
			},
			want: want{
				obj: &T{
					port: 8080,
				},
			},
		},
		{
			name: "set port success (boundary)",
			args: args{
				port: 65535,
			},
			want: want{
				obj: &T{
					port: 65535,
				},
			},
		},
		{
			name: "do not set port when port<=0",
			args: args{
				port: -1,
			},
			fields: fields{
				port: 8080,
			},
			want: want{
				err: errors.ErrInvalidOption("port", -1),
				obj: &T{
					port: 8080,
				},
			},
		},
		{
			name: "do not set port when port > 65535",
			args: args{
				port: 65536,
			},
			fields: fields{
				port: 8080,
			},
			want: want{
				err: errors.ErrInvalidOption("port", 65536),
				obj: &T{
					port: 8080,
				},
			},
		},
	}

	for _, test := range tests {
		t.Run(test.name, func(tt *testing.T) {
			defer goleak.VerifyNone(tt, goleakIgnoreOptions...)
			if test.beforeFunc != nil {
				test.beforeFunc(test.args)
			}
			if test.afterFunc != nil {
				defer test.afterFunc(test.args)
			}
			if test.checkFunc == nil {
				test.checkFunc = defaultCheckFunc
			}

			got := WithPort(test.args.port)
			obj := &T{
				port: test.fields.port,
			}
			if err := test.checkFunc(test.want, obj, got(obj)); err != nil {
				tt.Errorf("error = %v", err)
			}
		})
	}
}

func TestWithKeyspace(t *testing.T) {
	type T = client
	type args struct {
		keyspace string
	}
	type fields struct {
		keyspace string
	}
	type want struct {
		obj *T
		err error
	}
	type test struct {
		name       string
		args       args
		fields     fields
		want       want
		checkFunc  func(want, *T, error) error
		beforeFunc func(args)
		afterFunc  func(args)
	}
<<<<<<< HEAD
	defaultCheckFunc := func(w want, obj *T, err error) error {
		if !errors.Is(err, w.err) {
			return errors.Errorf("got error = %v, want %v", err, w.err)
		}
		if diff := comparator.Diff(obj, w.obj, clientComparatorOpts...); diff != "" {
			return errors.New(diff)
		}
		return nil
	}
=======

	// Uncomment this block if the option returns an error, otherwise delete it
	/*
	   defaultCheckFunc := func(w want, obj *T, err error) error {
	       if !errors.Is(err, w.err) {
	           return errors.Errorf("got_error: \"%#v\",\n\t\t\t\twant: \"%#v\"", err, w.err)
	       }
	       if !reflect.DeepEqual(obj, w.obj) {
	           return errors.Errorf("got: \"%#v\",\n\t\t\t\twant: \"%#v\"", obj, w.obj)
	       }
	       return nil
	   }
	*/

	// Uncomment this block if the option do not returns an error, otherwise delete it
	/*
	   defaultCheckFunc := func(w want, obj *T) error {
	       if !reflect.DeepEqual(obj, w.obj) {
	           return errors.Errorf("got: \"%#v\",\n\t\t\t\twant: \"%#v\"", obj, w.c)
	       }
	       return nil
	   }
	*/
>>>>>>> 9a729a6e

	tests := []test{
		{
			name: "set keyspace success",
			args: args{
				keyspace: "keyspace",
			},
			want: want{
				obj: &T{
					keyspace: "keyspace",
				},
			},
		},
		{
			name: "do not set keyspace when keyspace is empty",
			args: args{
				keyspace: "",
			},
			fields: fields{
				keyspace: "keyspace",
			},
			want: want{
				obj: &T{
					keyspace: "keyspace",
				},
			},
		},
	}

	for _, test := range tests {
		t.Run(test.name, func(tt *testing.T) {
			defer goleak.VerifyNone(tt, goleakIgnoreOptions...)
			if test.beforeFunc != nil {
				test.beforeFunc(test.args)
			}
			if test.afterFunc != nil {
				defer test.afterFunc(test.args)
			}
			if test.checkFunc == nil {
				test.checkFunc = defaultCheckFunc
			}

			got := WithKeyspace(test.args.keyspace)
			obj := &T{
				keyspace: test.fields.keyspace,
			}
			if err := test.checkFunc(test.want, obj, got(obj)); err != nil {
				tt.Errorf("error = %v", err)
			}
		})
	}
}

func TestWithNumConns(t *testing.T) {
	type T = client
	type args struct {
		numConns int
	}
	type fields struct {
		numConns int
	}
	type want struct {
		obj *T
		err error
	}
	type test struct {
		name       string
		args       args
		fields     fields
		want       want
		checkFunc  func(want, *T, error) error
		beforeFunc func(args)
		afterFunc  func(args)
	}
<<<<<<< HEAD
	defaultCheckFunc := func(w want, obj *T, err error) error {
		if !errors.Is(err, w.err) {
			return errors.Errorf("got error = %v, want %v", err, w.err)
		}
		if diff := comparator.Diff(obj, w.obj, clientComparatorOpts...); diff != "" {
			return errors.New(diff)
		}
		return nil
	}
=======

	// Uncomment this block if the option returns an error, otherwise delete it
	/*
	   defaultCheckFunc := func(w want, obj *T, err error) error {
	       if !errors.Is(err, w.err) {
	           return errors.Errorf("got_error: \"%#v\",\n\t\t\t\twant: \"%#v\"", err, w.err)
	       }
	       if !reflect.DeepEqual(obj, w.obj) {
	           return errors.Errorf("got: \"%#v\",\n\t\t\t\twant: \"%#v\"", obj, w.obj)
	       }
	       return nil
	   }
	*/

	// Uncomment this block if the option do not returns an error, otherwise delete it
	/*
	   defaultCheckFunc := func(w want, obj *T) error {
	       if !reflect.DeepEqual(obj, w.obj) {
	           return errors.Errorf("got: \"%#v\",\n\t\t\t\twant: \"%#v\"", obj, w.c)
	       }
	       return nil
	   }
	*/
>>>>>>> 9a729a6e

	tests := []test{
		{
			name: "set num conn success",
			args: args{
				numConns: 100,
			},
			want: want{
				obj: &T{
					numConns: 100,
				},
			},
		},
		{
			name: "do not set num conn when numConn<=0",
			args: args{
				numConns: -1,
			},
			fields: fields{
				numConns: 100,
			},
			want: want{
				obj: &T{
					numConns: 100,
				},
			},
		},
	}

	for _, test := range tests {
		t.Run(test.name, func(tt *testing.T) {
			defer goleak.VerifyNone(tt, goleakIgnoreOptions...)
			if test.beforeFunc != nil {
				test.beforeFunc(test.args)
			}
			if test.afterFunc != nil {
				defer test.afterFunc(test.args)
			}
			if test.checkFunc == nil {
				test.checkFunc = defaultCheckFunc
			}

			got := WithNumConns(test.args.numConns)
			obj := &T{
				numConns: test.fields.numConns,
			}
			if err := test.checkFunc(test.want, obj, got(obj)); err != nil {
				tt.Errorf("error = %v", err)
			}
		})
	}
}

func TestWithConsistency(t *testing.T) {
	type T = interface{}
	type args struct {
		consistency string
	}
	type want struct {
		obj *T
		// Uncomment this line if the option returns an error, otherwise delete it
		// err error
	}
	type test struct {
		name string
		args args
		want want
		// Use the first line if the option returns an error. otherwise use the second line
		// checkFunc  func(want, *T, error) error
		// checkFunc  func(want, *T) error
		beforeFunc func(args)
		afterFunc  func(args)
	}

	// Uncomment this block if the option returns an error, otherwise delete it
	/*
	   defaultCheckFunc := func(w want, obj *T, err error) error {
	       if !errors.Is(err, w.err) {
	           return errors.Errorf("got_error: \"%#v\",\n\t\t\t\twant: \"%#v\"", err, w.err)
	       }
	       if !reflect.DeepEqual(obj, w.obj) {
	           return errors.Errorf("got: \"%#v\",\n\t\t\t\twant: \"%#v\"", obj, w.obj)
	       }
	       return nil
	   }
	*/

	// Uncomment this block if the option do not returns an error, otherwise delete it
	/*
	   defaultCheckFunc := func(w want, obj *T) error {
	       if !reflect.DeepEqual(obj, w.obj) {
	           return errors.Errorf("got: \"%#v\",\n\t\t\t\twant: \"%#v\"", obj, w.c)
	       }
	       return nil
	   }
	*/

	tests := []test{
		// TODO test cases
		/*
		   {
		       name: "test_case_1",
		       args: args {
		           consistency: "",
		       },
		       want: want {
		           obj: new(T),
		       },
		   },
		*/

		// TODO test cases
		/*
		   func() test {
		       return test {
		           name: "test_case_2",
		           args: args {
		           consistency: "",
		           },
		           want: want {
		               obj: new(T),
		           },
		       }
		   }(),
		*/
	}

	for _, test := range tests {
		t.Run(test.name, func(tt *testing.T) {
			defer goleak.VerifyNone(t)
			if test.beforeFunc != nil {
				test.beforeFunc(test.args)
			}
			if test.afterFunc != nil {
				defer test.afterFunc(test.args)
			}

			// Uncomment this block if the option returns an error, otherwise delete it
			/*
			   if test.checkFunc == nil {
			       test.checkFunc = defaultCheckFunc
			   }

			   got := WithConsistency(test.args.consistency)
			   obj := new(T)
			   if err := test.checkFunc(test.want, obj, got(obj)); err != nil {
			       tt.Errorf("error = %v", err)
			   }
			*/

			// Uncomment this block if the option returns an error, otherwise delete it
			/*
			   if test.checkFunc == nil {
			       test.checkFunc = defaultCheckFunc
			   }
			   got := WithConsistency(test.args.consistency)
			   obj := new(T)
			   got(obj)
			   if err := test.checkFunc(tt.want, obj); err != nil {
			       tt.Errorf("error = %v", err)
			   }
			*/
		})
	}
}

func TestWithCompressor(t *testing.T) {
	type T = interface{}
	type args struct {
		compressor gocql.Compressor
	}
	type want struct {
		obj *T
		// Uncomment this line if the option returns an error, otherwise delete it
		// err error
	}
	type test struct {
		name string
		args args
		want want
		// Use the first line if the option returns an error. otherwise use the second line
		// checkFunc  func(want, *T, error) error
		// checkFunc  func(want, *T) error
		beforeFunc func(args)
		afterFunc  func(args)
	}

	// Uncomment this block if the option returns an error, otherwise delete it
	/*
	   defaultCheckFunc := func(w want, obj *T, err error) error {
	       if !errors.Is(err, w.err) {
	           return errors.Errorf("got_error: \"%#v\",\n\t\t\t\twant: \"%#v\"", err, w.err)
	       }
	       if !reflect.DeepEqual(obj, w.obj) {
	           return errors.Errorf("got: \"%#v\",\n\t\t\t\twant: \"%#v\"", obj, w.obj)
	       }
	       return nil
	   }
	*/

	// Uncomment this block if the option do not returns an error, otherwise delete it
	/*
	   defaultCheckFunc := func(w want, obj *T) error {
	       if !reflect.DeepEqual(obj, w.obj) {
	           return errors.Errorf("got: \"%#v\",\n\t\t\t\twant: \"%#v\"", obj, w.c)
	       }
	       return nil
	   }
	*/

	tests := []test{
		// TODO test cases
		/*
		   {
		       name: "test_case_1",
		       args: args {
		           compressor: nil,
		       },
		       want: want {
		           obj: new(T),
		       },
		   },
		*/

		// TODO test cases
		/*
		   func() test {
		       return test {
		           name: "test_case_2",
		           args: args {
		           compressor: nil,
		           },
		           want: want {
		               obj: new(T),
		           },
		       }
		   }(),
		*/
	}

	for _, test := range tests {
		t.Run(test.name, func(tt *testing.T) {
			defer goleak.VerifyNone(t)
			if test.beforeFunc != nil {
				test.beforeFunc(test.args)
			}
			if test.afterFunc != nil {
				defer test.afterFunc(test.args)
			}

			// Uncomment this block if the option returns an error, otherwise delete it
			/*
			   if test.checkFunc == nil {
			       test.checkFunc = defaultCheckFunc
			   }

			   got := WithCompressor(test.args.compressor)
			   obj := new(T)
			   if err := test.checkFunc(test.want, obj, got(obj)); err != nil {
			       tt.Errorf("error = %v", err)
			   }
			*/

			// Uncomment this block if the option returns an error, otherwise delete it
			/*
			   if test.checkFunc == nil {
			       test.checkFunc = defaultCheckFunc
			   }
			   got := WithCompressor(test.args.compressor)
			   obj := new(T)
			   got(obj)
			   if err := test.checkFunc(tt.want, obj); err != nil {
			       tt.Errorf("error = %v", err)
			   }
			*/
		})
	}
}

func TestWithUsername(t *testing.T) {
	type T = interface{}
	type args struct {
		username string
	}
	type want struct {
		obj *T
		// Uncomment this line if the option returns an error, otherwise delete it
		// err error
	}
	type test struct {
		name string
		args args
		want want
		// Use the first line if the option returns an error. otherwise use the second line
		// checkFunc  func(want, *T, error) error
		// checkFunc  func(want, *T) error
		beforeFunc func(args)
		afterFunc  func(args)
	}

	// Uncomment this block if the option returns an error, otherwise delete it
	/*
	   defaultCheckFunc := func(w want, obj *T, err error) error {
	       if !errors.Is(err, w.err) {
	           return errors.Errorf("got_error: \"%#v\",\n\t\t\t\twant: \"%#v\"", err, w.err)
	       }
	       if !reflect.DeepEqual(obj, w.obj) {
	           return errors.Errorf("got: \"%#v\",\n\t\t\t\twant: \"%#v\"", obj, w.obj)
	       }
	       return nil
	   }
	*/

	// Uncomment this block if the option do not returns an error, otherwise delete it
	/*
	   defaultCheckFunc := func(w want, obj *T) error {
	       if !reflect.DeepEqual(obj, w.obj) {
	           return errors.Errorf("got: \"%#v\",\n\t\t\t\twant: \"%#v\"", obj, w.c)
	       }
	       return nil
	   }
	*/

	tests := []test{
		// TODO test cases
		/*
		   {
		       name: "test_case_1",
		       args: args {
		           username: "",
		       },
		       want: want {
		           obj: new(T),
		       },
		   },
		*/

		// TODO test cases
		/*
		   func() test {
		       return test {
		           name: "test_case_2",
		           args: args {
		           username: "",
		           },
		           want: want {
		               obj: new(T),
		           },
		       }
		   }(),
		*/
	}

	for _, test := range tests {
		t.Run(test.name, func(tt *testing.T) {
			defer goleak.VerifyNone(t)
			if test.beforeFunc != nil {
				test.beforeFunc(test.args)
			}
			if test.afterFunc != nil {
				defer test.afterFunc(test.args)
			}

			// Uncomment this block if the option returns an error, otherwise delete it
			/*
			   if test.checkFunc == nil {
			       test.checkFunc = defaultCheckFunc
			   }

			   got := WithUsername(test.args.username)
			   obj := new(T)
			   if err := test.checkFunc(test.want, obj, got(obj)); err != nil {
			       tt.Errorf("error = %v", err)
			   }
			*/

			// Uncomment this block if the option returns an error, otherwise delete it
			/*
			   if test.checkFunc == nil {
			       test.checkFunc = defaultCheckFunc
			   }
			   got := WithUsername(test.args.username)
			   obj := new(T)
			   got(obj)
			   if err := test.checkFunc(tt.want, obj); err != nil {
			       tt.Errorf("error = %v", err)
			   }
			*/
		})
	}
}

func TestWithPassword(t *testing.T) {
	type T = interface{}
	type args struct {
		password string
	}
	type want struct {
		obj *T
		// Uncomment this line if the option returns an error, otherwise delete it
		// err error
	}
	type test struct {
		name string
		args args
		want want
		// Use the first line if the option returns an error. otherwise use the second line
		// checkFunc  func(want, *T, error) error
		// checkFunc  func(want, *T) error
		beforeFunc func(args)
		afterFunc  func(args)
	}

	// Uncomment this block if the option returns an error, otherwise delete it
	/*
	   defaultCheckFunc := func(w want, obj *T, err error) error {
	       if !errors.Is(err, w.err) {
	           return errors.Errorf("got_error: \"%#v\",\n\t\t\t\twant: \"%#v\"", err, w.err)
	       }
	       if !reflect.DeepEqual(obj, w.obj) {
	           return errors.Errorf("got: \"%#v\",\n\t\t\t\twant: \"%#v\"", obj, w.obj)
	       }
	       return nil
	   }
	*/

	// Uncomment this block if the option do not returns an error, otherwise delete it
	/*
	   defaultCheckFunc := func(w want, obj *T) error {
	       if !reflect.DeepEqual(obj, w.obj) {
	           return errors.Errorf("got: \"%#v\",\n\t\t\t\twant: \"%#v\"", obj, w.c)
	       }
	       return nil
	   }
	*/

	tests := []test{
		// TODO test cases
		/*
		   {
		       name: "test_case_1",
		       args: args {
		           password: "",
		       },
		       want: want {
		           obj: new(T),
		       },
		   },
		*/

		// TODO test cases
		/*
		   func() test {
		       return test {
		           name: "test_case_2",
		           args: args {
		           password: "",
		           },
		           want: want {
		               obj: new(T),
		           },
		       }
		   }(),
		*/
	}

	for _, test := range tests {
		t.Run(test.name, func(tt *testing.T) {
			defer goleak.VerifyNone(t)
			if test.beforeFunc != nil {
				test.beforeFunc(test.args)
			}
			if test.afterFunc != nil {
				defer test.afterFunc(test.args)
			}

			// Uncomment this block if the option returns an error, otherwise delete it
			/*
			   if test.checkFunc == nil {
			       test.checkFunc = defaultCheckFunc
			   }

			   got := WithPassword(test.args.password)
			   obj := new(T)
			   if err := test.checkFunc(test.want, obj, got(obj)); err != nil {
			       tt.Errorf("error = %v", err)
			   }
			*/

			// Uncomment this block if the option returns an error, otherwise delete it
			/*
			   if test.checkFunc == nil {
			       test.checkFunc = defaultCheckFunc
			   }
			   got := WithPassword(test.args.password)
			   obj := new(T)
			   got(obj)
			   if err := test.checkFunc(tt.want, obj); err != nil {
			       tt.Errorf("error = %v", err)
			   }
			*/
		})
	}
}

func TestWithAuthProvider(t *testing.T) {
	type T = interface{}
	type args struct {
		authProvider func(h *gocql.HostInfo) (gocql.Authenticator, error)
	}
	type want struct {
		obj *T
		// Uncomment this line if the option returns an error, otherwise delete it
		// err error
	}
	type test struct {
		name string
		args args
		want want
		// Use the first line if the option returns an error. otherwise use the second line
		// checkFunc  func(want, *T, error) error
		// checkFunc  func(want, *T) error
		beforeFunc func(args)
		afterFunc  func(args)
	}

	// Uncomment this block if the option returns an error, otherwise delete it
	/*
	   defaultCheckFunc := func(w want, obj *T, err error) error {
	       if !errors.Is(err, w.err) {
	           return errors.Errorf("got_error: \"%#v\",\n\t\t\t\twant: \"%#v\"", err, w.err)
	       }
	       if !reflect.DeepEqual(obj, w.obj) {
	           return errors.Errorf("got: \"%#v\",\n\t\t\t\twant: \"%#v\"", obj, w.obj)
	       }
	       return nil
	   }
	*/

	// Uncomment this block if the option do not returns an error, otherwise delete it
	/*
	   defaultCheckFunc := func(w want, obj *T) error {
	       if !reflect.DeepEqual(obj, w.obj) {
	           return errors.Errorf("got: \"%#v\",\n\t\t\t\twant: \"%#v\"", obj, w.c)
	       }
	       return nil
	   }
	*/

	tests := []test{
		// TODO test cases
		/*
		   {
		       name: "test_case_1",
		       args: args {
		           authProvider: nil,
		       },
		       want: want {
		           obj: new(T),
		       },
		   },
		*/

		// TODO test cases
		/*
		   func() test {
		       return test {
		           name: "test_case_2",
		           args: args {
		           authProvider: nil,
		           },
		           want: want {
		               obj: new(T),
		           },
		       }
		   }(),
		*/
	}

	for _, test := range tests {
		t.Run(test.name, func(tt *testing.T) {
			defer goleak.VerifyNone(t)
			if test.beforeFunc != nil {
				test.beforeFunc(test.args)
			}
			if test.afterFunc != nil {
				defer test.afterFunc(test.args)
			}

			// Uncomment this block if the option returns an error, otherwise delete it
			/*
			   if test.checkFunc == nil {
			       test.checkFunc = defaultCheckFunc
			   }

			   got := WithAuthProvider(test.args.authProvider)
			   obj := new(T)
			   if err := test.checkFunc(test.want, obj, got(obj)); err != nil {
			       tt.Errorf("error = %v", err)
			   }
			*/

			// Uncomment this block if the option returns an error, otherwise delete it
			/*
			   if test.checkFunc == nil {
			       test.checkFunc = defaultCheckFunc
			   }
			   got := WithAuthProvider(test.args.authProvider)
			   obj := new(T)
			   got(obj)
			   if err := test.checkFunc(tt.want, obj); err != nil {
			       tt.Errorf("error = %v", err)
			   }
			*/
		})
	}
}

func TestWithRetryPolicyNumRetries(t *testing.T) {
	type T = interface{}
	type args struct {
		n int
	}
	type want struct {
		obj *T
		// Uncomment this line if the option returns an error, otherwise delete it
		// err error
	}
	type test struct {
		name string
		args args
		want want
		// Use the first line if the option returns an error. otherwise use the second line
		// checkFunc  func(want, *T, error) error
		// checkFunc  func(want, *T) error
		beforeFunc func(args)
		afterFunc  func(args)
	}

	// Uncomment this block if the option returns an error, otherwise delete it
	/*
	   defaultCheckFunc := func(w want, obj *T, err error) error {
	       if !errors.Is(err, w.err) {
	           return errors.Errorf("got_error: \"%#v\",\n\t\t\t\twant: \"%#v\"", err, w.err)
	       }
	       if !reflect.DeepEqual(obj, w.obj) {
	           return errors.Errorf("got: \"%#v\",\n\t\t\t\twant: \"%#v\"", obj, w.obj)
	       }
	       return nil
	   }
	*/

	// Uncomment this block if the option do not returns an error, otherwise delete it
	/*
	   defaultCheckFunc := func(w want, obj *T) error {
	       if !reflect.DeepEqual(obj, w.obj) {
	           return errors.Errorf("got: \"%#v\",\n\t\t\t\twant: \"%#v\"", obj, w.c)
	       }
	       return nil
	   }
	*/

	tests := []test{
		// TODO test cases
		/*
		   {
		       name: "test_case_1",
		       args: args {
		           n: 0,
		       },
		       want: want {
		           obj: new(T),
		       },
		   },
		*/

		// TODO test cases
		/*
		   func() test {
		       return test {
		           name: "test_case_2",
		           args: args {
		           n: 0,
		           },
		           want: want {
		               obj: new(T),
		           },
		       }
		   }(),
		*/
	}

	for _, test := range tests {
		t.Run(test.name, func(tt *testing.T) {
			defer goleak.VerifyNone(t)
			if test.beforeFunc != nil {
				test.beforeFunc(test.args)
			}
			if test.afterFunc != nil {
				defer test.afterFunc(test.args)
			}

			// Uncomment this block if the option returns an error, otherwise delete it
			/*
			   if test.checkFunc == nil {
			       test.checkFunc = defaultCheckFunc
			   }

			   got := WithRetryPolicyNumRetries(test.args.n)
			   obj := new(T)
			   if err := test.checkFunc(test.want, obj, got(obj)); err != nil {
			       tt.Errorf("error = %v", err)
			   }
			*/

			// Uncomment this block if the option returns an error, otherwise delete it
			/*
			   if test.checkFunc == nil {
			       test.checkFunc = defaultCheckFunc
			   }
			   got := WithRetryPolicyNumRetries(test.args.n)
			   obj := new(T)
			   got(obj)
			   if err := test.checkFunc(tt.want, obj); err != nil {
			       tt.Errorf("error = %v", err)
			   }
			*/
		})
	}
}

func TestWithRetryPolicyMinDuration(t *testing.T) {
	type T = interface{}
	type args struct {
		minDuration string
	}
	type want struct {
		obj *T
		// Uncomment this line if the option returns an error, otherwise delete it
		// err error
	}
	type test struct {
		name string
		args args
		want want
		// Use the first line if the option returns an error. otherwise use the second line
		// checkFunc  func(want, *T, error) error
		// checkFunc  func(want, *T) error
		beforeFunc func(args)
		afterFunc  func(args)
	}

	// Uncomment this block if the option returns an error, otherwise delete it
	/*
	   defaultCheckFunc := func(w want, obj *T, err error) error {
	       if !errors.Is(err, w.err) {
	           return errors.Errorf("got_error: \"%#v\",\n\t\t\t\twant: \"%#v\"", err, w.err)
	       }
	       if !reflect.DeepEqual(obj, w.obj) {
	           return errors.Errorf("got: \"%#v\",\n\t\t\t\twant: \"%#v\"", obj, w.obj)
	       }
	       return nil
	   }
	*/

	// Uncomment this block if the option do not returns an error, otherwise delete it
	/*
	   defaultCheckFunc := func(w want, obj *T) error {
	       if !reflect.DeepEqual(obj, w.obj) {
	           return errors.Errorf("got: \"%#v\",\n\t\t\t\twant: \"%#v\"", obj, w.c)
	       }
	       return nil
	   }
	*/

	tests := []test{
		// TODO test cases
		/*
		   {
		       name: "test_case_1",
		       args: args {
		           minDuration: "",
		       },
		       want: want {
		           obj: new(T),
		       },
		   },
		*/

		// TODO test cases
		/*
		   func() test {
		       return test {
		           name: "test_case_2",
		           args: args {
		           minDuration: "",
		           },
		           want: want {
		               obj: new(T),
		           },
		       }
		   }(),
		*/
	}

	for _, test := range tests {
		t.Run(test.name, func(tt *testing.T) {
			defer goleak.VerifyNone(t)
			if test.beforeFunc != nil {
				test.beforeFunc(test.args)
			}
			if test.afterFunc != nil {
				defer test.afterFunc(test.args)
			}

			// Uncomment this block if the option returns an error, otherwise delete it
			/*
			   if test.checkFunc == nil {
			       test.checkFunc = defaultCheckFunc
			   }

			   got := WithRetryPolicyMinDuration(test.args.minDuration)
			   obj := new(T)
			   if err := test.checkFunc(test.want, obj, got(obj)); err != nil {
			       tt.Errorf("error = %v", err)
			   }
			*/

			// Uncomment this block if the option returns an error, otherwise delete it
			/*
			   if test.checkFunc == nil {
			       test.checkFunc = defaultCheckFunc
			   }
			   got := WithRetryPolicyMinDuration(test.args.minDuration)
			   obj := new(T)
			   got(obj)
			   if err := test.checkFunc(tt.want, obj); err != nil {
			       tt.Errorf("error = %v", err)
			   }
			*/
		})
	}
}

func TestWithRetryPolicyMaxDuration(t *testing.T) {
	type T = interface{}
	type args struct {
		maxDuration string
	}
	type want struct {
		obj *T
		// Uncomment this line if the option returns an error, otherwise delete it
		// err error
	}
	type test struct {
		name string
		args args
		want want
		// Use the first line if the option returns an error. otherwise use the second line
		// checkFunc  func(want, *T, error) error
		// checkFunc  func(want, *T) error
		beforeFunc func(args)
		afterFunc  func(args)
	}

	// Uncomment this block if the option returns an error, otherwise delete it
	/*
	   defaultCheckFunc := func(w want, obj *T, err error) error {
	       if !errors.Is(err, w.err) {
	           return errors.Errorf("got_error: \"%#v\",\n\t\t\t\twant: \"%#v\"", err, w.err)
	       }
	       if !reflect.DeepEqual(obj, w.obj) {
	           return errors.Errorf("got: \"%#v\",\n\t\t\t\twant: \"%#v\"", obj, w.obj)
	       }
	       return nil
	   }
	*/

	// Uncomment this block if the option do not returns an error, otherwise delete it
	/*
	   defaultCheckFunc := func(w want, obj *T) error {
	       if !reflect.DeepEqual(obj, w.obj) {
	           return errors.Errorf("got: \"%#v\",\n\t\t\t\twant: \"%#v\"", obj, w.c)
	       }
	       return nil
	   }
	*/

	tests := []test{
		// TODO test cases
		/*
		   {
		       name: "test_case_1",
		       args: args {
		           maxDuration: "",
		       },
		       want: want {
		           obj: new(T),
		       },
		   },
		*/

		// TODO test cases
		/*
		   func() test {
		       return test {
		           name: "test_case_2",
		           args: args {
		           maxDuration: "",
		           },
		           want: want {
		               obj: new(T),
		           },
		       }
		   }(),
		*/
	}

	for _, test := range tests {
		t.Run(test.name, func(tt *testing.T) {
			defer goleak.VerifyNone(t)
			if test.beforeFunc != nil {
				test.beforeFunc(test.args)
			}
			if test.afterFunc != nil {
				defer test.afterFunc(test.args)
			}

			// Uncomment this block if the option returns an error, otherwise delete it
			/*
			   if test.checkFunc == nil {
			       test.checkFunc = defaultCheckFunc
			   }

			   got := WithRetryPolicyMaxDuration(test.args.maxDuration)
			   obj := new(T)
			   if err := test.checkFunc(test.want, obj, got(obj)); err != nil {
			       tt.Errorf("error = %v", err)
			   }
			*/

			// Uncomment this block if the option returns an error, otherwise delete it
			/*
			   if test.checkFunc == nil {
			       test.checkFunc = defaultCheckFunc
			   }
			   got := WithRetryPolicyMaxDuration(test.args.maxDuration)
			   obj := new(T)
			   got(obj)
			   if err := test.checkFunc(tt.want, obj); err != nil {
			       tt.Errorf("error = %v", err)
			   }
			*/
		})
	}
}

func TestWithReconnectionPolicyInitialInterval(t *testing.T) {
	type T = interface{}
	type args struct {
		initialInterval string
	}
	type want struct {
		obj *T
		// Uncomment this line if the option returns an error, otherwise delete it
		// err error
	}
	type test struct {
		name string
		args args
		want want
		// Use the first line if the option returns an error. otherwise use the second line
		// checkFunc  func(want, *T, error) error
		// checkFunc  func(want, *T) error
		beforeFunc func(args)
		afterFunc  func(args)
	}

	// Uncomment this block if the option returns an error, otherwise delete it
	/*
	   defaultCheckFunc := func(w want, obj *T, err error) error {
	       if !errors.Is(err, w.err) {
	           return errors.Errorf("got_error: \"%#v\",\n\t\t\t\twant: \"%#v\"", err, w.err)
	       }
	       if !reflect.DeepEqual(obj, w.obj) {
	           return errors.Errorf("got: \"%#v\",\n\t\t\t\twant: \"%#v\"", obj, w.obj)
	       }
	       return nil
	   }
	*/

	// Uncomment this block if the option do not returns an error, otherwise delete it
	/*
	   defaultCheckFunc := func(w want, obj *T) error {
	       if !reflect.DeepEqual(obj, w.obj) {
	           return errors.Errorf("got: \"%#v\",\n\t\t\t\twant: \"%#v\"", obj, w.c)
	       }
	       return nil
	   }
	*/

	tests := []test{
		// TODO test cases
		/*
		   {
		       name: "test_case_1",
		       args: args {
		           initialInterval: "",
		       },
		       want: want {
		           obj: new(T),
		       },
		   },
		*/

		// TODO test cases
		/*
		   func() test {
		       return test {
		           name: "test_case_2",
		           args: args {
		           initialInterval: "",
		           },
		           want: want {
		               obj: new(T),
		           },
		       }
		   }(),
		*/
	}

	for _, test := range tests {
		t.Run(test.name, func(tt *testing.T) {
			defer goleak.VerifyNone(t)
			if test.beforeFunc != nil {
				test.beforeFunc(test.args)
			}
			if test.afterFunc != nil {
				defer test.afterFunc(test.args)
			}

			// Uncomment this block if the option returns an error, otherwise delete it
			/*
			   if test.checkFunc == nil {
			       test.checkFunc = defaultCheckFunc
			   }

			   got := WithReconnectionPolicyInitialInterval(test.args.initialInterval)
			   obj := new(T)
			   if err := test.checkFunc(test.want, obj, got(obj)); err != nil {
			       tt.Errorf("error = %v", err)
			   }
			*/

			// Uncomment this block if the option returns an error, otherwise delete it
			/*
			   if test.checkFunc == nil {
			       test.checkFunc = defaultCheckFunc
			   }
			   got := WithReconnectionPolicyInitialInterval(test.args.initialInterval)
			   obj := new(T)
			   got(obj)
			   if err := test.checkFunc(tt.want, obj); err != nil {
			       tt.Errorf("error = %v", err)
			   }
			*/
		})
	}
}

func TestWithReconnectionPolicyMaxRetries(t *testing.T) {
	type T = interface{}
	type args struct {
		maxRetries int
	}
	type want struct {
		obj *T
		// Uncomment this line if the option returns an error, otherwise delete it
		// err error
	}
	type test struct {
		name string
		args args
		want want
		// Use the first line if the option returns an error. otherwise use the second line
		// checkFunc  func(want, *T, error) error
		// checkFunc  func(want, *T) error
		beforeFunc func(args)
		afterFunc  func(args)
	}

	// Uncomment this block if the option returns an error, otherwise delete it
	/*
	   defaultCheckFunc := func(w want, obj *T, err error) error {
	       if !errors.Is(err, w.err) {
	           return errors.Errorf("got_error: \"%#v\",\n\t\t\t\twant: \"%#v\"", err, w.err)
	       }
	       if !reflect.DeepEqual(obj, w.obj) {
	           return errors.Errorf("got: \"%#v\",\n\t\t\t\twant: \"%#v\"", obj, w.obj)
	       }
	       return nil
	   }
	*/

	// Uncomment this block if the option do not returns an error, otherwise delete it
	/*
	   defaultCheckFunc := func(w want, obj *T) error {
	       if !reflect.DeepEqual(obj, w.obj) {
	           return errors.Errorf("got: \"%#v\",\n\t\t\t\twant: \"%#v\"", obj, w.c)
	       }
	       return nil
	   }
	*/

	tests := []test{
		// TODO test cases
		/*
		   {
		       name: "test_case_1",
		       args: args {
		           maxRetries: 0,
		       },
		       want: want {
		           obj: new(T),
		       },
		   },
		*/

		// TODO test cases
		/*
		   func() test {
		       return test {
		           name: "test_case_2",
		           args: args {
		           maxRetries: 0,
		           },
		           want: want {
		               obj: new(T),
		           },
		       }
		   }(),
		*/
	}

	for _, test := range tests {
		t.Run(test.name, func(tt *testing.T) {
			defer goleak.VerifyNone(t)
			if test.beforeFunc != nil {
				test.beforeFunc(test.args)
			}
			if test.afterFunc != nil {
				defer test.afterFunc(test.args)
			}

			// Uncomment this block if the option returns an error, otherwise delete it
			/*
			   if test.checkFunc == nil {
			       test.checkFunc = defaultCheckFunc
			   }

			   got := WithReconnectionPolicyMaxRetries(test.args.maxRetries)
			   obj := new(T)
			   if err := test.checkFunc(test.want, obj, got(obj)); err != nil {
			       tt.Errorf("error = %v", err)
			   }
			*/

			// Uncomment this block if the option returns an error, otherwise delete it
			/*
			   if test.checkFunc == nil {
			       test.checkFunc = defaultCheckFunc
			   }
			   got := WithReconnectionPolicyMaxRetries(test.args.maxRetries)
			   obj := new(T)
			   got(obj)
			   if err := test.checkFunc(tt.want, obj); err != nil {
			       tt.Errorf("error = %v", err)
			   }
			*/
		})
	}
}

func TestWithSocketKeepalive(t *testing.T) {
	type T = interface{}
	type args struct {
		socketKeepalive string
	}
	type want struct {
		obj *T
		// Uncomment this line if the option returns an error, otherwise delete it
		// err error
	}
	type test struct {
		name string
		args args
		want want
		// Use the first line if the option returns an error. otherwise use the second line
		// checkFunc  func(want, *T, error) error
		// checkFunc  func(want, *T) error
		beforeFunc func(args)
		afterFunc  func(args)
	}

	// Uncomment this block if the option returns an error, otherwise delete it
	/*
	   defaultCheckFunc := func(w want, obj *T, err error) error {
	       if !errors.Is(err, w.err) {
	           return errors.Errorf("got_error: \"%#v\",\n\t\t\t\twant: \"%#v\"", err, w.err)
	       }
	       if !reflect.DeepEqual(obj, w.obj) {
	           return errors.Errorf("got: \"%#v\",\n\t\t\t\twant: \"%#v\"", obj, w.obj)
	       }
	       return nil
	   }
	*/

	// Uncomment this block if the option do not returns an error, otherwise delete it
	/*
	   defaultCheckFunc := func(w want, obj *T) error {
	       if !reflect.DeepEqual(obj, w.obj) {
	           return errors.Errorf("got: \"%#v\",\n\t\t\t\twant: \"%#v\"", obj, w.c)
	       }
	       return nil
	   }
	*/

	tests := []test{
		// TODO test cases
		/*
		   {
		       name: "test_case_1",
		       args: args {
		           socketKeepalive: "",
		       },
		       want: want {
		           obj: new(T),
		       },
		   },
		*/

		// TODO test cases
		/*
		   func() test {
		       return test {
		           name: "test_case_2",
		           args: args {
		           socketKeepalive: "",
		           },
		           want: want {
		               obj: new(T),
		           },
		       }
		   }(),
		*/
	}

	for _, test := range tests {
		t.Run(test.name, func(tt *testing.T) {
			defer goleak.VerifyNone(t)
			if test.beforeFunc != nil {
				test.beforeFunc(test.args)
			}
			if test.afterFunc != nil {
				defer test.afterFunc(test.args)
			}

			// Uncomment this block if the option returns an error, otherwise delete it
			/*
			   if test.checkFunc == nil {
			       test.checkFunc = defaultCheckFunc
			   }

			   got := WithSocketKeepalive(test.args.socketKeepalive)
			   obj := new(T)
			   if err := test.checkFunc(test.want, obj, got(obj)); err != nil {
			       tt.Errorf("error = %v", err)
			   }
			*/

			// Uncomment this block if the option returns an error, otherwise delete it
			/*
			   if test.checkFunc == nil {
			       test.checkFunc = defaultCheckFunc
			   }
			   got := WithSocketKeepalive(test.args.socketKeepalive)
			   obj := new(T)
			   got(obj)
			   if err := test.checkFunc(tt.want, obj); err != nil {
			       tt.Errorf("error = %v", err)
			   }
			*/
		})
	}
}

func TestWithMaxPreparedStmts(t *testing.T) {
	type T = interface{}
	type args struct {
		maxPreparedStmts int
	}
	type want struct {
		obj *T
		// Uncomment this line if the option returns an error, otherwise delete it
		// err error
	}
	type test struct {
		name string
		args args
		want want
		// Use the first line if the option returns an error. otherwise use the second line
		// checkFunc  func(want, *T, error) error
		// checkFunc  func(want, *T) error
		beforeFunc func(args)
		afterFunc  func(args)
	}

	// Uncomment this block if the option returns an error, otherwise delete it
	/*
	   defaultCheckFunc := func(w want, obj *T, err error) error {
	       if !errors.Is(err, w.err) {
	           return errors.Errorf("got_error: \"%#v\",\n\t\t\t\twant: \"%#v\"", err, w.err)
	       }
	       if !reflect.DeepEqual(obj, w.obj) {
	           return errors.Errorf("got: \"%#v\",\n\t\t\t\twant: \"%#v\"", obj, w.obj)
	       }
	       return nil
	   }
	*/

	// Uncomment this block if the option do not returns an error, otherwise delete it
	/*
	   defaultCheckFunc := func(w want, obj *T) error {
	       if !reflect.DeepEqual(obj, w.obj) {
	           return errors.Errorf("got: \"%#v\",\n\t\t\t\twant: \"%#v\"", obj, w.c)
	       }
	       return nil
	   }
	*/

	tests := []test{
		// TODO test cases
		/*
		   {
		       name: "test_case_1",
		       args: args {
		           maxPreparedStmts: 0,
		       },
		       want: want {
		           obj: new(T),
		       },
		   },
		*/

		// TODO test cases
		/*
		   func() test {
		       return test {
		           name: "test_case_2",
		           args: args {
		           maxPreparedStmts: 0,
		           },
		           want: want {
		               obj: new(T),
		           },
		       }
		   }(),
		*/
	}

	for _, test := range tests {
		t.Run(test.name, func(tt *testing.T) {
			defer goleak.VerifyNone(t)
			if test.beforeFunc != nil {
				test.beforeFunc(test.args)
			}
			if test.afterFunc != nil {
				defer test.afterFunc(test.args)
			}

			// Uncomment this block if the option returns an error, otherwise delete it
			/*
			   if test.checkFunc == nil {
			       test.checkFunc = defaultCheckFunc
			   }

			   got := WithMaxPreparedStmts(test.args.maxPreparedStmts)
			   obj := new(T)
			   if err := test.checkFunc(test.want, obj, got(obj)); err != nil {
			       tt.Errorf("error = %v", err)
			   }
			*/

			// Uncomment this block if the option returns an error, otherwise delete it
			/*
			   if test.checkFunc == nil {
			       test.checkFunc = defaultCheckFunc
			   }
			   got := WithMaxPreparedStmts(test.args.maxPreparedStmts)
			   obj := new(T)
			   got(obj)
			   if err := test.checkFunc(tt.want, obj); err != nil {
			       tt.Errorf("error = %v", err)
			   }
			*/
		})
	}
}

func TestWithMaxRoutingKeyInfo(t *testing.T) {
	type T = interface{}
	type args struct {
		maxRoutingKeyInfo int
	}
	type want struct {
		obj *T
		// Uncomment this line if the option returns an error, otherwise delete it
		// err error
	}
	type test struct {
		name string
		args args
		want want
		// Use the first line if the option returns an error. otherwise use the second line
		// checkFunc  func(want, *T, error) error
		// checkFunc  func(want, *T) error
		beforeFunc func(args)
		afterFunc  func(args)
	}

	// Uncomment this block if the option returns an error, otherwise delete it
	/*
	   defaultCheckFunc := func(w want, obj *T, err error) error {
	       if !errors.Is(err, w.err) {
	           return errors.Errorf("got_error: \"%#v\",\n\t\t\t\twant: \"%#v\"", err, w.err)
	       }
	       if !reflect.DeepEqual(obj, w.obj) {
	           return errors.Errorf("got: \"%#v\",\n\t\t\t\twant: \"%#v\"", obj, w.obj)
	       }
	       return nil
	   }
	*/

	// Uncomment this block if the option do not returns an error, otherwise delete it
	/*
	   defaultCheckFunc := func(w want, obj *T) error {
	       if !reflect.DeepEqual(obj, w.obj) {
	           return errors.Errorf("got: \"%#v\",\n\t\t\t\twant: \"%#v\"", obj, w.c)
	       }
	       return nil
	   }
	*/

	tests := []test{
		// TODO test cases
		/*
		   {
		       name: "test_case_1",
		       args: args {
		           maxRoutingKeyInfo: 0,
		       },
		       want: want {
		           obj: new(T),
		       },
		   },
		*/

		// TODO test cases
		/*
		   func() test {
		       return test {
		           name: "test_case_2",
		           args: args {
		           maxRoutingKeyInfo: 0,
		           },
		           want: want {
		               obj: new(T),
		           },
		       }
		   }(),
		*/
	}

	for _, test := range tests {
		t.Run(test.name, func(tt *testing.T) {
			defer goleak.VerifyNone(t)
			if test.beforeFunc != nil {
				test.beforeFunc(test.args)
			}
			if test.afterFunc != nil {
				defer test.afterFunc(test.args)
			}

			// Uncomment this block if the option returns an error, otherwise delete it
			/*
			   if test.checkFunc == nil {
			       test.checkFunc = defaultCheckFunc
			   }

			   got := WithMaxRoutingKeyInfo(test.args.maxRoutingKeyInfo)
			   obj := new(T)
			   if err := test.checkFunc(test.want, obj, got(obj)); err != nil {
			       tt.Errorf("error = %v", err)
			   }
			*/

			// Uncomment this block if the option returns an error, otherwise delete it
			/*
			   if test.checkFunc == nil {
			       test.checkFunc = defaultCheckFunc
			   }
			   got := WithMaxRoutingKeyInfo(test.args.maxRoutingKeyInfo)
			   obj := new(T)
			   got(obj)
			   if err := test.checkFunc(tt.want, obj); err != nil {
			       tt.Errorf("error = %v", err)
			   }
			*/
		})
	}
}

func TestWithPageSize(t *testing.T) {
	type T = interface{}
	type args struct {
		pageSize int
	}
	type want struct {
		obj *T
		// Uncomment this line if the option returns an error, otherwise delete it
		// err error
	}
	type test struct {
		name string
		args args
		want want
		// Use the first line if the option returns an error. otherwise use the second line
		// checkFunc  func(want, *T, error) error
		// checkFunc  func(want, *T) error
		beforeFunc func(args)
		afterFunc  func(args)
	}

	// Uncomment this block if the option returns an error, otherwise delete it
	/*
	   defaultCheckFunc := func(w want, obj *T, err error) error {
	       if !errors.Is(err, w.err) {
	           return errors.Errorf("got_error: \"%#v\",\n\t\t\t\twant: \"%#v\"", err, w.err)
	       }
	       if !reflect.DeepEqual(obj, w.obj) {
	           return errors.Errorf("got: \"%#v\",\n\t\t\t\twant: \"%#v\"", obj, w.obj)
	       }
	       return nil
	   }
	*/

	// Uncomment this block if the option do not returns an error, otherwise delete it
	/*
	   defaultCheckFunc := func(w want, obj *T) error {
	       if !reflect.DeepEqual(obj, w.obj) {
	           return errors.Errorf("got: \"%#v\",\n\t\t\t\twant: \"%#v\"", obj, w.c)
	       }
	       return nil
	   }
	*/

	tests := []test{
		// TODO test cases
		/*
		   {
		       name: "test_case_1",
		       args: args {
		           pageSize: 0,
		       },
		       want: want {
		           obj: new(T),
		       },
		   },
		*/

		// TODO test cases
		/*
		   func() test {
		       return test {
		           name: "test_case_2",
		           args: args {
		           pageSize: 0,
		           },
		           want: want {
		               obj: new(T),
		           },
		       }
		   }(),
		*/
	}

	for _, test := range tests {
		t.Run(test.name, func(tt *testing.T) {
			defer goleak.VerifyNone(t)
			if test.beforeFunc != nil {
				test.beforeFunc(test.args)
			}
			if test.afterFunc != nil {
				defer test.afterFunc(test.args)
			}

			// Uncomment this block if the option returns an error, otherwise delete it
			/*
			   if test.checkFunc == nil {
			       test.checkFunc = defaultCheckFunc
			   }

			   got := WithPageSize(test.args.pageSize)
			   obj := new(T)
			   if err := test.checkFunc(test.want, obj, got(obj)); err != nil {
			       tt.Errorf("error = %v", err)
			   }
			*/

			// Uncomment this block if the option returns an error, otherwise delete it
			/*
			   if test.checkFunc == nil {
			       test.checkFunc = defaultCheckFunc
			   }
			   got := WithPageSize(test.args.pageSize)
			   obj := new(T)
			   got(obj)
			   if err := test.checkFunc(tt.want, obj); err != nil {
			       tt.Errorf("error = %v", err)
			   }
			*/
		})
	}
}

func TestWithSerialConsistency(t *testing.T) {
	type T = interface{}
	type args struct {
		consistency gocql.SerialConsistency
	}
	type want struct {
		obj *T
		// Uncomment this line if the option returns an error, otherwise delete it
		// err error
	}
	type test struct {
		name string
		args args
		want want
		// Use the first line if the option returns an error. otherwise use the second line
		// checkFunc  func(want, *T, error) error
		// checkFunc  func(want, *T) error
		beforeFunc func(args)
		afterFunc  func(args)
	}

	// Uncomment this block if the option returns an error, otherwise delete it
	/*
	   defaultCheckFunc := func(w want, obj *T, err error) error {
	       if !errors.Is(err, w.err) {
	           return errors.Errorf("got_error: \"%#v\",\n\t\t\t\twant: \"%#v\"", err, w.err)
	       }
	       if !reflect.DeepEqual(obj, w.obj) {
	           return errors.Errorf("got: \"%#v\",\n\t\t\t\twant: \"%#v\"", obj, w.obj)
	       }
	       return nil
	   }
	*/

	// Uncomment this block if the option do not returns an error, otherwise delete it
	/*
	   defaultCheckFunc := func(w want, obj *T) error {
	       if !reflect.DeepEqual(obj, w.obj) {
	           return errors.Errorf("got: \"%#v\",\n\t\t\t\twant: \"%#v\"", obj, w.c)
	       }
	       return nil
	   }
	*/

	tests := []test{
		// TODO test cases
		/*
		   {
		       name: "test_case_1",
		       args: args {
		           consistency: nil,
		       },
		       want: want {
		           obj: new(T),
		       },
		   },
		*/

		// TODO test cases
		/*
		   func() test {
		       return test {
		           name: "test_case_2",
		           args: args {
		           consistency: nil,
		           },
		           want: want {
		               obj: new(T),
		           },
		       }
		   }(),
		*/
	}

	for _, test := range tests {
		t.Run(test.name, func(tt *testing.T) {
			defer goleak.VerifyNone(t)
			if test.beforeFunc != nil {
				test.beforeFunc(test.args)
			}
			if test.afterFunc != nil {
				defer test.afterFunc(test.args)
			}

			// Uncomment this block if the option returns an error, otherwise delete it
			/*
			   if test.checkFunc == nil {
			       test.checkFunc = defaultCheckFunc
			   }

			   got := WithSerialConsistency(test.args.consistency)
			   obj := new(T)
			   if err := test.checkFunc(test.want, obj, got(obj)); err != nil {
			       tt.Errorf("error = %v", err)
			   }
			*/

			// Uncomment this block if the option returns an error, otherwise delete it
			/*
			   if test.checkFunc == nil {
			       test.checkFunc = defaultCheckFunc
			   }
			   got := WithSerialConsistency(test.args.consistency)
			   obj := new(T)
			   got(obj)
			   if err := test.checkFunc(tt.want, obj); err != nil {
			       tt.Errorf("error = %v", err)
			   }
			*/
		})
	}
}

func TestWithTLS(t *testing.T) {
	type T = interface{}
	type args struct {
		tls *tls.Config
	}
	type want struct {
		obj *T
		// Uncomment this line if the option returns an error, otherwise delete it
		// err error
	}
	type test struct {
		name string
		args args
		want want
		// Use the first line if the option returns an error. otherwise use the second line
		// checkFunc  func(want, *T, error) error
		// checkFunc  func(want, *T) error
		beforeFunc func(args)
		afterFunc  func(args)
	}

	// Uncomment this block if the option returns an error, otherwise delete it
	/*
	   defaultCheckFunc := func(w want, obj *T, err error) error {
	       if !errors.Is(err, w.err) {
	           return errors.Errorf("got_error: \"%#v\",\n\t\t\t\twant: \"%#v\"", err, w.err)
	       }
	       if !reflect.DeepEqual(obj, w.obj) {
	           return errors.Errorf("got: \"%#v\",\n\t\t\t\twant: \"%#v\"", obj, w.obj)
	       }
	       return nil
	   }
	*/

	// Uncomment this block if the option do not returns an error, otherwise delete it
	/*
	   defaultCheckFunc := func(w want, obj *T) error {
	       if !reflect.DeepEqual(obj, w.obj) {
	           return errors.Errorf("got: \"%#v\",\n\t\t\t\twant: \"%#v\"", obj, w.c)
	       }
	       return nil
	   }
	*/

	tests := []test{
		// TODO test cases
		/*
		   {
		       name: "test_case_1",
		       args: args {
		           tls: nil,
		       },
		       want: want {
		           obj: new(T),
		       },
		   },
		*/

		// TODO test cases
		/*
		   func() test {
		       return test {
		           name: "test_case_2",
		           args: args {
		           tls: nil,
		           },
		           want: want {
		               obj: new(T),
		           },
		       }
		   }(),
		*/
	}

	for _, test := range tests {
		t.Run(test.name, func(tt *testing.T) {
			defer goleak.VerifyNone(t)
			if test.beforeFunc != nil {
				test.beforeFunc(test.args)
			}
			if test.afterFunc != nil {
				defer test.afterFunc(test.args)
			}

			// Uncomment this block if the option returns an error, otherwise delete it
			/*
			   if test.checkFunc == nil {
			       test.checkFunc = defaultCheckFunc
			   }

			   got := WithTLS(test.args.tls)
			   obj := new(T)
			   if err := test.checkFunc(test.want, obj, got(obj)); err != nil {
			       tt.Errorf("error = %v", err)
			   }
			*/

			// Uncomment this block if the option returns an error, otherwise delete it
			/*
			   if test.checkFunc == nil {
			       test.checkFunc = defaultCheckFunc
			   }
			   got := WithTLS(test.args.tls)
			   obj := new(T)
			   got(obj)
			   if err := test.checkFunc(tt.want, obj); err != nil {
			       tt.Errorf("error = %v", err)
			   }
			*/
		})
	}
}

func TestWithTLSCertPath(t *testing.T) {
	type T = interface{}
	type args struct {
		certPath string
	}
	type want struct {
		obj *T
		// Uncomment this line if the option returns an error, otherwise delete it
		// err error
	}
	type test struct {
		name string
		args args
		want want
		// Use the first line if the option returns an error. otherwise use the second line
		// checkFunc  func(want, *T, error) error
		// checkFunc  func(want, *T) error
		beforeFunc func(args)
		afterFunc  func(args)
	}

	// Uncomment this block if the option returns an error, otherwise delete it
	/*
	   defaultCheckFunc := func(w want, obj *T, err error) error {
	       if !errors.Is(err, w.err) {
	           return errors.Errorf("got_error: \"%#v\",\n\t\t\t\twant: \"%#v\"", err, w.err)
	       }
	       if !reflect.DeepEqual(obj, w.obj) {
	           return errors.Errorf("got: \"%#v\",\n\t\t\t\twant: \"%#v\"", obj, w.obj)
	       }
	       return nil
	   }
	*/

	// Uncomment this block if the option do not returns an error, otherwise delete it
	/*
	   defaultCheckFunc := func(w want, obj *T) error {
	       if !reflect.DeepEqual(obj, w.obj) {
	           return errors.Errorf("got: \"%#v\",\n\t\t\t\twant: \"%#v\"", obj, w.c)
	       }
	       return nil
	   }
	*/

	tests := []test{
		// TODO test cases
		/*
		   {
		       name: "test_case_1",
		       args: args {
		           certPath: "",
		       },
		       want: want {
		           obj: new(T),
		       },
		   },
		*/

		// TODO test cases
		/*
		   func() test {
		       return test {
		           name: "test_case_2",
		           args: args {
		           certPath: "",
		           },
		           want: want {
		               obj: new(T),
		           },
		       }
		   }(),
		*/
	}

	for _, test := range tests {
		t.Run(test.name, func(tt *testing.T) {
			defer goleak.VerifyNone(t)
			if test.beforeFunc != nil {
				test.beforeFunc(test.args)
			}
			if test.afterFunc != nil {
				defer test.afterFunc(test.args)
			}

			// Uncomment this block if the option returns an error, otherwise delete it
			/*
			   if test.checkFunc == nil {
			       test.checkFunc = defaultCheckFunc
			   }

			   got := WithTLSCertPath(test.args.certPath)
			   obj := new(T)
			   if err := test.checkFunc(test.want, obj, got(obj)); err != nil {
			       tt.Errorf("error = %v", err)
			   }
			*/

			// Uncomment this block if the option returns an error, otherwise delete it
			/*
			   if test.checkFunc == nil {
			       test.checkFunc = defaultCheckFunc
			   }
			   got := WithTLSCertPath(test.args.certPath)
			   obj := new(T)
			   got(obj)
			   if err := test.checkFunc(tt.want, obj); err != nil {
			       tt.Errorf("error = %v", err)
			   }
			*/
		})
	}
}

func TestWithTLSKeyPath(t *testing.T) {
	type T = interface{}
	type args struct {
		keyPath string
	}
	type want struct {
		obj *T
		// Uncomment this line if the option returns an error, otherwise delete it
		// err error
	}
	type test struct {
		name string
		args args
		want want
		// Use the first line if the option returns an error. otherwise use the second line
		// checkFunc  func(want, *T, error) error
		// checkFunc  func(want, *T) error
		beforeFunc func(args)
		afterFunc  func(args)
	}

	// Uncomment this block if the option returns an error, otherwise delete it
	/*
	   defaultCheckFunc := func(w want, obj *T, err error) error {
	       if !errors.Is(err, w.err) {
	           return errors.Errorf("got_error: \"%#v\",\n\t\t\t\twant: \"%#v\"", err, w.err)
	       }
	       if !reflect.DeepEqual(obj, w.obj) {
	           return errors.Errorf("got: \"%#v\",\n\t\t\t\twant: \"%#v\"", obj, w.obj)
	       }
	       return nil
	   }
	*/

	// Uncomment this block if the option do not returns an error, otherwise delete it
	/*
	   defaultCheckFunc := func(w want, obj *T) error {
	       if !reflect.DeepEqual(obj, w.obj) {
	           return errors.Errorf("got: \"%#v\",\n\t\t\t\twant: \"%#v\"", obj, w.c)
	       }
	       return nil
	   }
	*/

	tests := []test{
		// TODO test cases
		/*
		   {
		       name: "test_case_1",
		       args: args {
		           keyPath: "",
		       },
		       want: want {
		           obj: new(T),
		       },
		   },
		*/

		// TODO test cases
		/*
		   func() test {
		       return test {
		           name: "test_case_2",
		           args: args {
		           keyPath: "",
		           },
		           want: want {
		               obj: new(T),
		           },
		       }
		   }(),
		*/
	}

	for _, test := range tests {
		t.Run(test.name, func(tt *testing.T) {
			defer goleak.VerifyNone(t)
			if test.beforeFunc != nil {
				test.beforeFunc(test.args)
			}
			if test.afterFunc != nil {
				defer test.afterFunc(test.args)
			}

			// Uncomment this block if the option returns an error, otherwise delete it
			/*
			   if test.checkFunc == nil {
			       test.checkFunc = defaultCheckFunc
			   }

			   got := WithTLSKeyPath(test.args.keyPath)
			   obj := new(T)
			   if err := test.checkFunc(test.want, obj, got(obj)); err != nil {
			       tt.Errorf("error = %v", err)
			   }
			*/

			// Uncomment this block if the option returns an error, otherwise delete it
			/*
			   if test.checkFunc == nil {
			       test.checkFunc = defaultCheckFunc
			   }
			   got := WithTLSKeyPath(test.args.keyPath)
			   obj := new(T)
			   got(obj)
			   if err := test.checkFunc(tt.want, obj); err != nil {
			       tt.Errorf("error = %v", err)
			   }
			*/
		})
	}
}

func TestWithTLSCAPath(t *testing.T) {
	type T = interface{}
	type args struct {
		caPath string
	}
	type want struct {
		obj *T
		// Uncomment this line if the option returns an error, otherwise delete it
		// err error
	}
	type test struct {
		name string
		args args
		want want
		// Use the first line if the option returns an error. otherwise use the second line
		// checkFunc  func(want, *T, error) error
		// checkFunc  func(want, *T) error
		beforeFunc func(args)
		afterFunc  func(args)
	}

	// Uncomment this block if the option returns an error, otherwise delete it
	/*
	   defaultCheckFunc := func(w want, obj *T, err error) error {
	       if !errors.Is(err, w.err) {
	           return errors.Errorf("got_error: \"%#v\",\n\t\t\t\twant: \"%#v\"", err, w.err)
	       }
	       if !reflect.DeepEqual(obj, w.obj) {
	           return errors.Errorf("got: \"%#v\",\n\t\t\t\twant: \"%#v\"", obj, w.obj)
	       }
	       return nil
	   }
	*/

	// Uncomment this block if the option do not returns an error, otherwise delete it
	/*
	   defaultCheckFunc := func(w want, obj *T) error {
	       if !reflect.DeepEqual(obj, w.obj) {
	           return errors.Errorf("got: \"%#v\",\n\t\t\t\twant: \"%#v\"", obj, w.c)
	       }
	       return nil
	   }
	*/

	tests := []test{
		// TODO test cases
		/*
		   {
		       name: "test_case_1",
		       args: args {
		           caPath: "",
		       },
		       want: want {
		           obj: new(T),
		       },
		   },
		*/

		// TODO test cases
		/*
		   func() test {
		       return test {
		           name: "test_case_2",
		           args: args {
		           caPath: "",
		           },
		           want: want {
		               obj: new(T),
		           },
		       }
		   }(),
		*/
	}

	for _, test := range tests {
		t.Run(test.name, func(tt *testing.T) {
			defer goleak.VerifyNone(t)
			if test.beforeFunc != nil {
				test.beforeFunc(test.args)
			}
			if test.afterFunc != nil {
				defer test.afterFunc(test.args)
			}

			// Uncomment this block if the option returns an error, otherwise delete it
			/*
			   if test.checkFunc == nil {
			       test.checkFunc = defaultCheckFunc
			   }

			   got := WithTLSCAPath(test.args.caPath)
			   obj := new(T)
			   if err := test.checkFunc(test.want, obj, got(obj)); err != nil {
			       tt.Errorf("error = %v", err)
			   }
			*/

			// Uncomment this block if the option returns an error, otherwise delete it
			/*
			   if test.checkFunc == nil {
			       test.checkFunc = defaultCheckFunc
			   }
			   got := WithTLSCAPath(test.args.caPath)
			   obj := new(T)
			   got(obj)
			   if err := test.checkFunc(tt.want, obj); err != nil {
			       tt.Errorf("error = %v", err)
			   }
			*/
		})
	}
}

func TestWithEnableHostVerification(t *testing.T) {
	type T = interface{}
	type args struct {
		enableHostVerification bool
	}
	type want struct {
		obj *T
		// Uncomment this line if the option returns an error, otherwise delete it
		// err error
	}
	type test struct {
		name string
		args args
		want want
		// Use the first line if the option returns an error. otherwise use the second line
		// checkFunc  func(want, *T, error) error
		// checkFunc  func(want, *T) error
		beforeFunc func(args)
		afterFunc  func(args)
	}

	// Uncomment this block if the option returns an error, otherwise delete it
	/*
	   defaultCheckFunc := func(w want, obj *T, err error) error {
	       if !errors.Is(err, w.err) {
	           return errors.Errorf("got_error: \"%#v\",\n\t\t\t\twant: \"%#v\"", err, w.err)
	       }
	       if !reflect.DeepEqual(obj, w.obj) {
	           return errors.Errorf("got: \"%#v\",\n\t\t\t\twant: \"%#v\"", obj, w.obj)
	       }
	       return nil
	   }
	*/

	// Uncomment this block if the option do not returns an error, otherwise delete it
	/*
	   defaultCheckFunc := func(w want, obj *T) error {
	       if !reflect.DeepEqual(obj, w.obj) {
	           return errors.Errorf("got: \"%#v\",\n\t\t\t\twant: \"%#v\"", obj, w.c)
	       }
	       return nil
	   }
	*/

	tests := []test{
		// TODO test cases
		/*
		   {
		       name: "test_case_1",
		       args: args {
		           enableHostVerification: false,
		       },
		       want: want {
		           obj: new(T),
		       },
		   },
		*/

		// TODO test cases
		/*
		   func() test {
		       return test {
		           name: "test_case_2",
		           args: args {
		           enableHostVerification: false,
		           },
		           want: want {
		               obj: new(T),
		           },
		       }
		   }(),
		*/
	}

	for _, test := range tests {
		t.Run(test.name, func(tt *testing.T) {
			defer goleak.VerifyNone(t)
			if test.beforeFunc != nil {
				test.beforeFunc(test.args)
			}
			if test.afterFunc != nil {
				defer test.afterFunc(test.args)
			}

			// Uncomment this block if the option returns an error, otherwise delete it
			/*
			   if test.checkFunc == nil {
			       test.checkFunc = defaultCheckFunc
			   }

			   got := WithEnableHostVerification(test.args.enableHostVerification)
			   obj := new(T)
			   if err := test.checkFunc(test.want, obj, got(obj)); err != nil {
			       tt.Errorf("error = %v", err)
			   }
			*/

			// Uncomment this block if the option returns an error, otherwise delete it
			/*
			   if test.checkFunc == nil {
			       test.checkFunc = defaultCheckFunc
			   }
			   got := WithEnableHostVerification(test.args.enableHostVerification)
			   obj := new(T)
			   got(obj)
			   if err := test.checkFunc(tt.want, obj); err != nil {
			       tt.Errorf("error = %v", err)
			   }
			*/
		})
	}
}

func TestWithDefaultTimestamp(t *testing.T) {
	type T = interface{}
	type args struct {
		defaultTimestamp bool
	}
	type want struct {
		obj *T
		// Uncomment this line if the option returns an error, otherwise delete it
		// err error
	}
	type test struct {
		name string
		args args
		want want
		// Use the first line if the option returns an error. otherwise use the second line
		// checkFunc  func(want, *T, error) error
		// checkFunc  func(want, *T) error
		beforeFunc func(args)
		afterFunc  func(args)
	}

	// Uncomment this block if the option returns an error, otherwise delete it
	/*
	   defaultCheckFunc := func(w want, obj *T, err error) error {
	       if !errors.Is(err, w.err) {
	           return errors.Errorf("got_error: \"%#v\",\n\t\t\t\twant: \"%#v\"", err, w.err)
	       }
	       if !reflect.DeepEqual(obj, w.obj) {
	           return errors.Errorf("got: \"%#v\",\n\t\t\t\twant: \"%#v\"", obj, w.obj)
	       }
	       return nil
	   }
	*/

	// Uncomment this block if the option do not returns an error, otherwise delete it
	/*
	   defaultCheckFunc := func(w want, obj *T) error {
	       if !reflect.DeepEqual(obj, w.obj) {
	           return errors.Errorf("got: \"%#v\",\n\t\t\t\twant: \"%#v\"", obj, w.c)
	       }
	       return nil
	   }
	*/

	tests := []test{
		// TODO test cases
		/*
		   {
		       name: "test_case_1",
		       args: args {
		           defaultTimestamp: false,
		       },
		       want: want {
		           obj: new(T),
		       },
		   },
		*/

		// TODO test cases
		/*
		   func() test {
		       return test {
		           name: "test_case_2",
		           args: args {
		           defaultTimestamp: false,
		           },
		           want: want {
		               obj: new(T),
		           },
		       }
		   }(),
		*/
	}

	for _, test := range tests {
		t.Run(test.name, func(tt *testing.T) {
			defer goleak.VerifyNone(t)
			if test.beforeFunc != nil {
				test.beforeFunc(test.args)
			}
			if test.afterFunc != nil {
				defer test.afterFunc(test.args)
			}

			// Uncomment this block if the option returns an error, otherwise delete it
			/*
			   if test.checkFunc == nil {
			       test.checkFunc = defaultCheckFunc
			   }

			   got := WithDefaultTimestamp(test.args.defaultTimestamp)
			   obj := new(T)
			   if err := test.checkFunc(test.want, obj, got(obj)); err != nil {
			       tt.Errorf("error = %v", err)
			   }
			*/

			// Uncomment this block if the option returns an error, otherwise delete it
			/*
			   if test.checkFunc == nil {
			       test.checkFunc = defaultCheckFunc
			   }
			   got := WithDefaultTimestamp(test.args.defaultTimestamp)
			   obj := new(T)
			   got(obj)
			   if err := test.checkFunc(tt.want, obj); err != nil {
			       tt.Errorf("error = %v", err)
			   }
			*/
		})
	}
}

func TestWithDC(t *testing.T) {
	type T = interface{}
	type args struct {
		name string
	}
	type want struct {
		obj *T
		// Uncomment this line if the option returns an error, otherwise delete it
		// err error
	}
	type test struct {
		name string
		args args
		want want
		// Use the first line if the option returns an error. otherwise use the second line
		// checkFunc  func(want, *T, error) error
		// checkFunc  func(want, *T) error
		beforeFunc func(args)
		afterFunc  func(args)
	}

	// Uncomment this block if the option returns an error, otherwise delete it
	/*
	   defaultCheckFunc := func(w want, obj *T, err error) error {
	       if !errors.Is(err, w.err) {
	           return errors.Errorf("got_error: \"%#v\",\n\t\t\t\twant: \"%#v\"", err, w.err)
	       }
	       if !reflect.DeepEqual(obj, w.obj) {
	           return errors.Errorf("got: \"%#v\",\n\t\t\t\twant: \"%#v\"", obj, w.obj)
	       }
	       return nil
	   }
	*/

	// Uncomment this block if the option do not returns an error, otherwise delete it
	/*
	   defaultCheckFunc := func(w want, obj *T) error {
	       if !reflect.DeepEqual(obj, w.obj) {
	           return errors.Errorf("got: \"%#v\",\n\t\t\t\twant: \"%#v\"", obj, w.c)
	       }
	       return nil
	   }
	*/

	tests := []test{
		// TODO test cases
		/*
		   {
		       name: "test_case_1",
		       args: args {
		           name: "",
		       },
		       want: want {
		           obj: new(T),
		       },
		   },
		*/

		// TODO test cases
		/*
		   func() test {
		       return test {
		           name: "test_case_2",
		           args: args {
		           name: "",
		           },
		           want: want {
		               obj: new(T),
		           },
		       }
		   }(),
		*/
	}

	for _, test := range tests {
		t.Run(test.name, func(tt *testing.T) {
			defer goleak.VerifyNone(t)
			if test.beforeFunc != nil {
				test.beforeFunc(test.args)
			}
			if test.afterFunc != nil {
				defer test.afterFunc(test.args)
			}

			// Uncomment this block if the option returns an error, otherwise delete it
			/*
			   if test.checkFunc == nil {
			       test.checkFunc = defaultCheckFunc
			   }

			   got := WithDC(test.args.name)
			   obj := new(T)
			   if err := test.checkFunc(test.want, obj, got(obj)); err != nil {
			       tt.Errorf("error = %v", err)
			   }
			*/

			// Uncomment this block if the option returns an error, otherwise delete it
			/*
			   if test.checkFunc == nil {
			       test.checkFunc = defaultCheckFunc
			   }
			   got := WithDC(test.args.name)
			   obj := new(T)
			   got(obj)
			   if err := test.checkFunc(tt.want, obj); err != nil {
			       tt.Errorf("error = %v", err)
			   }
			*/
		})
	}
}

func TestWithDCAwareRouting(t *testing.T) {
	type T = interface{}
	type args struct {
		dc_aware_routing bool
	}
	type want struct {
		obj *T
		// Uncomment this line if the option returns an error, otherwise delete it
		// err error
	}
	type test struct {
		name string
		args args
		want want
		// Use the first line if the option returns an error. otherwise use the second line
		// checkFunc  func(want, *T, error) error
		// checkFunc  func(want, *T) error
		beforeFunc func(args)
		afterFunc  func(args)
	}

	// Uncomment this block if the option returns an error, otherwise delete it
	/*
	   defaultCheckFunc := func(w want, obj *T, err error) error {
	       if !errors.Is(err, w.err) {
	           return errors.Errorf("got_error: \"%#v\",\n\t\t\t\twant: \"%#v\"", err, w.err)
	       }
	       if !reflect.DeepEqual(obj, w.obj) {
	           return errors.Errorf("got: \"%#v\",\n\t\t\t\twant: \"%#v\"", obj, w.obj)
	       }
	       return nil
	   }
	*/

	// Uncomment this block if the option do not returns an error, otherwise delete it
	/*
	   defaultCheckFunc := func(w want, obj *T) error {
	       if !reflect.DeepEqual(obj, w.obj) {
	           return errors.Errorf("got: \"%#v\",\n\t\t\t\twant: \"%#v\"", obj, w.c)
	       }
	       return nil
	   }
	*/

	tests := []test{
		// TODO test cases
		/*
		   {
		       name: "test_case_1",
		       args: args {
		           dc_aware_routing: false,
		       },
		       want: want {
		           obj: new(T),
		       },
		   },
		*/

		// TODO test cases
		/*
		   func() test {
		       return test {
		           name: "test_case_2",
		           args: args {
		           dc_aware_routing: false,
		           },
		           want: want {
		               obj: new(T),
		           },
		       }
		   }(),
		*/
	}

	for _, test := range tests {
		t.Run(test.name, func(tt *testing.T) {
			defer goleak.VerifyNone(t)
			if test.beforeFunc != nil {
				test.beforeFunc(test.args)
			}
			if test.afterFunc != nil {
				defer test.afterFunc(test.args)
			}

			// Uncomment this block if the option returns an error, otherwise delete it
			/*
			   if test.checkFunc == nil {
			       test.checkFunc = defaultCheckFunc
			   }

			   got := WithDCAwareRouting(test.args.dc_aware_routing)
			   obj := new(T)
			   if err := test.checkFunc(test.want, obj, got(obj)); err != nil {
			       tt.Errorf("error = %v", err)
			   }
			*/

			// Uncomment this block if the option returns an error, otherwise delete it
			/*
			   if test.checkFunc == nil {
			       test.checkFunc = defaultCheckFunc
			   }
			   got := WithDCAwareRouting(test.args.dc_aware_routing)
			   obj := new(T)
			   got(obj)
			   if err := test.checkFunc(tt.want, obj); err != nil {
			       tt.Errorf("error = %v", err)
			   }
			*/
		})
	}
}

func TestWithNonLocalReplicasFallback(t *testing.T) {
	type T = interface{}
	type args struct {
		non_local_replicas_fallback bool
	}
	type want struct {
		obj *T
		// Uncomment this line if the option returns an error, otherwise delete it
		// err error
	}
	type test struct {
		name string
		args args
		want want
		// Use the first line if the option returns an error. otherwise use the second line
		// checkFunc  func(want, *T, error) error
		// checkFunc  func(want, *T) error
		beforeFunc func(args)
		afterFunc  func(args)
	}

	// Uncomment this block if the option returns an error, otherwise delete it
	/*
	   defaultCheckFunc := func(w want, obj *T, err error) error {
	       if !errors.Is(err, w.err) {
	           return errors.Errorf("got_error: \"%#v\",\n\t\t\t\twant: \"%#v\"", err, w.err)
	       }
	       if !reflect.DeepEqual(obj, w.obj) {
	           return errors.Errorf("got: \"%#v\",\n\t\t\t\twant: \"%#v\"", obj, w.obj)
	       }
	       return nil
	   }
	*/

	// Uncomment this block if the option do not returns an error, otherwise delete it
	/*
	   defaultCheckFunc := func(w want, obj *T) error {
	       if !reflect.DeepEqual(obj, w.obj) {
	           return errors.Errorf("got: \"%#v\",\n\t\t\t\twant: \"%#v\"", obj, w.c)
	       }
	       return nil
	   }
	*/

	tests := []test{
		// TODO test cases
		/*
		   {
		       name: "test_case_1",
		       args: args {
		           non_local_replicas_fallback: false,
		       },
		       want: want {
		           obj: new(T),
		       },
		   },
		*/

		// TODO test cases
		/*
		   func() test {
		       return test {
		           name: "test_case_2",
		           args: args {
		           non_local_replicas_fallback: false,
		           },
		           want: want {
		               obj: new(T),
		           },
		       }
		   }(),
		*/
	}

	for _, test := range tests {
		t.Run(test.name, func(tt *testing.T) {
			defer goleak.VerifyNone(t)
			if test.beforeFunc != nil {
				test.beforeFunc(test.args)
			}
			if test.afterFunc != nil {
				defer test.afterFunc(test.args)
			}

			// Uncomment this block if the option returns an error, otherwise delete it
			/*
			   if test.checkFunc == nil {
			       test.checkFunc = defaultCheckFunc
			   }

			   got := WithNonLocalReplicasFallback(test.args.non_local_replicas_fallback)
			   obj := new(T)
			   if err := test.checkFunc(test.want, obj, got(obj)); err != nil {
			       tt.Errorf("error = %v", err)
			   }
			*/

			// Uncomment this block if the option returns an error, otherwise delete it
			/*
			   if test.checkFunc == nil {
			       test.checkFunc = defaultCheckFunc
			   }
			   got := WithNonLocalReplicasFallback(test.args.non_local_replicas_fallback)
			   obj := new(T)
			   got(obj)
			   if err := test.checkFunc(tt.want, obj); err != nil {
			       tt.Errorf("error = %v", err)
			   }
			*/
		})
	}
}

func TestWithShuffleReplicas(t *testing.T) {
	type T = interface{}
	type args struct {
		shuffle_replicas bool
	}
	type want struct {
		obj *T
		// Uncomment this line if the option returns an error, otherwise delete it
		// err error
	}
	type test struct {
		name string
		args args
		want want
		// Use the first line if the option returns an error. otherwise use the second line
		// checkFunc  func(want, *T, error) error
		// checkFunc  func(want, *T) error
		beforeFunc func(args)
		afterFunc  func(args)
	}

	// Uncomment this block if the option returns an error, otherwise delete it
	/*
	   defaultCheckFunc := func(w want, obj *T, err error) error {
	       if !errors.Is(err, w.err) {
	           return errors.Errorf("got_error: \"%#v\",\n\t\t\t\twant: \"%#v\"", err, w.err)
	       }
	       if !reflect.DeepEqual(obj, w.obj) {
	           return errors.Errorf("got: \"%#v\",\n\t\t\t\twant: \"%#v\"", obj, w.obj)
	       }
	       return nil
	   }
	*/

	// Uncomment this block if the option do not returns an error, otherwise delete it
	/*
	   defaultCheckFunc := func(w want, obj *T) error {
	       if !reflect.DeepEqual(obj, w.obj) {
	           return errors.Errorf("got: \"%#v\",\n\t\t\t\twant: \"%#v\"", obj, w.c)
	       }
	       return nil
	   }
	*/

	tests := []test{
		// TODO test cases
		/*
		   {
		       name: "test_case_1",
		       args: args {
		           shuffle_replicas: false,
		       },
		       want: want {
		           obj: new(T),
		       },
		   },
		*/

		// TODO test cases
		/*
		   func() test {
		       return test {
		           name: "test_case_2",
		           args: args {
		           shuffle_replicas: false,
		           },
		           want: want {
		               obj: new(T),
		           },
		       }
		   }(),
		*/
	}

	for _, test := range tests {
		t.Run(test.name, func(tt *testing.T) {
			defer goleak.VerifyNone(t)
			if test.beforeFunc != nil {
				test.beforeFunc(test.args)
			}
			if test.afterFunc != nil {
				defer test.afterFunc(test.args)
			}

			// Uncomment this block if the option returns an error, otherwise delete it
			/*
			   if test.checkFunc == nil {
			       test.checkFunc = defaultCheckFunc
			   }

			   got := WithShuffleReplicas(test.args.shuffle_replicas)
			   obj := new(T)
			   if err := test.checkFunc(test.want, obj, got(obj)); err != nil {
			       tt.Errorf("error = %v", err)
			   }
			*/

			// Uncomment this block if the option returns an error, otherwise delete it
			/*
			   if test.checkFunc == nil {
			       test.checkFunc = defaultCheckFunc
			   }
			   got := WithShuffleReplicas(test.args.shuffle_replicas)
			   obj := new(T)
			   got(obj)
			   if err := test.checkFunc(tt.want, obj); err != nil {
			       tt.Errorf("error = %v", err)
			   }
			*/
		})
	}
}

func TestWithMaxWaitSchemaAgreement(t *testing.T) {
	type T = interface{}
	type args struct {
		maxWaitSchemaAgreement string
	}
	type want struct {
		obj *T
		// Uncomment this line if the option returns an error, otherwise delete it
		// err error
	}
	type test struct {
		name string
		args args
		want want
		// Use the first line if the option returns an error. otherwise use the second line
		// checkFunc  func(want, *T, error) error
		// checkFunc  func(want, *T) error
		beforeFunc func(args)
		afterFunc  func(args)
	}

	// Uncomment this block if the option returns an error, otherwise delete it
	/*
	   defaultCheckFunc := func(w want, obj *T, err error) error {
	       if !errors.Is(err, w.err) {
	           return errors.Errorf("got_error: \"%#v\",\n\t\t\t\twant: \"%#v\"", err, w.err)
	       }
	       if !reflect.DeepEqual(obj, w.obj) {
	           return errors.Errorf("got: \"%#v\",\n\t\t\t\twant: \"%#v\"", obj, w.obj)
	       }
	       return nil
	   }
	*/

	// Uncomment this block if the option do not returns an error, otherwise delete it
	/*
	   defaultCheckFunc := func(w want, obj *T) error {
	       if !reflect.DeepEqual(obj, w.obj) {
	           return errors.Errorf("got: \"%#v\",\n\t\t\t\twant: \"%#v\"", obj, w.c)
	       }
	       return nil
	   }
	*/

	tests := []test{
		// TODO test cases
		/*
		   {
		       name: "test_case_1",
		       args: args {
		           maxWaitSchemaAgreement: "",
		       },
		       want: want {
		           obj: new(T),
		       },
		   },
		*/

		// TODO test cases
		/*
		   func() test {
		       return test {
		           name: "test_case_2",
		           args: args {
		           maxWaitSchemaAgreement: "",
		           },
		           want: want {
		               obj: new(T),
		           },
		       }
		   }(),
		*/
	}

	for _, test := range tests {
		t.Run(test.name, func(tt *testing.T) {
			defer goleak.VerifyNone(t)
			if test.beforeFunc != nil {
				test.beforeFunc(test.args)
			}
			if test.afterFunc != nil {
				defer test.afterFunc(test.args)
			}

			// Uncomment this block if the option returns an error, otherwise delete it
			/*
			   if test.checkFunc == nil {
			       test.checkFunc = defaultCheckFunc
			   }

			   got := WithMaxWaitSchemaAgreement(test.args.maxWaitSchemaAgreement)
			   obj := new(T)
			   if err := test.checkFunc(test.want, obj, got(obj)); err != nil {
			       tt.Errorf("error = %v", err)
			   }
			*/

			// Uncomment this block if the option returns an error, otherwise delete it
			/*
			   if test.checkFunc == nil {
			       test.checkFunc = defaultCheckFunc
			   }
			   got := WithMaxWaitSchemaAgreement(test.args.maxWaitSchemaAgreement)
			   obj := new(T)
			   got(obj)
			   if err := test.checkFunc(tt.want, obj); err != nil {
			       tt.Errorf("error = %v", err)
			   }
			*/
		})
	}
}

func TestWithReconnectInterval(t *testing.T) {
	type T = interface{}
	type args struct {
		reconnectInterval string
	}
	type want struct {
		obj *T
		// Uncomment this line if the option returns an error, otherwise delete it
		// err error
	}
	type test struct {
		name string
		args args
		want want
		// Use the first line if the option returns an error. otherwise use the second line
		// checkFunc  func(want, *T, error) error
		// checkFunc  func(want, *T) error
		beforeFunc func(args)
		afterFunc  func(args)
	}

	// Uncomment this block if the option returns an error, otherwise delete it
	/*
	   defaultCheckFunc := func(w want, obj *T, err error) error {
	       if !errors.Is(err, w.err) {
	           return errors.Errorf("got_error: \"%#v\",\n\t\t\t\twant: \"%#v\"", err, w.err)
	       }
	       if !reflect.DeepEqual(obj, w.obj) {
	           return errors.Errorf("got: \"%#v\",\n\t\t\t\twant: \"%#v\"", obj, w.obj)
	       }
	       return nil
	   }
	*/

	// Uncomment this block if the option do not returns an error, otherwise delete it
	/*
	   defaultCheckFunc := func(w want, obj *T) error {
	       if !reflect.DeepEqual(obj, w.obj) {
	           return errors.Errorf("got: \"%#v\",\n\t\t\t\twant: \"%#v\"", obj, w.c)
	       }
	       return nil
	   }
	*/

	tests := []test{
		// TODO test cases
		/*
		   {
		       name: "test_case_1",
		       args: args {
		           reconnectInterval: "",
		       },
		       want: want {
		           obj: new(T),
		       },
		   },
		*/

		// TODO test cases
		/*
		   func() test {
		       return test {
		           name: "test_case_2",
		           args: args {
		           reconnectInterval: "",
		           },
		           want: want {
		               obj: new(T),
		           },
		       }
		   }(),
		*/
	}

	for _, test := range tests {
		t.Run(test.name, func(tt *testing.T) {
			defer goleak.VerifyNone(t)
			if test.beforeFunc != nil {
				test.beforeFunc(test.args)
			}
			if test.afterFunc != nil {
				defer test.afterFunc(test.args)
			}

			// Uncomment this block if the option returns an error, otherwise delete it
			/*
			   if test.checkFunc == nil {
			       test.checkFunc = defaultCheckFunc
			   }

			   got := WithReconnectInterval(test.args.reconnectInterval)
			   obj := new(T)
			   if err := test.checkFunc(test.want, obj, got(obj)); err != nil {
			       tt.Errorf("error = %v", err)
			   }
			*/

			// Uncomment this block if the option returns an error, otherwise delete it
			/*
			   if test.checkFunc == nil {
			       test.checkFunc = defaultCheckFunc
			   }
			   got := WithReconnectInterval(test.args.reconnectInterval)
			   obj := new(T)
			   got(obj)
			   if err := test.checkFunc(tt.want, obj); err != nil {
			       tt.Errorf("error = %v", err)
			   }
			*/
		})
	}
}

func TestWithIgnorePeerAddr(t *testing.T) {
	type T = interface{}
	type args struct {
		ignorePeerAddr bool
	}
	type want struct {
		obj *T
		// Uncomment this line if the option returns an error, otherwise delete it
		// err error
	}
	type test struct {
		name string
		args args
		want want
		// Use the first line if the option returns an error. otherwise use the second line
		// checkFunc  func(want, *T, error) error
		// checkFunc  func(want, *T) error
		beforeFunc func(args)
		afterFunc  func(args)
	}

	// Uncomment this block if the option returns an error, otherwise delete it
	/*
	   defaultCheckFunc := func(w want, obj *T, err error) error {
	       if !errors.Is(err, w.err) {
	           return errors.Errorf("got_error: \"%#v\",\n\t\t\t\twant: \"%#v\"", err, w.err)
	       }
	       if !reflect.DeepEqual(obj, w.obj) {
	           return errors.Errorf("got: \"%#v\",\n\t\t\t\twant: \"%#v\"", obj, w.obj)
	       }
	       return nil
	   }
	*/

	// Uncomment this block if the option do not returns an error, otherwise delete it
	/*
	   defaultCheckFunc := func(w want, obj *T) error {
	       if !reflect.DeepEqual(obj, w.obj) {
	           return errors.Errorf("got: \"%#v\",\n\t\t\t\twant: \"%#v\"", obj, w.c)
	       }
	       return nil
	   }
	*/

	tests := []test{
		// TODO test cases
		/*
		   {
		       name: "test_case_1",
		       args: args {
		           ignorePeerAddr: false,
		       },
		       want: want {
		           obj: new(T),
		       },
		   },
		*/

		// TODO test cases
		/*
		   func() test {
		       return test {
		           name: "test_case_2",
		           args: args {
		           ignorePeerAddr: false,
		           },
		           want: want {
		               obj: new(T),
		           },
		       }
		   }(),
		*/
	}

	for _, test := range tests {
		t.Run(test.name, func(tt *testing.T) {
			defer goleak.VerifyNone(t)
			if test.beforeFunc != nil {
				test.beforeFunc(test.args)
			}
			if test.afterFunc != nil {
				defer test.afterFunc(test.args)
			}

			// Uncomment this block if the option returns an error, otherwise delete it
			/*
			   if test.checkFunc == nil {
			       test.checkFunc = defaultCheckFunc
			   }

			   got := WithIgnorePeerAddr(test.args.ignorePeerAddr)
			   obj := new(T)
			   if err := test.checkFunc(test.want, obj, got(obj)); err != nil {
			       tt.Errorf("error = %v", err)
			   }
			*/

			// Uncomment this block if the option returns an error, otherwise delete it
			/*
			   if test.checkFunc == nil {
			       test.checkFunc = defaultCheckFunc
			   }
			   got := WithIgnorePeerAddr(test.args.ignorePeerAddr)
			   obj := new(T)
			   got(obj)
			   if err := test.checkFunc(tt.want, obj); err != nil {
			       tt.Errorf("error = %v", err)
			   }
			*/
		})
	}
}

func TestWithDisableInitialHostLookup(t *testing.T) {
	type T = interface{}
	type args struct {
		disableInitialHostLookup bool
	}
	type want struct {
		obj *T
		// Uncomment this line if the option returns an error, otherwise delete it
		// err error
	}
	type test struct {
		name string
		args args
		want want
		// Use the first line if the option returns an error. otherwise use the second line
		// checkFunc  func(want, *T, error) error
		// checkFunc  func(want, *T) error
		beforeFunc func(args)
		afterFunc  func(args)
	}

	// Uncomment this block if the option returns an error, otherwise delete it
	/*
	   defaultCheckFunc := func(w want, obj *T, err error) error {
	       if !errors.Is(err, w.err) {
	           return errors.Errorf("got_error: \"%#v\",\n\t\t\t\twant: \"%#v\"", err, w.err)
	       }
	       if !reflect.DeepEqual(obj, w.obj) {
	           return errors.Errorf("got: \"%#v\",\n\t\t\t\twant: \"%#v\"", obj, w.obj)
	       }
	       return nil
	   }
	*/

	// Uncomment this block if the option do not returns an error, otherwise delete it
	/*
	   defaultCheckFunc := func(w want, obj *T) error {
	       if !reflect.DeepEqual(obj, w.obj) {
	           return errors.Errorf("got: \"%#v\",\n\t\t\t\twant: \"%#v\"", obj, w.c)
	       }
	       return nil
	   }
	*/

	tests := []test{
		// TODO test cases
		/*
		   {
		       name: "test_case_1",
		       args: args {
		           disableInitialHostLookup: false,
		       },
		       want: want {
		           obj: new(T),
		       },
		   },
		*/

		// TODO test cases
		/*
		   func() test {
		       return test {
		           name: "test_case_2",
		           args: args {
		           disableInitialHostLookup: false,
		           },
		           want: want {
		               obj: new(T),
		           },
		       }
		   }(),
		*/
	}

	for _, test := range tests {
		t.Run(test.name, func(tt *testing.T) {
			defer goleak.VerifyNone(t)
			if test.beforeFunc != nil {
				test.beforeFunc(test.args)
			}
			if test.afterFunc != nil {
				defer test.afterFunc(test.args)
			}

			// Uncomment this block if the option returns an error, otherwise delete it
			/*
			   if test.checkFunc == nil {
			       test.checkFunc = defaultCheckFunc
			   }

			   got := WithDisableInitialHostLookup(test.args.disableInitialHostLookup)
			   obj := new(T)
			   if err := test.checkFunc(test.want, obj, got(obj)); err != nil {
			       tt.Errorf("error = %v", err)
			   }
			*/

			// Uncomment this block if the option returns an error, otherwise delete it
			/*
			   if test.checkFunc == nil {
			       test.checkFunc = defaultCheckFunc
			   }
			   got := WithDisableInitialHostLookup(test.args.disableInitialHostLookup)
			   obj := new(T)
			   got(obj)
			   if err := test.checkFunc(tt.want, obj); err != nil {
			       tt.Errorf("error = %v", err)
			   }
			*/
		})
	}
}

func TestWithDisableNodeStatusEvents(t *testing.T) {
	type T = interface{}
	type args struct {
		disableNodeStatusEvents bool
	}
	type want struct {
		obj *T
		// Uncomment this line if the option returns an error, otherwise delete it
		// err error
	}
	type test struct {
		name string
		args args
		want want
		// Use the first line if the option returns an error. otherwise use the second line
		// checkFunc  func(want, *T, error) error
		// checkFunc  func(want, *T) error
		beforeFunc func(args)
		afterFunc  func(args)
	}

	// Uncomment this block if the option returns an error, otherwise delete it
	/*
	   defaultCheckFunc := func(w want, obj *T, err error) error {
	       if !errors.Is(err, w.err) {
	           return errors.Errorf("got_error: \"%#v\",\n\t\t\t\twant: \"%#v\"", err, w.err)
	       }
	       if !reflect.DeepEqual(obj, w.obj) {
	           return errors.Errorf("got: \"%#v\",\n\t\t\t\twant: \"%#v\"", obj, w.obj)
	       }
	       return nil
	   }
	*/

	// Uncomment this block if the option do not returns an error, otherwise delete it
	/*
	   defaultCheckFunc := func(w want, obj *T) error {
	       if !reflect.DeepEqual(obj, w.obj) {
	           return errors.Errorf("got: \"%#v\",\n\t\t\t\twant: \"%#v\"", obj, w.c)
	       }
	       return nil
	   }
	*/

	tests := []test{
		// TODO test cases
		/*
		   {
		       name: "test_case_1",
		       args: args {
		           disableNodeStatusEvents: false,
		       },
		       want: want {
		           obj: new(T),
		       },
		   },
		*/

		// TODO test cases
		/*
		   func() test {
		       return test {
		           name: "test_case_2",
		           args: args {
		           disableNodeStatusEvents: false,
		           },
		           want: want {
		               obj: new(T),
		           },
		       }
		   }(),
		*/
	}

	for _, test := range tests {
		t.Run(test.name, func(tt *testing.T) {
			defer goleak.VerifyNone(t)
			if test.beforeFunc != nil {
				test.beforeFunc(test.args)
			}
			if test.afterFunc != nil {
				defer test.afterFunc(test.args)
			}

			// Uncomment this block if the option returns an error, otherwise delete it
			/*
			   if test.checkFunc == nil {
			       test.checkFunc = defaultCheckFunc
			   }

			   got := WithDisableNodeStatusEvents(test.args.disableNodeStatusEvents)
			   obj := new(T)
			   if err := test.checkFunc(test.want, obj, got(obj)); err != nil {
			       tt.Errorf("error = %v", err)
			   }
			*/

			// Uncomment this block if the option returns an error, otherwise delete it
			/*
			   if test.checkFunc == nil {
			       test.checkFunc = defaultCheckFunc
			   }
			   got := WithDisableNodeStatusEvents(test.args.disableNodeStatusEvents)
			   obj := new(T)
			   got(obj)
			   if err := test.checkFunc(tt.want, obj); err != nil {
			       tt.Errorf("error = %v", err)
			   }
			*/
		})
	}
}

func TestWithDisableTopologyEvents(t *testing.T) {
	type T = interface{}
	type args struct {
		disableTopologyEvents bool
	}
	type want struct {
		obj *T
		// Uncomment this line if the option returns an error, otherwise delete it
		// err error
	}
	type test struct {
		name string
		args args
		want want
		// Use the first line if the option returns an error. otherwise use the second line
		// checkFunc  func(want, *T, error) error
		// checkFunc  func(want, *T) error
		beforeFunc func(args)
		afterFunc  func(args)
	}

	// Uncomment this block if the option returns an error, otherwise delete it
	/*
	   defaultCheckFunc := func(w want, obj *T, err error) error {
	       if !errors.Is(err, w.err) {
	           return errors.Errorf("got_error: \"%#v\",\n\t\t\t\twant: \"%#v\"", err, w.err)
	       }
	       if !reflect.DeepEqual(obj, w.obj) {
	           return errors.Errorf("got: \"%#v\",\n\t\t\t\twant: \"%#v\"", obj, w.obj)
	       }
	       return nil
	   }
	*/

	// Uncomment this block if the option do not returns an error, otherwise delete it
	/*
	   defaultCheckFunc := func(w want, obj *T) error {
	       if !reflect.DeepEqual(obj, w.obj) {
	           return errors.Errorf("got: \"%#v\",\n\t\t\t\twant: \"%#v\"", obj, w.c)
	       }
	       return nil
	   }
	*/

	tests := []test{
		// TODO test cases
		/*
		   {
		       name: "test_case_1",
		       args: args {
		           disableTopologyEvents: false,
		       },
		       want: want {
		           obj: new(T),
		       },
		   },
		*/

		// TODO test cases
		/*
		   func() test {
		       return test {
		           name: "test_case_2",
		           args: args {
		           disableTopologyEvents: false,
		           },
		           want: want {
		               obj: new(T),
		           },
		       }
		   }(),
		*/
	}

	for _, test := range tests {
		t.Run(test.name, func(tt *testing.T) {
			defer goleak.VerifyNone(t)
			if test.beforeFunc != nil {
				test.beforeFunc(test.args)
			}
			if test.afterFunc != nil {
				defer test.afterFunc(test.args)
			}

			// Uncomment this block if the option returns an error, otherwise delete it
			/*
			   if test.checkFunc == nil {
			       test.checkFunc = defaultCheckFunc
			   }

			   got := WithDisableTopologyEvents(test.args.disableTopologyEvents)
			   obj := new(T)
			   if err := test.checkFunc(test.want, obj, got(obj)); err != nil {
			       tt.Errorf("error = %v", err)
			   }
			*/

			// Uncomment this block if the option returns an error, otherwise delete it
			/*
			   if test.checkFunc == nil {
			       test.checkFunc = defaultCheckFunc
			   }
			   got := WithDisableTopologyEvents(test.args.disableTopologyEvents)
			   obj := new(T)
			   got(obj)
			   if err := test.checkFunc(tt.want, obj); err != nil {
			       tt.Errorf("error = %v", err)
			   }
			*/
		})
	}
}

func TestWithDisableSchemaEvents(t *testing.T) {
	type T = interface{}
	type args struct {
		disableSchemaEvents bool
	}
	type want struct {
		obj *T
		// Uncomment this line if the option returns an error, otherwise delete it
		// err error
	}
	type test struct {
		name string
		args args
		want want
		// Use the first line if the option returns an error. otherwise use the second line
		// checkFunc  func(want, *T, error) error
		// checkFunc  func(want, *T) error
		beforeFunc func(args)
		afterFunc  func(args)
	}

	// Uncomment this block if the option returns an error, otherwise delete it
	/*
	   defaultCheckFunc := func(w want, obj *T, err error) error {
	       if !errors.Is(err, w.err) {
	           return errors.Errorf("got_error: \"%#v\",\n\t\t\t\twant: \"%#v\"", err, w.err)
	       }
	       if !reflect.DeepEqual(obj, w.obj) {
	           return errors.Errorf("got: \"%#v\",\n\t\t\t\twant: \"%#v\"", obj, w.obj)
	       }
	       return nil
	   }
	*/

	// Uncomment this block if the option do not returns an error, otherwise delete it
	/*
	   defaultCheckFunc := func(w want, obj *T) error {
	       if !reflect.DeepEqual(obj, w.obj) {
	           return errors.Errorf("got: \"%#v\",\n\t\t\t\twant: \"%#v\"", obj, w.c)
	       }
	       return nil
	   }
	*/

	tests := []test{
		// TODO test cases
		/*
		   {
		       name: "test_case_1",
		       args: args {
		           disableSchemaEvents: false,
		       },
		       want: want {
		           obj: new(T),
		       },
		   },
		*/

		// TODO test cases
		/*
		   func() test {
		       return test {
		           name: "test_case_2",
		           args: args {
		           disableSchemaEvents: false,
		           },
		           want: want {
		               obj: new(T),
		           },
		       }
		   }(),
		*/
	}

	for _, test := range tests {
		t.Run(test.name, func(tt *testing.T) {
			defer goleak.VerifyNone(t)
			if test.beforeFunc != nil {
				test.beforeFunc(test.args)
			}
			if test.afterFunc != nil {
				defer test.afterFunc(test.args)
			}

			// Uncomment this block if the option returns an error, otherwise delete it
			/*
			   if test.checkFunc == nil {
			       test.checkFunc = defaultCheckFunc
			   }

			   got := WithDisableSchemaEvents(test.args.disableSchemaEvents)
			   obj := new(T)
			   if err := test.checkFunc(test.want, obj, got(obj)); err != nil {
			       tt.Errorf("error = %v", err)
			   }
			*/

			// Uncomment this block if the option returns an error, otherwise delete it
			/*
			   if test.checkFunc == nil {
			       test.checkFunc = defaultCheckFunc
			   }
			   got := WithDisableSchemaEvents(test.args.disableSchemaEvents)
			   obj := new(T)
			   got(obj)
			   if err := test.checkFunc(tt.want, obj); err != nil {
			       tt.Errorf("error = %v", err)
			   }
			*/
		})
	}
}

func TestWithDisableSkipMetadata(t *testing.T) {
	type T = interface{}
	type args struct {
		disableSkipMetadata bool
	}
	type want struct {
		obj *T
		// Uncomment this line if the option returns an error, otherwise delete it
		// err error
	}
	type test struct {
		name string
		args args
		want want
		// Use the first line if the option returns an error. otherwise use the second line
		// checkFunc  func(want, *T, error) error
		// checkFunc  func(want, *T) error
		beforeFunc func(args)
		afterFunc  func(args)
	}

	// Uncomment this block if the option returns an error, otherwise delete it
	/*
	   defaultCheckFunc := func(w want, obj *T, err error) error {
	       if !errors.Is(err, w.err) {
	           return errors.Errorf("got_error: \"%#v\",\n\t\t\t\twant: \"%#v\"", err, w.err)
	       }
	       if !reflect.DeepEqual(obj, w.obj) {
	           return errors.Errorf("got: \"%#v\",\n\t\t\t\twant: \"%#v\"", obj, w.obj)
	       }
	       return nil
	   }
	*/

	// Uncomment this block if the option do not returns an error, otherwise delete it
	/*
	   defaultCheckFunc := func(w want, obj *T) error {
	       if !reflect.DeepEqual(obj, w.obj) {
	           return errors.Errorf("got: \"%#v\",\n\t\t\t\twant: \"%#v\"", obj, w.c)
	       }
	       return nil
	   }
	*/

	tests := []test{
		// TODO test cases
		/*
		   {
		       name: "test_case_1",
		       args: args {
		           disableSkipMetadata: false,
		       },
		       want: want {
		           obj: new(T),
		       },
		   },
		*/

		// TODO test cases
		/*
		   func() test {
		       return test {
		           name: "test_case_2",
		           args: args {
		           disableSkipMetadata: false,
		           },
		           want: want {
		               obj: new(T),
		           },
		       }
		   }(),
		*/
	}

	for _, test := range tests {
		t.Run(test.name, func(tt *testing.T) {
			defer goleak.VerifyNone(t)
			if test.beforeFunc != nil {
				test.beforeFunc(test.args)
			}
			if test.afterFunc != nil {
				defer test.afterFunc(test.args)
			}

			// Uncomment this block if the option returns an error, otherwise delete it
			/*
			   if test.checkFunc == nil {
			       test.checkFunc = defaultCheckFunc
			   }

			   got := WithDisableSkipMetadata(test.args.disableSkipMetadata)
			   obj := new(T)
			   if err := test.checkFunc(test.want, obj, got(obj)); err != nil {
			       tt.Errorf("error = %v", err)
			   }
			*/

			// Uncomment this block if the option returns an error, otherwise delete it
			/*
			   if test.checkFunc == nil {
			       test.checkFunc = defaultCheckFunc
			   }
			   got := WithDisableSkipMetadata(test.args.disableSkipMetadata)
			   obj := new(T)
			   got(obj)
			   if err := test.checkFunc(tt.want, obj); err != nil {
			       tt.Errorf("error = %v", err)
			   }
			*/
		})
	}
}

func TestWithDefaultIdempotence(t *testing.T) {
	type T = interface{}
	type args struct {
		defaultIdempotence bool
	}
	type want struct {
		obj *T
		// Uncomment this line if the option returns an error, otherwise delete it
		// err error
	}
	type test struct {
		name string
		args args
		want want
		// Use the first line if the option returns an error. otherwise use the second line
		// checkFunc  func(want, *T, error) error
		// checkFunc  func(want, *T) error
		beforeFunc func(args)
		afterFunc  func(args)
	}

	// Uncomment this block if the option returns an error, otherwise delete it
	/*
	   defaultCheckFunc := func(w want, obj *T, err error) error {
	       if !errors.Is(err, w.err) {
	           return errors.Errorf("got_error: \"%#v\",\n\t\t\t\twant: \"%#v\"", err, w.err)
	       }
	       if !reflect.DeepEqual(obj, w.obj) {
	           return errors.Errorf("got: \"%#v\",\n\t\t\t\twant: \"%#v\"", obj, w.obj)
	       }
	       return nil
	   }
	*/

	// Uncomment this block if the option do not returns an error, otherwise delete it
	/*
	   defaultCheckFunc := func(w want, obj *T) error {
	       if !reflect.DeepEqual(obj, w.obj) {
	           return errors.Errorf("got: \"%#v\",\n\t\t\t\twant: \"%#v\"", obj, w.c)
	       }
	       return nil
	   }
	*/

	tests := []test{
		// TODO test cases
		/*
		   {
		       name: "test_case_1",
		       args: args {
		           defaultIdempotence: false,
		       },
		       want: want {
		           obj: new(T),
		       },
		   },
		*/

		// TODO test cases
		/*
		   func() test {
		       return test {
		           name: "test_case_2",
		           args: args {
		           defaultIdempotence: false,
		           },
		           want: want {
		               obj: new(T),
		           },
		       }
		   }(),
		*/
	}

	for _, test := range tests {
		t.Run(test.name, func(tt *testing.T) {
			defer goleak.VerifyNone(t)
			if test.beforeFunc != nil {
				test.beforeFunc(test.args)
			}
			if test.afterFunc != nil {
				defer test.afterFunc(test.args)
			}

			// Uncomment this block if the option returns an error, otherwise delete it
			/*
			   if test.checkFunc == nil {
			       test.checkFunc = defaultCheckFunc
			   }

			   got := WithDefaultIdempotence(test.args.defaultIdempotence)
			   obj := new(T)
			   if err := test.checkFunc(test.want, obj, got(obj)); err != nil {
			       tt.Errorf("error = %v", err)
			   }
			*/

			// Uncomment this block if the option returns an error, otherwise delete it
			/*
			   if test.checkFunc == nil {
			       test.checkFunc = defaultCheckFunc
			   }
			   got := WithDefaultIdempotence(test.args.defaultIdempotence)
			   obj := new(T)
			   got(obj)
			   if err := test.checkFunc(tt.want, obj); err != nil {
			       tt.Errorf("error = %v", err)
			   }
			*/
		})
	}
}

func TestWithWriteCoalesceWaitTime(t *testing.T) {
	type T = interface{}
	type args struct {
		writeCoalesceWaitTime string
	}
	type want struct {
		obj *T
		// Uncomment this line if the option returns an error, otherwise delete it
		// err error
	}
	type test struct {
		name string
		args args
		want want
		// Use the first line if the option returns an error. otherwise use the second line
		// checkFunc  func(want, *T, error) error
		// checkFunc  func(want, *T) error
		beforeFunc func(args)
		afterFunc  func(args)
	}

	// Uncomment this block if the option returns an error, otherwise delete it
	/*
	   defaultCheckFunc := func(w want, obj *T, err error) error {
	       if !errors.Is(err, w.err) {
	           return errors.Errorf("got_error: \"%#v\",\n\t\t\t\twant: \"%#v\"", err, w.err)
	       }
	       if !reflect.DeepEqual(obj, w.obj) {
	           return errors.Errorf("got: \"%#v\",\n\t\t\t\twant: \"%#v\"", obj, w.obj)
	       }
	       return nil
	   }
	*/

	// Uncomment this block if the option do not returns an error, otherwise delete it
	/*
	   defaultCheckFunc := func(w want, obj *T) error {
	       if !reflect.DeepEqual(obj, w.obj) {
	           return errors.Errorf("got: \"%#v\",\n\t\t\t\twant: \"%#v\"", obj, w.c)
	       }
	       return nil
	   }
	*/

	tests := []test{
		// TODO test cases
		/*
		   {
		       name: "test_case_1",
		       args: args {
		           writeCoalesceWaitTime: "",
		       },
		       want: want {
		           obj: new(T),
		       },
		   },
		*/

		// TODO test cases
		/*
		   func() test {
		       return test {
		           name: "test_case_2",
		           args: args {
		           writeCoalesceWaitTime: "",
		           },
		           want: want {
		               obj: new(T),
		           },
		       }
		   }(),
		*/
	}

	for _, test := range tests {
		t.Run(test.name, func(tt *testing.T) {
			defer goleak.VerifyNone(t)
			if test.beforeFunc != nil {
				test.beforeFunc(test.args)
			}
			if test.afterFunc != nil {
				defer test.afterFunc(test.args)
			}

			// Uncomment this block if the option returns an error, otherwise delete it
			/*
			   if test.checkFunc == nil {
			       test.checkFunc = defaultCheckFunc
			   }

			   got := WithWriteCoalesceWaitTime(test.args.writeCoalesceWaitTime)
			   obj := new(T)
			   if err := test.checkFunc(test.want, obj, got(obj)); err != nil {
			       tt.Errorf("error = %v", err)
			   }
			*/

			// Uncomment this block if the option returns an error, otherwise delete it
			/*
			   if test.checkFunc == nil {
			       test.checkFunc = defaultCheckFunc
			   }
			   got := WithWriteCoalesceWaitTime(test.args.writeCoalesceWaitTime)
			   obj := new(T)
			   got(obj)
			   if err := test.checkFunc(tt.want, obj); err != nil {
			       tt.Errorf("error = %v", err)
			   }
			*/
		})
	}
}

func TestWithTokenAwareHostPolicy(t *testing.T) {
	type T = interface{}
	type args struct {
		tokenAwareHostPolicy bool
	}
	type want struct {
		obj *T
		// Uncomment this line if the option returns an error, otherwise delete it
		// err error
	}
	type test struct {
		name string
		args args
		want want
		// Use the first line if the option returns an error. otherwise use the second line
		// checkFunc  func(want, *T, error) error
		// checkFunc  func(want, *T) error
		beforeFunc func(args)
		afterFunc  func(args)
	}

	// Uncomment this block if the option returns an error, otherwise delete it
	/*
	   defaultCheckFunc := func(w want, obj *T, err error) error {
	       if !errors.Is(err, w.err) {
	           return errors.Errorf("got_error: \"%#v\",\n\t\t\t\twant: \"%#v\"", err, w.err)
	       }
	       if !reflect.DeepEqual(obj, w.obj) {
	           return errors.Errorf("got: \"%#v\",\n\t\t\t\twant: \"%#v\"", obj, w.obj)
	       }
	       return nil
	   }
	*/

	// Uncomment this block if the option do not returns an error, otherwise delete it
	/*
	   defaultCheckFunc := func(w want, obj *T) error {
	       if !reflect.DeepEqual(obj, w.obj) {
	           return errors.Errorf("got: \"%#v\",\n\t\t\t\twant: \"%#v\"", obj, w.c)
	       }
	       return nil
	   }
	*/

	tests := []test{
		// TODO test cases
		/*
		   {
		       name: "test_case_1",
		       args: args {
		           tokenAwareHostPolicy: false,
		       },
		       want: want {
		           obj: new(T),
		       },
		   },
		*/

		// TODO test cases
		/*
		   func() test {
		       return test {
		           name: "test_case_2",
		           args: args {
		           tokenAwareHostPolicy: false,
		           },
		           want: want {
		               obj: new(T),
		           },
		       }
		   }(),
		*/
	}

	for _, test := range tests {
		t.Run(test.name, func(tt *testing.T) {
			defer goleak.VerifyNone(t)
			if test.beforeFunc != nil {
				test.beforeFunc(test.args)
			}
			if test.afterFunc != nil {
				defer test.afterFunc(test.args)
			}

			// Uncomment this block if the option returns an error, otherwise delete it
			/*
			   if test.checkFunc == nil {
			       test.checkFunc = defaultCheckFunc
			   }

			   got := WithTokenAwareHostPolicy(test.args.tokenAwareHostPolicy)
			   obj := new(T)
			   if err := test.checkFunc(test.want, obj, got(obj)); err != nil {
			       tt.Errorf("error = %v", err)
			   }
			*/

			// Uncomment this block if the option returns an error, otherwise delete it
			/*
			   if test.checkFunc == nil {
			       test.checkFunc = defaultCheckFunc
			   }
			   got := WithTokenAwareHostPolicy(test.args.tokenAwareHostPolicy)
			   obj := new(T)
			   got(obj)
			   if err := test.checkFunc(tt.want, obj); err != nil {
			       tt.Errorf("error = %v", err)
			   }
			*/
		})
	}
}

func TestWithHostFilter(t *testing.T) {
	type T = interface{}
	type args struct {
		flg bool
	}
	type want struct {
		obj *T
		// Uncomment this line if the option returns an error, otherwise delete it
		// err error
	}
	type test struct {
		name string
		args args
		want want
		// Use the first line if the option returns an error. otherwise use the second line
		// checkFunc  func(want, *T, error) error
		// checkFunc  func(want, *T) error
		beforeFunc func(args)
		afterFunc  func(args)
	}

	// Uncomment this block if the option returns an error, otherwise delete it
	/*
	   defaultCheckFunc := func(w want, obj *T, err error) error {
	       if !errors.Is(err, w.err) {
	           return errors.Errorf("got_error: \"%#v\",\n\t\t\t\twant: \"%#v\"", err, w.err)
	       }
	       if !reflect.DeepEqual(obj, w.obj) {
	           return errors.Errorf("got: \"%#v\",\n\t\t\t\twant: \"%#v\"", obj, w.obj)
	       }
	       return nil
	   }
	*/

	// Uncomment this block if the option do not returns an error, otherwise delete it
	/*
	   defaultCheckFunc := func(w want, obj *T) error {
	       if !reflect.DeepEqual(obj, w.obj) {
	           return errors.Errorf("got: \"%#v\",\n\t\t\t\twant: \"%#v\"", obj, w.c)
	       }
	       return nil
	   }
	*/

	tests := []test{
		// TODO test cases
		/*
		   {
		       name: "test_case_1",
		       args: args {
		           flg: false,
		       },
		       want: want {
		           obj: new(T),
		       },
		   },
		*/

		// TODO test cases
		/*
		   func() test {
		       return test {
		           name: "test_case_2",
		           args: args {
		           flg: false,
		           },
		           want: want {
		               obj: new(T),
		           },
		       }
		   }(),
		*/
	}

	for _, test := range tests {
		t.Run(test.name, func(tt *testing.T) {
			defer goleak.VerifyNone(t)
			if test.beforeFunc != nil {
				test.beforeFunc(test.args)
			}
			if test.afterFunc != nil {
				defer test.afterFunc(test.args)
			}

			// Uncomment this block if the option returns an error, otherwise delete it
			/*
			   if test.checkFunc == nil {
			       test.checkFunc = defaultCheckFunc
			   }

			   got := WithHostFilter(test.args.flg)
			   obj := new(T)
			   if err := test.checkFunc(test.want, obj, got(obj)); err != nil {
			       tt.Errorf("error = %v", err)
			   }
			*/

			// Uncomment this block if the option returns an error, otherwise delete it
			/*
			   if test.checkFunc == nil {
			       test.checkFunc = defaultCheckFunc
			   }
			   got := WithHostFilter(test.args.flg)
			   obj := new(T)
			   got(obj)
			   if err := test.checkFunc(tt.want, obj); err != nil {
			       tt.Errorf("error = %v", err)
			   }
			*/
		})
	}
}

func TestWithDCHostFilter(t *testing.T) {
	type T = interface{}
	type args struct {
		dc string
	}
	type want struct {
		obj *T
		// Uncomment this line if the option returns an error, otherwise delete it
		// err error
	}
	type test struct {
		name string
		args args
		want want
		// Use the first line if the option returns an error. otherwise use the second line
		// checkFunc  func(want, *T, error) error
		// checkFunc  func(want, *T) error
		beforeFunc func(args)
		afterFunc  func(args)
	}

	// Uncomment this block if the option returns an error, otherwise delete it
	/*
	   defaultCheckFunc := func(w want, obj *T, err error) error {
	       if !errors.Is(err, w.err) {
	           return errors.Errorf("got_error: \"%#v\",\n\t\t\t\twant: \"%#v\"", err, w.err)
	       }
	       if !reflect.DeepEqual(obj, w.obj) {
	           return errors.Errorf("got: \"%#v\",\n\t\t\t\twant: \"%#v\"", obj, w.obj)
	       }
	       return nil
	   }
	*/

	// Uncomment this block if the option do not returns an error, otherwise delete it
	/*
	   defaultCheckFunc := func(w want, obj *T) error {
	       if !reflect.DeepEqual(obj, w.obj) {
	           return errors.Errorf("got: \"%#v\",\n\t\t\t\twant: \"%#v\"", obj, w.c)
	       }
	       return nil
	   }
	*/

	tests := []test{
		// TODO test cases
		/*
		   {
		       name: "test_case_1",
		       args: args {
		           dc: "",
		       },
		       want: want {
		           obj: new(T),
		       },
		   },
		*/

		// TODO test cases
		/*
		   func() test {
		       return test {
		           name: "test_case_2",
		           args: args {
		           dc: "",
		           },
		           want: want {
		               obj: new(T),
		           },
		       }
		   }(),
		*/
	}

	for _, test := range tests {
		t.Run(test.name, func(tt *testing.T) {
			defer goleak.VerifyNone(t)
			if test.beforeFunc != nil {
				test.beforeFunc(test.args)
			}
			if test.afterFunc != nil {
				defer test.afterFunc(test.args)
			}

			// Uncomment this block if the option returns an error, otherwise delete it
			/*
			   if test.checkFunc == nil {
			       test.checkFunc = defaultCheckFunc
			   }

			   got := WithDCHostFilter(test.args.dc)
			   obj := new(T)
			   if err := test.checkFunc(test.want, obj, got(obj)); err != nil {
			       tt.Errorf("error = %v", err)
			   }
			*/

			// Uncomment this block if the option returns an error, otherwise delete it
			/*
			   if test.checkFunc == nil {
			       test.checkFunc = defaultCheckFunc
			   }
			   got := WithDCHostFilter(test.args.dc)
			   obj := new(T)
			   got(obj)
			   if err := test.checkFunc(tt.want, obj); err != nil {
			       tt.Errorf("error = %v", err)
			   }
			*/
		})
	}
}

func TestWithWhiteListHostFilter(t *testing.T) {
	type T = interface{}
	type args struct {
		list []string
	}
	type want struct {
		obj *T
		// Uncomment this line if the option returns an error, otherwise delete it
		// err error
	}
	type test struct {
		name string
		args args
		want want
		// Use the first line if the option returns an error. otherwise use the second line
		// checkFunc  func(want, *T, error) error
		// checkFunc  func(want, *T) error
		beforeFunc func(args)
		afterFunc  func(args)
	}

	// Uncomment this block if the option returns an error, otherwise delete it
	/*
	   defaultCheckFunc := func(w want, obj *T, err error) error {
	       if !errors.Is(err, w.err) {
	           return errors.Errorf("got_error: \"%#v\",\n\t\t\t\twant: \"%#v\"", err, w.err)
	       }
	       if !reflect.DeepEqual(obj, w.obj) {
	           return errors.Errorf("got: \"%#v\",\n\t\t\t\twant: \"%#v\"", obj, w.obj)
	       }
	       return nil
	   }
	*/

	// Uncomment this block if the option do not returns an error, otherwise delete it
	/*
	   defaultCheckFunc := func(w want, obj *T) error {
	       if !reflect.DeepEqual(obj, w.obj) {
	           return errors.Errorf("got: \"%#v\",\n\t\t\t\twant: \"%#v\"", obj, w.c)
	       }
	       return nil
	   }
	*/

	tests := []test{
		// TODO test cases
		/*
		   {
		       name: "test_case_1",
		       args: args {
		           list: nil,
		       },
		       want: want {
		           obj: new(T),
		       },
		   },
		*/

		// TODO test cases
		/*
		   func() test {
		       return test {
		           name: "test_case_2",
		           args: args {
		           list: nil,
		           },
		           want: want {
		               obj: new(T),
		           },
		       }
		   }(),
		*/
	}

	for _, test := range tests {
		t.Run(test.name, func(tt *testing.T) {
			defer goleak.VerifyNone(t)
			if test.beforeFunc != nil {
				test.beforeFunc(test.args)
			}
			if test.afterFunc != nil {
				defer test.afterFunc(test.args)
			}

			// Uncomment this block if the option returns an error, otherwise delete it
			/*
			   if test.checkFunc == nil {
			       test.checkFunc = defaultCheckFunc
			   }

			   got := WithWhiteListHostFilter(test.args.list)
			   obj := new(T)
			   if err := test.checkFunc(test.want, obj, got(obj)); err != nil {
			       tt.Errorf("error = %v", err)
			   }
			*/

			// Uncomment this block if the option returns an error, otherwise delete it
			/*
			   if test.checkFunc == nil {
			       test.checkFunc = defaultCheckFunc
			   }
			   got := WithWhiteListHostFilter(test.args.list)
			   obj := new(T)
			   got(obj)
			   if err := test.checkFunc(tt.want, obj); err != nil {
			       tt.Errorf("error = %v", err)
			   }
			*/
		})
	}
}<|MERGE_RESOLUTION|>--- conflicted
+++ resolved
@@ -76,36 +76,11 @@
 			return errors.Errorf("got error = %v, want %v", err, w.err)
 		}
 
-<<<<<<< HEAD
 		if diff := comparator.Diff(obj, w.obj, clientComparatorOpts...); diff != "" {
 			return errors.New(diff)
 		}
 		return nil
 	}
-=======
-	// Uncomment this block if the option returns an error, otherwise delete it
-	/*
-	   defaultCheckFunc := func(w want, obj *T, err error) error {
-	       if !errors.Is(err, w.err) {
-	           return errors.Errorf("got_error: \"%#v\",\n\t\t\t\twant: \"%#v\"", err, w.err)
-	       }
-	       if !reflect.DeepEqual(obj, w.obj) {
-	           return errors.Errorf("got: \"%#v\",\n\t\t\t\twant: \"%#v\"", obj, w.obj)
-	       }
-	       return nil
-	   }
-	*/
-
-	// Uncomment this block if the option do not returns an error, otherwise delete it
-	/*
-	   defaultCheckFunc := func(w want, obj *T) error {
-	       if !reflect.DeepEqual(obj, w.obj) {
-	           return errors.Errorf("got: \"%#v\",\n\t\t\t\twant: \"%#v\"", obj, w.c)
-	       }
-	       return nil
-	   }
-	*/
->>>>>>> 9a729a6e
 
 	tests := []test{
 		{
@@ -200,7 +175,6 @@
 		beforeFunc func(args)
 		afterFunc  func(args)
 	}
-<<<<<<< HEAD
 	defaultCheckFunc := func(w want, obj *T, err error) error {
 		if !errors.Is(err, w.err) {
 			return errors.Errorf("got error = %v, want %v", err, w.err)
@@ -210,31 +184,6 @@
 		}
 		return nil
 	}
-=======
-
-	// Uncomment this block if the option returns an error, otherwise delete it
-	/*
-	   defaultCheckFunc := func(w want, obj *T, err error) error {
-	       if !errors.Is(err, w.err) {
-	           return errors.Errorf("got_error: \"%#v\",\n\t\t\t\twant: \"%#v\"", err, w.err)
-	       }
-	       if !reflect.DeepEqual(obj, w.obj) {
-	           return errors.Errorf("got: \"%#v\",\n\t\t\t\twant: \"%#v\"", obj, w.obj)
-	       }
-	       return nil
-	   }
-	*/
-
-	// Uncomment this block if the option do not returns an error, otherwise delete it
-	/*
-	   defaultCheckFunc := func(w want, obj *T) error {
-	       if !reflect.DeepEqual(obj, w.obj) {
-	           return errors.Errorf("got: \"%#v\",\n\t\t\t\twant: \"%#v\"", obj, w.c)
-	       }
-	       return nil
-	   }
-	*/
->>>>>>> 9a729a6e
 
 	tests := []test{
 		func() test {
@@ -305,8 +254,8 @@
 		beforeFunc func(args)
 		afterFunc  func(args)
 	}
-<<<<<<< HEAD
-	defaultCheckFunc := func(w want, obj *T, err error) error {
+
+  defaultCheckFunc := func(w want, obj *T, err error) error {
 		if !errors.Is(err, w.err) {
 			return errors.Errorf("got error = %v, want %v", err, w.err)
 		}
@@ -315,31 +264,6 @@
 		}
 		return nil
 	}
-=======
-
-	// Uncomment this block if the option returns an error, otherwise delete it
-	/*
-	   defaultCheckFunc := func(w want, obj *T, err error) error {
-	       if !errors.Is(err, w.err) {
-	           return errors.Errorf("got_error: \"%#v\",\n\t\t\t\twant: \"%#v\"", err, w.err)
-	       }
-	       if !reflect.DeepEqual(obj, w.obj) {
-	           return errors.Errorf("got: \"%#v\",\n\t\t\t\twant: \"%#v\"", obj, w.obj)
-	       }
-	       return nil
-	   }
-	*/
-
-	// Uncomment this block if the option do not returns an error, otherwise delete it
-	/*
-	   defaultCheckFunc := func(w want, obj *T) error {
-	       if !reflect.DeepEqual(obj, w.obj) {
-	           return errors.Errorf("got: \"%#v\",\n\t\t\t\twant: \"%#v\"", obj, w.c)
-	       }
-	       return nil
-	   }
-	*/
->>>>>>> 9a729a6e
 
 	tests := []test{
 		{
@@ -414,8 +338,8 @@
 		beforeFunc func(args)
 		afterFunc  func(args)
 	}
-<<<<<<< HEAD
-	defaultCheckFunc := func(w want, obj *T, err error) error {
+
+  defaultCheckFunc := func(w want, obj *T, err error) error {
 		if !errors.Is(err, w.err) {
 			return errors.Errorf("got error = %v, want %v", err, w.err)
 		}
@@ -424,31 +348,6 @@
 		}
 		return nil
 	}
-=======
-
-	// Uncomment this block if the option returns an error, otherwise delete it
-	/*
-	   defaultCheckFunc := func(w want, obj *T, err error) error {
-	       if !errors.Is(err, w.err) {
-	           return errors.Errorf("got_error: \"%#v\",\n\t\t\t\twant: \"%#v\"", err, w.err)
-	       }
-	       if !reflect.DeepEqual(obj, w.obj) {
-	           return errors.Errorf("got: \"%#v\",\n\t\t\t\twant: \"%#v\"", obj, w.obj)
-	       }
-	       return nil
-	   }
-	*/
-
-	// Uncomment this block if the option do not returns an error, otherwise delete it
-	/*
-	   defaultCheckFunc := func(w want, obj *T) error {
-	       if !reflect.DeepEqual(obj, w.obj) {
-	           return errors.Errorf("got: \"%#v\",\n\t\t\t\twant: \"%#v\"", obj, w.c)
-	       }
-	       return nil
-	   }
-	*/
->>>>>>> 9a729a6e
 
 	tests := []test{
 		{
@@ -519,7 +418,7 @@
 		beforeFunc func(args)
 		afterFunc  func(args)
 	}
-<<<<<<< HEAD
+  
 	defaultCheckFunc := func(w want, obj *T, err error) error {
 		if !errors.Is(err, w.err) {
 			return errors.Errorf("got error = %v, want %v", err, w.err)
@@ -529,31 +428,6 @@
 		}
 		return nil
 	}
-=======
-
-	// Uncomment this block if the option returns an error, otherwise delete it
-	/*
-	   defaultCheckFunc := func(w want, obj *T, err error) error {
-	       if !errors.Is(err, w.err) {
-	           return errors.Errorf("got_error: \"%#v\",\n\t\t\t\twant: \"%#v\"", err, w.err)
-	       }
-	       if !reflect.DeepEqual(obj, w.obj) {
-	           return errors.Errorf("got: \"%#v\",\n\t\t\t\twant: \"%#v\"", obj, w.obj)
-	       }
-	       return nil
-	   }
-	*/
-
-	// Uncomment this block if the option do not returns an error, otherwise delete it
-	/*
-	   defaultCheckFunc := func(w want, obj *T) error {
-	       if !reflect.DeepEqual(obj, w.obj) {
-	           return errors.Errorf("got: \"%#v\",\n\t\t\t\twant: \"%#v\"", obj, w.c)
-	       }
-	       return nil
-	   }
-	*/
->>>>>>> 9a729a6e
 
 	tests := []test{
 		{
@@ -629,7 +503,6 @@
 		afterFunc  func(args)
 	}
 
-<<<<<<< HEAD
 	defaultCheckFunc := func(w want, obj *T, err error) error {
 		if (w.err == nil && err != nil) || (w.err != nil && err == nil) ||
 			(err != nil && w.err.Error() != err.Error()) {
@@ -640,30 +513,6 @@
 		}
 		return nil
 	}
-=======
-	// Uncomment this block if the option returns an error, otherwise delete it
-	/*
-	   defaultCheckFunc := func(w want, obj *T, err error) error {
-	       if !errors.Is(err, w.err) {
-	           return errors.Errorf("got_error: \"%#v\",\n\t\t\t\twant: \"%#v\"", err, w.err)
-	       }
-	       if !reflect.DeepEqual(obj, w.obj) {
-	           return errors.Errorf("got: \"%#v\",\n\t\t\t\twant: \"%#v\"", obj, w.obj)
-	       }
-	       return nil
-	   }
-	*/
-
-	// Uncomment this block if the option do not returns an error, otherwise delete it
-	/*
-	   defaultCheckFunc := func(w want, obj *T) error {
-	       if !reflect.DeepEqual(obj, w.obj) {
-	           return errors.Errorf("got: \"%#v\",\n\t\t\t\twant: \"%#v\"", obj, w.c)
-	       }
-	       return nil
-	   }
-	*/
->>>>>>> 9a729a6e
 
 	tests := []test{
 		{
@@ -742,7 +591,6 @@
 		afterFunc  func(args)
 	}
 
-<<<<<<< HEAD
 	defaultCheckFunc := func(w want, obj *T, err error) error {
 		if !errors.Is(err, w.err) {
 			return errors.Errorf("got error = %v, want %v", err, w.err)
@@ -752,30 +600,6 @@
 		}
 		return nil
 	}
-=======
-	// Uncomment this block if the option returns an error, otherwise delete it
-	/*
-	   defaultCheckFunc := func(w want, obj *T, err error) error {
-	       if !errors.Is(err, w.err) {
-	           return errors.Errorf("got_error: \"%#v\",\n\t\t\t\twant: \"%#v\"", err, w.err)
-	       }
-	       if !reflect.DeepEqual(obj, w.obj) {
-	           return errors.Errorf("got: \"%#v\",\n\t\t\t\twant: \"%#v\"", obj, w.obj)
-	       }
-	       return nil
-	   }
-	*/
-
-	// Uncomment this block if the option do not returns an error, otherwise delete it
-	/*
-	   defaultCheckFunc := func(w want, obj *T) error {
-	       if !reflect.DeepEqual(obj, w.obj) {
-	           return errors.Errorf("got: \"%#v\",\n\t\t\t\twant: \"%#v\"", obj, w.c)
-	       }
-	       return nil
-	   }
-	*/
->>>>>>> 9a729a6e
 
 	tests := []test{
 		{
@@ -877,7 +701,7 @@
 		beforeFunc func(args)
 		afterFunc  func(args)
 	}
-<<<<<<< HEAD
+  
 	defaultCheckFunc := func(w want, obj *T, err error) error {
 		if !errors.Is(err, w.err) {
 			return errors.Errorf("got error = %v, want %v", err, w.err)
@@ -887,31 +711,6 @@
 		}
 		return nil
 	}
-=======
-
-	// Uncomment this block if the option returns an error, otherwise delete it
-	/*
-	   defaultCheckFunc := func(w want, obj *T, err error) error {
-	       if !errors.Is(err, w.err) {
-	           return errors.Errorf("got_error: \"%#v\",\n\t\t\t\twant: \"%#v\"", err, w.err)
-	       }
-	       if !reflect.DeepEqual(obj, w.obj) {
-	           return errors.Errorf("got: \"%#v\",\n\t\t\t\twant: \"%#v\"", obj, w.obj)
-	       }
-	       return nil
-	   }
-	*/
-
-	// Uncomment this block if the option do not returns an error, otherwise delete it
-	/*
-	   defaultCheckFunc := func(w want, obj *T) error {
-	       if !reflect.DeepEqual(obj, w.obj) {
-	           return errors.Errorf("got: \"%#v\",\n\t\t\t\twant: \"%#v\"", obj, w.c)
-	       }
-	       return nil
-	   }
-	*/
->>>>>>> 9a729a6e
 
 	tests := []test{
 		{
@@ -986,8 +785,8 @@
 		beforeFunc func(args)
 		afterFunc  func(args)
 	}
-<<<<<<< HEAD
-	defaultCheckFunc := func(w want, obj *T, err error) error {
+
+  defaultCheckFunc := func(w want, obj *T, err error) error {
 		if !errors.Is(err, w.err) {
 			return errors.Errorf("got error = %v, want %v", err, w.err)
 		}
@@ -996,31 +795,6 @@
 		}
 		return nil
 	}
-=======
-
-	// Uncomment this block if the option returns an error, otherwise delete it
-	/*
-	   defaultCheckFunc := func(w want, obj *T, err error) error {
-	       if !errors.Is(err, w.err) {
-	           return errors.Errorf("got_error: \"%#v\",\n\t\t\t\twant: \"%#v\"", err, w.err)
-	       }
-	       if !reflect.DeepEqual(obj, w.obj) {
-	           return errors.Errorf("got: \"%#v\",\n\t\t\t\twant: \"%#v\"", obj, w.obj)
-	       }
-	       return nil
-	   }
-	*/
-
-	// Uncomment this block if the option do not returns an error, otherwise delete it
-	/*
-	   defaultCheckFunc := func(w want, obj *T) error {
-	       if !reflect.DeepEqual(obj, w.obj) {
-	           return errors.Errorf("got: \"%#v\",\n\t\t\t\twant: \"%#v\"", obj, w.c)
-	       }
-	       return nil
-	   }
-	*/
->>>>>>> 9a729a6e
 
 	tests := []test{
 		{
