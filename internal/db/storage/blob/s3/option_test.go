//
// Copyright (C) 2019-2020 Vdaas.org Vald team ( kpango, rinx, kmrmt )
//
// Licensed under the Apache License, Version 2.0 (the "License");
// you may not use this file except in compliance with the License.
// You may obtain a copy of the License at
//
//    https://www.apache.org/licenses/LICENSE-2.0
//
// Unless required by applicable law or agreed to in writing, software
// distributed under the License is distributed on an "AS IS" BASIS,
// WITHOUT WARRANTIES OR CONDITIONS OF ANY KIND, either express or implied.
// See the License for the specific language governing permissions and
// limitations under the License.
//

package s3

import (
	stderrs "errors"
	"reflect"
	"testing"

	"github.com/aws/aws-sdk-go/aws/session"
	"github.com/google/go-cmp/cmp"
	"github.com/vdaas/vald/internal/backoff"
	"github.com/vdaas/vald/internal/db/storage/blob/s3/reader"
	"github.com/vdaas/vald/internal/db/storage/blob/s3/writer"
	"github.com/vdaas/vald/internal/errgroup"
	"github.com/vdaas/vald/internal/errors"
	"go.uber.org/goleak"
)

<<<<<<< HEAD
// Goroutine leak is detected by `fastime`, but it should be ignored in the test because it is an external package.
var goleakIgnoreOptions = []goleak.Option{
	goleak.IgnoreTopFunction("github.com/kpango/fastime.(*Fastime).StartTimerD.func1"),
}

=======
>>>>>>> a5adfe7b
func TestWithErrGroup(t *testing.T) {
	type T = client
	type args struct {
		eg errgroup.Group
	}
	type want struct {
		obj *T
		err error
	}
	type test struct {
		name       string
		args       args
		want       want
		checkFunc  func(want, *T, error) error
		beforeFunc func(args)
		afterFunc  func(args)
	}

	defaultCheckFunc := func(w want, obj *T, err error) error {
		if !errors.Is(err, w.err) {
			return errors.Errorf("got_error: \"%#v\",\n\t\t\t\twant: \"%#v\"", err, w.err)
		}
		if !reflect.DeepEqual(obj, w.obj) {
			return errors.Errorf("got: \"%#v\",\n\t\t\t\twant: \"%#v\"", obj, w.obj)
		}
		return nil
	}

	tests := []test{
		func() test {
			eg := errgroup.Get()
			return test{
				name: "set success when eg is not nil",
				args: args{
					eg: eg,
				},
				want: want{
					obj: &T{
						eg: eg,
					},
				},
			}
		}(),

		func() test {
			return test{
				name: "set nothing when eg is nil",
				args: args{
					eg: nil,
				},
				want: want{
					obj: &T{
						eg: nil,
					},
				},
			}
		}(),
	}

	for _, test := range tests {
		t.Run(test.name, func(tt *testing.T) {
			defer goleak.VerifyNone(tt, goleakIgnoreOptions...)
			if test.beforeFunc != nil {
				test.beforeFunc(test.args)
			}
			if test.afterFunc != nil {
				defer test.afterFunc(test.args)
			}

			if test.checkFunc == nil {
				test.checkFunc = defaultCheckFunc
			}

			got := WithErrGroup(test.args.eg)
			obj := new(T)
			if err := test.checkFunc(test.want, obj, got(obj)); err != nil {
				tt.Errorf("error = %v", err)
			}
		})
	}
}

func TestWithSession(t *testing.T) {
	type T = client
	type args struct {
		sess *session.Session
	}
	type want struct {
		obj *T
		err error
	}
	type test struct {
		name       string
		args       args
		want       want
		checkFunc  func(want, *T, error) error
		beforeFunc func(args)
		afterFunc  func(args)
	}

	defaultCheckFunc := func(w want, obj *T, err error) error {
		if !errors.Is(err, w.err) {
			return errors.Errorf("got_error: \"%#v\",\n\t\t\t\twant: \"%#v\"", err, w.err)
		}
		if !reflect.DeepEqual(obj, w.obj) {
			return errors.Errorf("got: \"%#v\",\n\t\t\t\twant: \"%#v\"", obj, w.obj)
		}
		return nil
	}

	tests := []test{
		func() test {
			sess := new(session.Session)
			return test{
				name: "set success when sess is not nil",
				args: args{
					sess: sess,
				},
				want: want{
					obj: &T{
						session: sess,
					},
				},
			}
		}(),

		func() test {
			return test{
				name: "set nothing when sess is not nil",
				args: args{
					sess: nil,
				},
				want: want{
					obj: &T{
						session: nil,
					},
				},
			}
		}(),
	}

	for _, test := range tests {
		t.Run(test.name, func(tt *testing.T) {
			defer goleak.VerifyNone(tt, goleakIgnoreOptions...)
			if test.beforeFunc != nil {
				test.beforeFunc(test.args)
			}
			if test.afterFunc != nil {
				defer test.afterFunc(test.args)
			}

			if test.checkFunc == nil {
				test.checkFunc = defaultCheckFunc
			}

			got := WithSession(test.args.sess)
			obj := new(T)
			if err := test.checkFunc(test.want, obj, got(obj)); err != nil {
				tt.Errorf("error = %v", err)
			}
		})
	}
}

func TestWithBucket(t *testing.T) {
	type T = client
	type args struct {
		bucket string
	}
	type want struct {
		obj *T
		err error
	}
	type test struct {
		name       string
		args       args
		want       want
		checkFunc  func(want, *T, error) error
		beforeFunc func(args)
		afterFunc  func(args)
	}

	defaultCheckFunc := func(w want, obj *T, err error) error {
		if !errors.Is(err, w.err) {
			return errors.Errorf("got_error: \"%#v\",\n\t\t\t\twant: \"%#v\"", err, w.err)
		}
		if !reflect.DeepEqual(obj, w.obj) {
			return errors.Errorf("got: \"%#v\",\n\t\t\t\twant: \"%#v\"", obj, w.obj)
		}
		return nil
	}

	tests := []test{
		{
			name: "set success when bucket is `bucket`",
			args: args{
				bucket: "bucket",
			},
			want: want{
				obj: &T{
					bucket: "bucket",
				},
			},
		},

		{
			name: "set success when bucket is empty",
			args: args{
				bucket: "",
			},
			want: want{
				obj: new(T),
			},
		},
	}

	for _, test := range tests {
		t.Run(test.name, func(tt *testing.T) {
			defer goleak.VerifyNone(tt, goleakIgnoreOptions...)
			if test.beforeFunc != nil {
				test.beforeFunc(test.args)
			}
			if test.afterFunc != nil {
				defer test.afterFunc(test.args)
			}

			if test.checkFunc == nil {
				test.checkFunc = defaultCheckFunc
			}

			got := WithBucket(test.args.bucket)
			obj := new(T)
			if err := test.checkFunc(test.want, obj, got(obj)); err != nil {
				tt.Errorf("error = %v", err)
			}
		})
	}
}

func TestWithMaxPartSize(t *testing.T) {
	type T = client
	type args struct {
		size string
	}
	type want struct {
		obj *T
		err error
	}
	type test struct {
		name       string
		args       args
		want       want
		checkFunc  func(want, *T, error) error
		beforeFunc func(args)
		afterFunc  func(args)
	}

	defaultCheckFunc := func(w want, obj *T, err error) error {
		if !errors.Is(err, w.err) {
			return errors.Errorf("got_error: \"%#v\",\n\t\t\t\twant: \"%#v\"", err, w.err)
		}
		if !reflect.DeepEqual(obj, w.obj) {
			return errors.Errorf("got: \"%#v\",\n\t\t\t\twant: \"%#v\"", obj, w.obj)
		}
		return nil
	}

	tests := []test{
		{
			name: "set nothing when size is `100G`",
			args: args{
				size: "100G",
			},
			want: want{
				obj: &T{
					maxPartSize: 107374182400,
				},
			},
		},

		{
			name: "set nothing when size is `1M`",
			args: args{
				size: "1M",
			},
			want: want{
				obj: &T{
					maxPartSize: 0,
				},
			},
		},

		{
			name: "set default and returns error when size given with invalid string",
			args: args{
				size: "a",
			},
			want: want{
				obj: &T{
					maxPartSize: 0,
				},
				err: func() (err error) {
					err = stderrs.New("byte quantity must be a positive integer with a unit of measurement like M, MB, MiB, G, GiB, or GB")
					err = errors.Wrap(err, errors.ErrParseUnitFailed("a").Error())
					return
				}(),
			},
		},
	}

	for _, test := range tests {
		t.Run(test.name, func(tt *testing.T) {
			defer goleak.VerifyNone(tt, goleakIgnoreOptions...)
			if test.beforeFunc != nil {
				test.beforeFunc(test.args)
			}
			if test.afterFunc != nil {
				defer test.afterFunc(test.args)
			}

			if test.checkFunc == nil {
				test.checkFunc = defaultCheckFunc
			}

			got := WithMaxPartSize(test.args.size)
			obj := new(T)
			if err := test.checkFunc(test.want, obj, got(obj)); err != nil {
				tt.Errorf("error = %v", err)
			}
		})
	}
}

func TestWithMaxChunkSize(t *testing.T) {
	type T = client
	type args struct {
		size string
	}
	type want struct {
		obj *T
		err error
	}
	type test struct {
		name       string
		args       args
		want       want
		checkFunc  func(want, *T, error) error
		beforeFunc func(args)
		afterFunc  func(args)
	}

	defaultCheckFunc := func(w want, obj *T, err error) error {
		if !errors.Is(err, w.err) {
			return errors.Errorf("got_error: \"%#v\",\n\t\t\t\twant: \"%#v\"", err, w.err)
		}
		if !reflect.DeepEqual(obj, w.obj) {
			return errors.Errorf("got: \"%#v\",\n\t\t\t\twant: \"%#v\"", obj, w.obj)
		}
		return nil
	}

	tests := []test{
		{
			name: "set success when size is `100G`",
			args: args{
				size: "100G",
			},
			want: want{
				obj: &T{
					maxChunkSize: 107374182400,
				},
				err: nil,
			},
		},

		{
			name: "set nothing when size is `1M`",
			args: args{
				size: "1M",
			},
			want: want{
				obj: &T{
					maxChunkSize: 0,
				},
				err: nil,
			},
		},

		{
			name: "returns error when size is `a`",
			args: args{
				size: "a",
			},
			want: want{
				obj: &T{
					maxChunkSize: 0,
				},
				err: func() (err error) {
					err = stderrs.New("byte quantity must be a positive integer with a unit of measurement like M, MB, MiB, G, GiB, or GB")
					err = errors.Wrap(err, errors.ErrParseUnitFailed("a").Error())
					return
				}(),
			},
		},
	}

	for _, test := range tests {
		t.Run(test.name, func(tt *testing.T) {
			defer goleak.VerifyNone(tt, goleakIgnoreOptions...)
			if test.beforeFunc != nil {
				test.beforeFunc(test.args)
			}
			if test.afterFunc != nil {
				defer test.afterFunc(test.args)
			}

			if test.checkFunc == nil {
				test.checkFunc = defaultCheckFunc
			}

			got := WithMaxChunkSize(test.args.size)
			obj := new(T)
			if err := test.checkFunc(test.want, obj, got(obj)); err != nil {
				tt.Errorf("error = %v", err)
			}
		})
	}
}

func TestWithReaderBackoff(t *testing.T) {
	type T = client
	type args struct {
		enabled bool
	}
	type want struct {
		obj *T
		err error
	}
	type test struct {
		name       string
		args       args
		want       want
		checkFunc  func(want, *T, error) error
		beforeFunc func(args)
		afterFunc  func(args)
	}

	defaultCheckFunc := func(w want, obj *T, err error) error {
		if !errors.Is(err, w.err) {
			return errors.Errorf("got_error: \"%#v\",\n\t\t\t\twant: \"%#v\"", err, w.err)
		}
		if !reflect.DeepEqual(obj, w.obj) {
			return errors.Errorf("got: \"%#v\",\n\t\t\t\twant: \"%#v\"", obj, w.obj)
		}
		return nil
	}

	tests := []test{
		{
			name: "set success when enabled is `true`",
			args: args{
				enabled: true,
			},
			want: want{
				obj: &T{
					readerBackoffEnabled: true,
				},
			},
		},
	}

	for _, test := range tests {
		t.Run(test.name, func(tt *testing.T) {
			defer goleak.VerifyNone(tt, goleakIgnoreOptions...)
			if test.beforeFunc != nil {
				test.beforeFunc(test.args)
			}
			if test.afterFunc != nil {
				defer test.afterFunc(test.args)
			}

			if test.checkFunc == nil {
				test.checkFunc = defaultCheckFunc
			}

			got := WithReaderBackoff(test.args.enabled)
			obj := new(T)
			if err := test.checkFunc(test.want, obj, got(obj)); err != nil {
				tt.Errorf("error = %v", err)
			}
		})
	}
}

func TestWithReaderBackoffOpts(t *testing.T) {
	type T = client
	type args struct {
		opts []backoff.Option
	}
	type fields struct {
		readerBackoffOpts []backoff.Option
	}
	type want struct {
		obj *T
		err error
	}
	type test struct {
		name       string
		args       args
		fields     fields
		want       want
		checkFunc  func(want, *T, error) error
		beforeFunc func(args)
		afterFunc  func(args)
	}

	defaultCheckFunc := func(w want, obj *T, err error) error {
		if !errors.Is(err, w.err) {
			return errors.Errorf("got_error: \"%#v\",\n\t\t\t\twant: \"%#v\"", err, w.err)
		}

		opts := []cmp.Option{
			cmp.AllowUnexported(*obj),
			cmp.AllowUnexported(*w.obj),
			cmp.Comparer(func(want, got []backoff.Option) bool {
				return len(got) == len(want)
			}),
			cmp.Comparer(func(want, got backoff.Option) bool {
				return reflect.ValueOf(got).Pointer() == reflect.ValueOf(want).Pointer()
			}),
		}
		if diff := cmp.Diff(w.obj, obj, opts...); diff != "" {
			return errors.Errorf("got: \"%#v\",\n\t\t\t\twant: \"%#v\"", obj, w.obj)
		}

		return nil
	}

	tests := []test{
		{
			name: "set success when opts is not nil and c.readerBackoffOpts is not nil",
			args: args{
				opts: []backoff.Option{
					backoff.WithRetryCount(1),
				},
			},
			fields: fields{
				readerBackoffOpts: []backoff.Option{
					backoff.WithRetryCount(1),
				},
			},
			want: want{
				obj: &T{
					readerBackoffOpts: []backoff.Option{
						backoff.WithRetryCount(1),
						backoff.WithRetryCount(1),
					},
				},
				err: nil,
			},
		},

		{
			name: "set success when opts is not nil and r.readerBackoffOpts is nil",
			args: args{
				opts: []backoff.Option{
					backoff.WithRetryCount(1),
				},
			},
			want: want{
				obj: &T{
					readerBackoffOpts: []backoff.Option{
						backoff.WithRetryCount(1),
					},
				},
				err: nil,
			},
		},

		{
			name: "set nothing when opts is nil",
			args: args{
				opts: nil,
			},
			want: want{
				obj: new(T),
				err: nil,
			},
		},
	}

	for _, test := range tests {
		t.Run(test.name, func(tt *testing.T) {
			defer goleak.VerifyNone(tt, goleakIgnoreOptions...)
			if test.beforeFunc != nil {
				test.beforeFunc(test.args)
			}
			if test.afterFunc != nil {
				defer test.afterFunc(test.args)
			}

			if test.checkFunc == nil {
				test.checkFunc = defaultCheckFunc
			}

			got := WithReaderBackoffOpts(test.args.opts...)
			obj := &T{
				readerBackoffOpts: test.fields.readerBackoffOpts,
			}
			if err := test.checkFunc(test.want, obj, got(obj)); err != nil {
				tt.Errorf("error = %v", err)
			}
		})
	}
}

func TestWithReader(t *testing.T) {
	type T = client
	type args struct {
		r reader.Reader
	}
	type want struct {
		obj *T
		err error
	}
	type test struct {
		name       string
		args       args
		want       want
		checkFunc  func(want, *T, error) error
		beforeFunc func(args)
		afterFunc  func(args)
	}

	defaultCheckFunc := func(w want, obj *T, err error) error {
		if !errors.Is(err, w.err) {
			return errors.Errorf("got_error: \"%#v\",\n\t\t\t\twant: \"%#v\"", err, w.err)
		}
		if !reflect.DeepEqual(obj, w.obj) {
			return errors.Errorf("got: \"%#v\",\n\t\t\t\twant: \"%#v\"", obj, w.obj)
		}
		return nil
	}

	tests := []test{
		func() test {
			r := new(reader.MockReader)
			return test{
				name: "set reader success",
				args: args{
					r: r,
				},
				want: want{
					obj: &T{
						reader: r,
					},
				},
			}
		}(),

		func() test {
			return test{
				name: "set nothing when reader is the default value",
				args: args{
					r: nil,
				},
				want: want{
					obj: new(T),
				},
			}
		}(),
	}

	for _, test := range tests {
		t.Run(test.name, func(tt *testing.T) {
			defer goleak.VerifyNone(tt, goleakIgnoreOptions...)
			if test.beforeFunc != nil {
				test.beforeFunc(test.args)
			}
			if test.afterFunc != nil {
				defer test.afterFunc(test.args)
			}

			if test.checkFunc == nil {
				test.checkFunc = defaultCheckFunc
			}

			got := WithReader(test.args.r)
			obj := new(T)
			if err := test.checkFunc(test.want, obj, got(obj)); err != nil {
				tt.Errorf("error = %v", err)
			}
		})
	}
}

func TestWithWriter(t *testing.T) {
	type T = client
	type args struct {
		w writer.Writer
	}
	type want struct {
		obj *T
		err error
	}
	type test struct {
		name       string
		args       args
		want       want
		checkFunc  func(want, *T, error) error
		beforeFunc func(args)
		afterFunc  func(args)
	}

	defaultCheckFunc := func(w want, obj *T, err error) error {
		if !errors.Is(err, w.err) {
			return errors.Errorf("got_error: \"%#v\",\n\t\t\t\twant: \"%#v\"", err, w.err)
		}
		if !reflect.DeepEqual(obj, w.obj) {
			return errors.Errorf("got: \"%#v\",\n\t\t\t\twant: \"%#v\"", obj, w.obj)
		}
		return nil
	}

	tests := []test{
		func() test {
			w := new(writer.MockWriter)
			return test{
				name: "set writer success",
				args: args{
					w: w,
				},
				want: want{
					obj: &T{
						writer: w,
					},
				},
			}
		}(),

		func() test {
			return test{
				name: "set nothing when writer is the default value",
				args: args{
					w: nil,
				},
				want: want{
					obj: new(T),
				},
			}
		}(),
	}

	for _, test := range tests {
		t.Run(test.name, func(tt *testing.T) {
			defer goleak.VerifyNone(tt, goleakIgnoreOptions...)
			if test.beforeFunc != nil {
				test.beforeFunc(test.args)
			}
			if test.afterFunc != nil {
				defer test.afterFunc(test.args)
			}

			if test.checkFunc == nil {
				test.checkFunc = defaultCheckFunc
			}

			got := WithWriter(test.args.w)
			obj := new(T)
			if err := test.checkFunc(test.want, obj, got(obj)); err != nil {
				tt.Errorf("error = %v", err)
			}
		})
	}
}<|MERGE_RESOLUTION|>--- conflicted
+++ resolved
@@ -31,14 +31,6 @@
 	"go.uber.org/goleak"
 )
 
-<<<<<<< HEAD
-// Goroutine leak is detected by `fastime`, but it should be ignored in the test because it is an external package.
-var goleakIgnoreOptions = []goleak.Option{
-	goleak.IgnoreTopFunction("github.com/kpango/fastime.(*Fastime).StartTimerD.func1"),
-}
-
-=======
->>>>>>> a5adfe7b
 func TestWithErrGroup(t *testing.T) {
 	type T = client
 	type args struct {
