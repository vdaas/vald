//
// Copyright (C) 2019-2024 vdaas.org vald team <vald@vdaas.org>
//
// Licensed under the Apache License, Version 2.0 (the "License");
// You may not use this file except in compliance with the License.
// You may obtain a copy of the License at
//
//    https://www.apache.org/licenses/LICENSE-2.0
//
// Unless required by applicable law or agreed to in writing, software
// distributed under the License is distributed on an "AS IS" BASIS,
// WITHOUT WARRANTIES OR CONDITIONS OF ANY KIND, either express or implied.
// See the License for the specific language governing permissions and
// limitations under the License.
//

// Package config providers configuration type and load configuration logic
package config

// BenchmarkJob represents the configuration for the internal benchmark search job.
type BenchmarkJob struct {
	Target             *BenchmarkTarget    `json:"target,omitempty"               yaml:"target"`
	Dataset            *BenchmarkDataset   `json:"dataset,omitempty"              yaml:"dataset"`
	Replica            int                 `json:"replica,omitempty"              yaml:"replica"`
	Repetition         int                 `json:"repetition,omitempty"           yaml:"repetition"`
	JobType            string              `json:"job_type,omitempty"             yaml:"job_type"`
	InsertConfig       *InsertConfig       `json:"insert_config,omitempty"        yaml:"insert_config"`
	UpdateConfig       *UpdateConfig       `json:"update_config,omitempty"        yaml:"update_config"`
	UpsertConfig       *UpsertConfig       `json:"upsert_config,omitempty"        yaml:"upsert_config"`
	SearchConfig       *SearchConfig       `json:"search_config,omitempty"        yaml:"search_config"`
	RemoveConfig       *RemoveConfig       `json:"remove_config,omitempty"        yaml:"remove_config"`
	ObjectConfig       *ObjectConfig       `json:"object_config,omitempty"        yaml:"object_config"`
	ClientConfig       *GRPCClient         `json:"client_config,omitempty"        yaml:"client_config"`
	Rules              []*BenchmarkJobRule `json:"rules,omitempty"                yaml:"rules"`
	BeforeJobName      string              `json:"before_job_name,omitempty"      yaml:"before_job_name"`
	BeforeJobNamespace string              `json:"before_job_namespace,omitempty" yaml:"before_job_namespace"`
	RPS                int                 `json:"rps,omitempty"                  yaml:"rps"`
	ConcurrencyLimit   int                 `json:"concurrency_limit,omitempty"    yaml:"concurrency_limit"`
}

// BenchmarkScenario represents the configuration for the internal benchmark scenario.
type BenchmarkScenario struct {
	Target  *BenchmarkTarget  `json:"target,omitempty"  yaml:"target"`
	Dataset *BenchmarkDataset `json:"dataset,omitempty" yaml:"dataset"`
	Jobs    []*BenchmarkJob   `json:"jobs,omitempty"    yaml:"jobs"`
}

// BenchmarkTarget defines the desired state of BenchmarkTarget.
type BenchmarkTarget struct {
	Host string `json:"host,omitempty"`
	Port int    `json:"port,omitempty"`
}

func (t *BenchmarkTarget) Bind() *BenchmarkTarget {
	t.Host = GetActualValue(t.Host)
	return t
}

// BenchmarkDataset defines the desired state of BenchmarkDateset.
type BenchmarkDataset struct {
	Name    string                 `json:"name,omitempty"`
	Group   string                 `json:"group,omitempty"`
	Indexes int                    `json:"indexes,omitempty"`
	Range   *BenchmarkDatasetRange `json:"range,omitempty"`
	URL     string                 `json:"url,omitempty"`
}

func (d *BenchmarkDataset) Bind() *BenchmarkDataset {
	d.Name = GetActualValue(d.Name)
	d.Group = GetActualValue(d.Group)
	d.URL = GetActualValue(d.URL)
	return d
}

// BenchmarkDatasetRange defines the desired state of BenchmarkDatesetRange.
type BenchmarkDatasetRange struct {
	Start int `json:"start,omitempty"`
	End   int `json:"end,omitempty"`
}

// BenchmarkJobRule defines the desired state of BenchmarkJobRule.
type BenchmarkJobRule struct {
	Name string `json:"name,omitempty"`
	Type string `json:"type,omitempty"`
}

func (r *BenchmarkJobRule) Bind() *BenchmarkJobRule {
	r.Name = GetActualValue(r.Name)
	r.Type = GetActualValue(r.Type)
	return r
}

// InsertConfig defines the desired state of insert config.
type InsertConfig struct {
	SkipStrictExistCheck bool   `json:"skip_strict_exist_check,omitempty"`
	Timestamp            string `json:"timestamp,omitempty"`
}

func (cfg *InsertConfig) Bind() *InsertConfig {
	cfg.Timestamp = GetActualValue(cfg.Timestamp)
	return cfg
}

// UpdateConfig defines the desired state of update config.
type UpdateConfig struct {
	SkipStrictExistCheck  bool   `json:"skip_strict_exist_check,omitempty"`
	Timestamp             string `json:"timestamp,omitempty"`
	DisableBalancedUpdate bool   `json:"disable_balanced_update,omitempty"`
}

func (cfg *UpdateConfig) Bind() *UpdateConfig {
	cfg.Timestamp = GetActualValue(cfg.Timestamp)
	return cfg
}

// UpsertConfig defines the desired state of upsert config.
type UpsertConfig struct {
	SkipStrictExistCheck  bool   `json:"skip_strict_exist_check,omitempty"`
	Timestamp             string `json:"timestamp,omitempty"`
	DisableBalancedUpdate bool   `json:"disable_balanced_update,omitempty"`
}

func (cfg *UpsertConfig) Bind() *UpsertConfig {
	cfg.Timestamp = GetActualValue(cfg.Timestamp)
	return cfg
}

// SearchConfig defines the desired state of search config.
type SearchConfig struct {
	Epsilon              float32 `json:"epsilon,omitempty"`
	Radius               float32 `json:"radius,omitempty"`
	Num                  int32   `json:"num,omitempty"`
	MinNum               int32   `json:"min_num,omitempty"`
	Timeout              string  `json:"timeout,omitempty"`
	EnableLinearSearch   bool    `json:"enable_linear_search,omitempty"`
	AggregationAlgorithm string  `json:"aggregation_algorithm,omitempty"`
}

func (cfg *SearchConfig) Bind() *SearchConfig {
	cfg.Timeout = GetActualValue(cfg.Timeout)
	cfg.AggregationAlgorithm = GetActualValue(cfg.AggregationAlgorithm)
	return cfg
}

// RemoveConfig defines the desired state of remove config.
type RemoveConfig struct {
	SkipStrictExistCheck bool   `json:"skip_strict_exist_check,omitempty"`
	Timestamp            string `json:"timestamp,omitempty"`
}

func (cfg *RemoveConfig) Bind() *RemoveConfig {
	cfg.Timestamp = GetActualValue(cfg.Timestamp)
	return cfg
}

// ObjectConfig defines the desired state of object config.
type ObjectConfig struct {
	FilterConfigs []*FilterConfig `json:"filter_configs,omitempty" yaml:"filter_configs"`
}

func (cfg *ObjectConfig) Bind() *ObjectConfig {
	for i := 0; i < len(cfg.FilterConfigs); i++ {
		if cfg.FilterConfigs[i] != nil {
			cfg.FilterConfigs[i] = cfg.FilterConfigs[i].Bind()
		}
	}
	return cfg
}

// FilterTarget defines the desired state of filter target.
type FilterTarget struct {
	Host string `json:"host,omitempty" yaml:"host"`
	Port int32  `json:"port,omitempty" yaml:"port"`
}

func (cfg *FilterTarget) Bind() *FilterTarget {
	cfg.Host = GetActualValue(cfg.Host)
	return cfg
}

<<<<<<< HEAD
// FilterQuery defines the query passed to filter target.
type FilterQuery struct {
	Query string `json:"query,omitempty" yaml:"query"`
}

func (cfg *FilterQuery) Bind() *FilterQuery {
	cfg.Query = GetActualValue(cfg.Query)
	return cfg
}

// FilterConfig defines the desired state of filter config
=======
// FilterConfig defines the desired state of filter config.
>>>>>>> 894df4d2
type FilterConfig struct {
	Target *FilterTarget `json:"target,omitempty" yaml:"target"`
	Query  *FilterQuery  `json:"query,omitempty"  yaml:"query"`
}

func (cfg *FilterConfig) Bind() *FilterConfig {
	if cfg.Target != nil {
		cfg.Target = cfg.Target.Bind()
	} else {
		cfg.Target = (&FilterTarget{}).Bind()
	}

	if cfg.Query != nil {
		cfg.Query = cfg.Query.Bind()
	} else {
		cfg.Query = (&FilterQuery{}).Bind()
	}
	return cfg
}

// Bind binds the actual data from the Job receiver fields.
func (b *BenchmarkJob) Bind() *BenchmarkJob {
	b.JobType = GetActualValue(b.JobType)
	b.BeforeJobName = GetActualValue(b.BeforeJobName)
	b.BeforeJobNamespace = GetActualValue(b.BeforeJobNamespace)

	if b.Target != nil {
		b.Target = b.Target.Bind()
	}
	if b.Dataset != nil {
		b.Dataset = b.Dataset.Bind()
	}
	if b.InsertConfig != nil {
		b.InsertConfig = b.InsertConfig.Bind()
	}
	if b.UpdateConfig != nil {
		b.UpdateConfig = b.UpdateConfig.Bind()
	}
	if b.UpsertConfig != nil {
		b.UpsertConfig = b.UpsertConfig.Bind()
	}
	if b.SearchConfig != nil {
		b.SearchConfig = b.SearchConfig.Bind()
	}
	if b.RemoveConfig != nil {
		b.RemoveConfig = b.RemoveConfig.Bind()
	}
	if b.ObjectConfig != nil {
		b.ObjectConfig = b.ObjectConfig.Bind()
	}
	if b.ClientConfig != nil {
		b.ClientConfig = b.ClientConfig.Bind()
	}
	if len(b.Rules) > 0 {
		for i := 0; i < len(b.Rules); i++ {
			b.Rules[i] = b.Rules[i].Bind()
		}
	}
	return b
}

// Bind binds the actual data from the BenchmarkScenario receiver fields.
func (b *BenchmarkScenario) Bind() *BenchmarkScenario {
	return b
}

// BenchmarkJobImageInfo represents the docker image information for benchmark job.
type BenchmarkJobImageInfo struct {
	Image      string `json:"image,omitempty"       yaml:"image"`
	PullPolicy string `json:"pull_policy,omitempty" yaml:"pull_policy"`
}

// Bind binds the actual data from the BenchmarkJobImageInfo receiver fields.
func (b *BenchmarkJobImageInfo) Bind() *BenchmarkJobImageInfo {
	b.Image = GetActualValue(b.Image)
	b.PullPolicy = GetActualValue(b.PullPolicy)
	return b
}<|MERGE_RESOLUTION|>--- conflicted
+++ resolved
@@ -178,7 +178,6 @@
 	return cfg
 }
 
-<<<<<<< HEAD
 // FilterQuery defines the query passed to filter target.
 type FilterQuery struct {
 	Query string `json:"query,omitempty" yaml:"query"`
@@ -190,9 +189,6 @@
 }
 
 // FilterConfig defines the desired state of filter config
-=======
-// FilterConfig defines the desired state of filter config.
->>>>>>> 894df4d2
 type FilterConfig struct {
 	Target *FilterTarget `json:"target,omitempty" yaml:"target"`
 	Query  *FilterQuery  `json:"query,omitempty"  yaml:"query"`
