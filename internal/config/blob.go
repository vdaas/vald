//
// Copyright (C) 2019-2024 vdaas.org vald team <vald@vdaas.org>
//
// Licensed under the Apache License, Version 2.0 (the "License");
// You may not use this file except in compliance with the License.
// You may obtain a copy of the License at
//
//    https://www.apache.org/licenses/LICENSE-2.0
//
// Unless required by applicable law or agreed to in writing, software
// distributed under the License is distributed on an "AS IS" BASIS,
// WITHOUT WARRANTIES OR CONDITIONS OF ANY KIND, either express or implied.
// See the License for the specific language governing permissions and
// limitations under the License.
//

// Package config providers configuration type and load configuration logic
package config

import "github.com/vdaas/vald/internal/strings"

// BlobStorageType represents blob storage type.
type BlobStorageType uint8

const (
	// S3 represents s3 storage type.
	S3 BlobStorageType = 1 + iota
	CloudStorage
)

// String returns blob storage type.
func (bst BlobStorageType) String() string {
	switch bst {
	case S3:
		return "s3"
	case CloudStorage:
		return "cloud_storage"
	}
	return "unknown"
}

// AtoBST returns BlobStorageType converted from string.
func AtoBST(bst string) BlobStorageType {
	switch strings.ToLower(bst) {
	case S3.String():
		return S3
	case CloudStorage.String():
		return CloudStorage
	}
	return 0
}

// Blob represents Blob configuration.
type Blob struct {
	// StorageType represents blob storaget type
	StorageType string `json:"storage_type" yaml:"storage_type"`

	// Bucket represents bucket name
	Bucket string `json:"bucket" yaml:"bucket"`

	// S3 represents S3 config
	S3 *S3Config `json:"s3" yaml:"s3"`

	// CloudStorage represents CloudStorage config
	CloudStorage *CloudStorageConfig `json:"cloud_storage" yaml:"cloud_storage"`
}

// S3Config represents S3Config configuration.
type S3Config struct {
	Endpoint        string `json:"endpoint"          yaml:"endpoint"`
	Region          string `json:"region"            yaml:"region"`
	AccessKey       string `json:"access_key"        yaml:"access_key"`
	SecretAccessKey string `json:"secret_access_key" yaml:"secret_access_key"`
<<<<<<< HEAD
	Token           string `json:"token" yaml:"token"`

	MaxRetries              int  `json:"max_retries" yaml:"max_retries"`
	ForcePathStyle          bool `json:"force_path_style" yaml:"force_path_style"`
	UseAccelerate           bool `json:"use_accelerate" yaml:"use_accelerate"`
	UseARNRegion            bool `json:"use_arn_region" yaml:"use_arn_region"`
	UseDualStack            bool `json:"use_dual_stack" yaml:"use_dual_stack"`
	EnableSSL               bool `json:"enable_ssl" yaml:"enable_ssl"`
	EnableEndpointDiscovery bool `json:"enable_endpoint_discovery" yaml:"enable_endpoint_discovery"`

	MaxPartSize string `json:"max_part_size" yaml:"max_part_size"`
	Concurrency int    `json:"concurrency" yaml:"concurrency"`
=======
	Token           string `json:"token"             yaml:"token"`

	MaxRetries                 int  `json:"max_retries"                   yaml:"max_retries"`
	ForcePathStyle             bool `json:"force_path_style"              yaml:"force_path_style"`
	UseAccelerate              bool `json:"use_accelerate"                yaml:"use_accelerate"`
	UseARNRegion               bool `json:"use_arn_region"                yaml:"use_arn_region"`
	UseDualStack               bool `json:"use_dual_stack"                yaml:"use_dual_stack"`
	EnableSSL                  bool `json:"enable_ssl"                    yaml:"enable_ssl"`
	EnableParamValidation      bool `json:"enable_param_validation"       yaml:"enable_param_validation"`
	Enable100Continue          bool `json:"enable_100_continue"           yaml:"enable_100_continue"`
	EnableContentMD5Validation bool `json:"enable_content_md5_validation" yaml:"enable_content_md5_validation"`
	EnableEndpointDiscovery    bool `json:"enable_endpoint_discovery"     yaml:"enable_endpoint_discovery"`
	EnableEndpointHostPrefix   bool `json:"enable_endpoint_host_prefix"   yaml:"enable_endpoint_host_prefix"`

	MaxPartSize  string `json:"max_part_size"  yaml:"max_part_size"`
	MaxChunkSize string `json:"max_chunk_size" yaml:"max_chunk_size"`
>>>>>>> 6d4b5054
}

// CloudStorageConfig represents CloudStorage configuration.
type CloudStorageConfig struct {
	URL    string              `json:"url"    yaml:"url"`
	Client *CloudStorageClient `json:"client" yaml:"client"`

	WriteBufferSize         int    `json:"write_buffer_size"         yaml:"write_buffer_size"`
	WriteCacheControl       string `json:"write_cache_control"       yaml:"write_cache_control"`
	WriteContentDisposition string `json:"write_content_disposition" yaml:"write_content_disposition"`
	WriteContentEncoding    string `json:"write_content_encoding"    yaml:"write_content_encoding"`
	WriteContentLanguage    string `json:"write_content_language"    yaml:"write_content_language"`
	WriteContentType        string `json:"write_content_type"        yaml:"write_content_type"`
}

// CloudStorageClient represents CloudStorage client configuration.
type CloudStorageClient struct {
	CredentialsFilePath string `json:"credentials_file_path" yaml:"credentials_file_path"`
	CredentialsJSON     string `json:"credentials_json"      yaml:"credentials_json"`
}

// Bind binds the actual data from the Blob receiver field.
func (b *Blob) Bind() *Blob {
	b.StorageType = GetActualValue(b.StorageType)
	b.Bucket = GetActualValue(b.Bucket)

	if b.S3 != nil {
		b.S3 = b.S3.Bind()
	} else {
		b.S3 = new(S3Config)
	}

	if b.CloudStorage != nil {
		b.CloudStorage = b.CloudStorage.Bind()
	} else {
		b.CloudStorage = new(CloudStorageConfig)
	}

	return b
}

// Bind binds the actual data from the S3Config receiver field.
func (s *S3Config) Bind() *S3Config {
	s.Endpoint = GetActualValue(s.Endpoint)
	s.Region = GetActualValue(s.Region)
	s.AccessKey = GetActualValue(s.AccessKey)
	s.SecretAccessKey = GetActualValue(s.SecretAccessKey)
	s.Token = GetActualValue(s.Token)
	s.MaxPartSize = GetActualValue(s.MaxPartSize)

	return s
}

func (c *CloudStorageConfig) Bind() *CloudStorageConfig {
	c.URL = GetActualValue(c.URL)

	if c.Client != nil {
		c.Client.CredentialsFilePath = GetActualValue(c.Client.CredentialsFilePath)
		c.Client.CredentialsJSON = GetActualValue(c.Client.CredentialsJSON)
	} else {
		c.Client = new(CloudStorageClient)
	}

	c.WriteCacheControl = GetActualValue(c.WriteCacheControl)
	c.WriteContentDisposition = GetActualValue(c.WriteContentDisposition)
	c.WriteContentEncoding = GetActualValue(c.WriteContentEncoding)
	c.WriteContentLanguage = GetActualValue(c.WriteContentLanguage)
	c.WriteContentType = GetActualValue(c.WriteContentType)

	return c
}<|MERGE_RESOLUTION|>--- conflicted
+++ resolved
@@ -71,20 +71,6 @@
 	Region          string `json:"region"            yaml:"region"`
 	AccessKey       string `json:"access_key"        yaml:"access_key"`
 	SecretAccessKey string `json:"secret_access_key" yaml:"secret_access_key"`
-<<<<<<< HEAD
-	Token           string `json:"token" yaml:"token"`
-
-	MaxRetries              int  `json:"max_retries" yaml:"max_retries"`
-	ForcePathStyle          bool `json:"force_path_style" yaml:"force_path_style"`
-	UseAccelerate           bool `json:"use_accelerate" yaml:"use_accelerate"`
-	UseARNRegion            bool `json:"use_arn_region" yaml:"use_arn_region"`
-	UseDualStack            bool `json:"use_dual_stack" yaml:"use_dual_stack"`
-	EnableSSL               bool `json:"enable_ssl" yaml:"enable_ssl"`
-	EnableEndpointDiscovery bool `json:"enable_endpoint_discovery" yaml:"enable_endpoint_discovery"`
-
-	MaxPartSize string `json:"max_part_size" yaml:"max_part_size"`
-	Concurrency int    `json:"concurrency" yaml:"concurrency"`
-=======
 	Token           string `json:"token"             yaml:"token"`
 
 	MaxRetries                 int  `json:"max_retries"                   yaml:"max_retries"`
@@ -101,7 +87,6 @@
 
 	MaxPartSize  string `json:"max_part_size"  yaml:"max_part_size"`
 	MaxChunkSize string `json:"max_chunk_size" yaml:"max_chunk_size"`
->>>>>>> 6d4b5054
 }
 
 // CloudStorageConfig represents CloudStorage configuration.
@@ -151,6 +136,7 @@
 	s.SecretAccessKey = GetActualValue(s.SecretAccessKey)
 	s.Token = GetActualValue(s.Token)
 	s.MaxPartSize = GetActualValue(s.MaxPartSize)
+	s.MaxChunkSize = GetActualValue(s.MaxChunkSize)
 
 	return s
 }
