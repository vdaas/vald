//
// Copyright (C) 2019-2020 Vdaas.org Vald team ( kpango, rinx, kmrmt )
//
// Licensed under the Apache License, Version 2.0 (the "License");
// you may not use this file except in compliance with the License.
// You may obtain a copy of the License at
//
//    https://www.apache.org/licenses/LICENSE-2.0
//
// Unless required by applicable law or agreed to in writing, software
// distributed under the License is distributed on an "AS IS" BASIS,
// WITHOUT WARRANTIES OR CONDITIONS OF ANY KIND, either express or implied.
// See the License for the specific language governing permissions and
// limitations under the License.
//

syntax = "proto3";

package meta_manager;

option go_package = "github.com/vdaas/vald/apis/grpc/meta";
option java_multiple_files = true;
option java_package = "org.vdaas.vald.meta";
option java_outer_classname = "meta";

import "apis/proto/payload/payload.proto";
import "google/api/annotations.proto";
<<<<<<< HEAD


service Meta {

=======

service Meta {
>>>>>>> 8a1dabb8
  rpc GetMeta(payload.Meta.Key) returns (payload.Meta.Val) {
    option (google.api.http).post = "/meta";
  }
  rpc GetMetas(payload.Meta.Keys) returns (payload.Meta.Vals) {
    option (google.api.http).post = "/metas";
  }
  rpc GetMetaInverse(payload.Meta.Val) returns (payload.Meta.Key) {
    option (google.api.http).post = "/inverse/meta";
  }
  rpc GetMetasInverse(payload.Meta.Vals) returns (payload.Meta.Keys) {
    option (google.api.http).post = "/inverse/metas";
  }
  rpc SetMeta(payload.Meta.KeyVal) returns (payload.Empty) {
    option (google.api.http).post = "/meta";
  }
  rpc SetMetas(payload.Meta.KeyVals) returns (payload.Empty) {
    option (google.api.http).post = "/metas";
  }
  rpc DeleteMeta(payload.Meta.Key) returns (payload.Meta.Val) {
    option (google.api.http).delete = "/meta";
  }
  rpc DeleteMetas(payload.Meta.Keys) returns (payload.Meta.Vals) {
    option (google.api.http).delete = "/metas";
  }
  rpc DeleteMetaInverse(payload.Meta.Val) returns (payload.Meta.Key) {
    option (google.api.http).delete = "/inverse/meta";
  }
  rpc DeleteMetasInverse(payload.Meta.Vals) returns (payload.Meta.Keys) {
    option (google.api.http).delete = "/inverse/metas";
  }
}<|MERGE_RESOLUTION|>--- conflicted
+++ resolved
@@ -25,15 +25,8 @@
 
 import "apis/proto/payload/payload.proto";
 import "google/api/annotations.proto";
-<<<<<<< HEAD
-
 
 service Meta {
-
-=======
-
-service Meta {
->>>>>>> 8a1dabb8
   rpc GetMeta(payload.Meta.Key) returns (payload.Meta.Val) {
     option (google.api.http).post = "/meta";
   }
