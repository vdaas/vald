//
// Copyright (C) 2019-2022 vdaas.org vald team <vald@vdaas.org>
//
// Licensed under the Apache License, Version 2.0 (the "License");
// you may not use this file except in compliance with the License.
// You may obtain a copy of the License at
//
//    https://www.apache.org/licenses/LICENSE-2.0
//
// Unless required by applicable law or agreed to in writing, software
// distributed under the License is distributed on an "AS IS" BASIS,
// WITHOUT WARRANTIES OR CONDITIONS OF ANY KIND, either express or implied.
// See the License for the specific language governing permissions and
// limitations under the License.
//

syntax = "proto3";

package payload.v1;

import "github.com/envoyproxy/protoc-gen-validate/validate/validate.proto";
import "github.com/googleapis/googleapis/google/rpc/status.proto";

option go_package = "github.com/vdaas/vald/apis/grpc/v1/payload";
option java_multiple_files = true;
option java_package = "org.vdaas.vald.api.v1.payload";
option java_outer_classname = "ValdPayload";

// Search related messages.
message Search {

  // Represent a search request.
  message Request {
    // The vector to be searched.
    repeated float vector = 1 [ (validate.rules).repeated .min_items = 2 ];
    // The configuration of the search request.
    Config config = 2;
  }

  // Represent the multiple search request.
  message MultiRequest {
    // Represent the multiple search request content.
    repeated Request requests = 1;
  }

  // Represent a search by ID request.
  message IDRequest {
    // The vector ID to be searched.
    string id = 1;
    // The configuration of the search request.
    Config config = 2;
  }

  // Represent the multiple search by ID request.
  message MultiIDRequest {
    // Represent the multiple search by ID request content.
    repeated IDRequest requests = 1;
  }

  // Represent a search by binary object request.
  message ObjectRequest {
    // The binary object to be searched.
    bytes object = 1;
    // The configuration of the search request.
    Config config = 2;
    // Filter configuration.
    Filter.Target vectorizer = 3;
  }

  // Represent the multiple search by binary object request.
  message MultiObjectRequest {
    // Represent the multiple search by binary object request content.
    repeated ObjectRequest requests = 1;
  }

  // Represent search configuration.
  message Config {
    // Unique request ID.
    string request_id = 1;
    // Maximum number of result to be returned.
    uint32 num = 2 [ (validate.rules).uint32.gte = 1 ];
    // Search radius.
    float radius = 3;
    // Search coefficient.
    float epsilon = 4;
    // Search timeout in nanoseconds.
    int64 timeout = 5;
    // Ingress filter configurations.
    repeated Filter.Config ingress_filters = 6;
    // Egress filter configurations.
    repeated Filter.Config egress_filters = 7;
    // Minimum number of result to be returned.
    uint32 min_num = 8 [ (validate.rules).uint32.gte = 0 ];
  }

  // Represent a search response.
  message Response {
    // The unique request ID.
    string request_id = 1;
    // Search results.
    repeated Object.Distance results = 2;
  }

  // Represent multiple search responses.
  message Responses {
    // Represent the multiple search response content.
    repeated Response responses = 1;
  }

  // Represent stream search response.
  message StreamResponse {
    oneof payload {
      // Represent the search response.
      Response response = 1;
      // The RPC error status.
      google.rpc.Status status = 2;
    }
  }
}

// Filter related messages.
message Filter {

  // Represent the target filter server.
  message Target {
    // The target hostname.
    string host = 1;
    // The target port.
    uint32 port = 2;
  }

  // Represent the filter query.
  message Query {
    // The raw query string.
    string query = 1;
  }

  // Represent filter configuration.
  message Config {
    // Represent the filter target configuration.
<<<<<<< HEAD
    Target target = 1; 
    // The target query.
    Query query = 2;
  }

  // Represent the ID and distance pair.
  message DistanceRequest {
    // Distance
    repeated Object.Distance distance = 1;
    // Query
    Query query = 2;
  }

  // Represent the ID and distance pair.
  message DistanceResponse {
    // Distance
    repeated Object.Distance distance = 1;
  }

  // Represent the ID and vector pair.
  message VectorRequest {
    // Vector
    repeated Object.Vector vector = 1;
    // Query
    Query query = 2;
  }

  // Represent the ID and vector pair.
  message VectorResponse {
    // Distance
    repeated Object.Vector vector = 1;
=======
    repeated Target targets = 1;
>>>>>>> 07c198de
  }
}

// Insert related messages.
message Insert {

  // Represent the insert request.
  message Request {
    // The vector to be inserted.
    Object.Vector vector = 1 [ (validate.rules).repeated .min_items = 2 ];
    // The configuration of the insert request.
    Config config = 2;
  }

  // Represent the multiple insert request.
  message MultiRequest {
    // Represent multiple insert request content.
    repeated Request requests = 1;
  }

  // Represent the insert by binary object request.
  message ObjectRequest {
    // The binary object to be inserted.
    Object.Blob object = 1;
    // The configuration of the insert request.
    Config config = 2;
    // Filter configurations.
    Filter.Target vectorizer = 3;
  }

  // Represent the multiple insert by binary object request.
  message MultiObjectRequest {
    // Represent multiple insert by object content.
    repeated ObjectRequest requests = 1;
  }

  // Represent insert configurations.
  message Config {
    // A flag to skip exist check during insert operation.
    bool skip_strict_exist_check = 1;
    // Filter configurations.
    repeated Filter.Config filters = 2;
    // Insert timestamp.
    int64 timestamp = 3;
  }
}

// Update related messages
message Update {

  // Represent the update request.
  message Request {
    // The vector to be updated.
    Object.Vector vector = 1 [ (validate.rules).repeated .min_items = 2 ];
    // The configuration of the update request.
    Config config = 2;
  }

  // Represent the multiple update request.
  message MultiRequest {
    // Represent the multiple update request content.
    repeated Request requests = 1;
  }

  // Represent the update binary object request.
  message ObjectRequest {
    // The binary object to be updated.
    Object.Blob object = 1;
    // The configuration of the update request.
    Config config = 2;
    // Filter target.
    Filter.Target vectorizer = 3;
  }

  // Represent the multiple update binary object request.
  message MultiObjectRequest {
    // Represent the multiple update object request content.
    repeated ObjectRequest requests = 1;
  }

  // Represent the update configuration.
  message Config {
    // A flag to skip exist check during update operation.
    bool skip_strict_exist_check = 1;
    // Filter configuration.
    repeated Filter.Config filters = 2;
    // Update timestamp.
    int64 timestamp = 3;
  }
}

// Upsert related messages.
message Upsert {

  // Represent the upsert request.
  message Request {
    // The vector to be upserted.
    Object.Vector vector = 1 [ (validate.rules).repeated .min_items = 2 ];
    // The configuration of the upsert request.
    Config config = 2;
  }

  // Represent mthe ultiple upsert request.
  message MultiRequest {
    // Represent the multiple upsert request content.
    repeated Request requests = 1;
  }

  // Represent the upsert binary object request.
  message ObjectRequest {
    // The binary object to be upserted.
    Object.Blob object = 1;
    // The configuration of the upsert request.
    Config config = 2;
    // Filter target.
    Filter.Target vectorizer = 3;
  }

  // Represent the multiple upsert binary object request.
  message MultiObjectRequest {
    // Represent the multiple upsert object request content.
    repeated ObjectRequest requests = 1;
  }

  // Represent the upsert configuration.
  message Config {
    // A flag to skip exist check during upsert operation.
    bool skip_strict_exist_check = 1;
    // Filter configuration.
    repeated Filter.Config filters = 2;
    // Upsert timestamp.
    int64 timestamp = 3;
  }
}

// Remove related messages.
message Remove {

  // Represent the remove request.
  message Request {
    // The object ID to be removed.
    Object.ID id = 1;
    // The configuration of the remove request.
    Config config = 2;
  }

  // Represent the multiple remove request.
  message MultiRequest {
    // Represent the multiple remove request content.
    repeated Request requests = 1;
  }

  // Represent the remove configuration.
  message Config {
    // A flag to skip exist check during upsert operation.
    bool skip_strict_exist_check = 1;
    // Remove timestamp.
    int64 timestamp = 3;
  }
}

// Common messages.
message Object {

  // Represent a request to fetch raw vector.
  message VectorRequest {
    // The vector ID to be fetched.
    ID id = 1 [ (validate.rules).repeated .min_items = 2 ];
    // Filter configurations.
    repeated Filter.Config filters = 2;
  }

  // Represent the ID and distance pair.
  message Distance {
    // The vector ID.
    string id = 1;
    // The distance.
    float distance = 2;
  }

  // Represent stream response of distances.
  message StreamDistance {
    oneof payload {
      // The distance.
      Distance distance = 1;
      // The RPC error status.
      google.rpc.Status status = 2;
    }
  }

  // Represent the vector ID.
  message ID { string id = 1 [ (validate.rules).string.min_len = 1 ]; }

  // Represent multiple vector IDs.
  message IDs { repeated string ids = 1; }

  // Represent a vector.
  message Vector {
    // The vector ID.
    string id = 1 [ (validate.rules).string.min_len = 1 ];
    // The vector.
    repeated float vector = 2 [ (validate.rules).repeated .min_items = 2 ];
  }

  // Represent multiple vectors.
  message Vectors { repeated Vector vectors = 1; }

  // Represent stream response of the vector.
  message StreamVector {
    oneof payload {
      // The vector.
      Vector vector = 1;
      // The RPC error status.
      google.rpc.Status status = 2;
    }
  }

  // Represent reshape vector.
  message ReshapeVector {
    // The binary object.
    bytes object = 1;
    // The new shape.
    repeated int32 shape = 2;
  }

  // Represent the binary object.
  message Blob {
    // The object ID.
    string id = 1 [ (validate.rules).string.min_len = 1 ];
    // The binary object.
    bytes object = 2;
  }

  // Represent stream response of binary objects.
  message StreamBlob {
    oneof payload {
      // The binary object.
      Blob blob = 1;
      // The RPC error status.
      google.rpc.Status status = 2;
    }
  }

  // Represent the vector location.
  message Location {
    // The name of the location.
    string name = 1;
    // The UUID of the vector.
    string uuid = 2;
    // The IP list.
    repeated string ips = 3;
  }

  // Represent the stream response of the vector location.
  message StreamLocation {
    oneof payload {
      // The vector location.
      Location location = 1;
      // The RPC error status.
      google.rpc.Status status = 2;
    }
  }

  // Represent multiple vector locations.
  message Locations { repeated Location locations = 1; }
}

// Control related messages.
message Control {
  // Represent the create index request.
  message CreateIndexRequest {
    // The pool size of the create index operation.
    uint32 pool_size = 1 [ (validate.rules).uint32.gte = 0 ];
  }
}

// Discoverer related messages.
message Discoverer {

  // Represent the dicoverer request.
  message Request {
    // The agent name to be discovered.
    string name = 1 [ (validate.rules).string.min_len = 1 ];
    // The namespace to be discovered.
    string namespace = 2;
    // The node to be discovered.
    string node = 3;
  }
}

// Info related messages.
message Info {

  // Represent the index information messages.
  message Index {

    // Represent the index count message.
    message Count {
      // The stored index count.
      uint32 stored = 1;
      // The uncommitted index count.
      uint32 uncommitted = 2;
      // The indexing index count.
      bool indexing = 3;
      // The saving index count.
      bool saving = 4;
    }

    // Represent the UUID message.
    message UUID {
      // The committed UUID.
      message Committed { string uuid = 1; }
      // The uncommitted UUID.
      message Uncommitted { string uuid = 1; }
    }
  }

  // Represent the pod information message.
  message Pod {
    // The app name of the pod on the label.
    string app_name = 1;
    // The name of the pod.
    string name = 2;
    // The namespace of the pod.
    string namespace = 3;
    // The IP of the pod.
    string ip = 4 [ (validate.rules).string.ipv4 = true ];
    // The CPU information of the pod.
    CPU cpu = 5;
    // The memory information of the pod.
    Memory memory = 6;
    // The node information of the pod.
    Node node = 7;
  }

  // Represent the node information message.
  message Node {
    // The name of the node.
    string name = 1;
    // The internal IP address of the node.
    string internal_addr = 2;
    // The external IP address of the node.
    string external_addr = 3;
    // The CPU information of the node.
    CPU cpu = 4;
    // The memory information of the node.
    Memory memory = 5;
    // The pod information of the node.
    Pods Pods = 6;
  }

  // Represent the CPU information message.
  message CPU {
    // The CPU resource limit.
    double limit = 1;
    // The CPU resource requested.
    double request = 2;
    // The CPU usage.
    double usage = 3;
  }

  // Represent the memory information message.
  message Memory {
    // The memory limit.
    double limit = 1;
    // The memory requested.
    double request = 2;
    // The memory usage.
    double usage = 3;
  }

  // Represent the multiple pod information message.
  message Pods {
    // The multiple pod information.
    repeated Pod pods = 1 [ (validate.rules).repeated .min_items = 1 ];
  }

  // Represent the multiple node information message.
  message Nodes {
    // The multiple node information.
    repeated Node nodes = 1 [ (validate.rules).repeated .min_items = 1 ];
  }

  // Represent the multiple IP message.
  message IPs { repeated string ip = 1; }
}

// Represent an empty message.
message Empty {}<|MERGE_RESOLUTION|>--- conflicted
+++ resolved
@@ -138,7 +138,6 @@
   // Represent filter configuration.
   message Config {
     // Represent the filter target configuration.
-<<<<<<< HEAD
     Target target = 1; 
     // The target query.
     Query query = 2;
@@ -170,9 +169,6 @@
   message VectorResponse {
     // Distance
     repeated Object.Vector vector = 1;
-=======
-    repeated Target targets = 1;
->>>>>>> 07c198de
   }
 }
 
