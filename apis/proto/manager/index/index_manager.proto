//
// Copyright (C) 2019-2020 Vdaas.org Vald team ( kpango, rinx, kmrmt )
//
// Licensed under the Apache License, Version 2.0 (the "License");
// you may not use this file except in compliance with the License.
// You may obtain a copy of the License at
//
//    https://www.apache.org/licenses/LICENSE-2.0
//
// Unless required by applicable law or agreed to in writing, software
// distributed under the License is distributed on an "AS IS" BASIS,
// WITHOUT WARRANTIES OR CONDITIONS OF ANY KIND, either express or implied.
// See the License for the specific language governing permissions and
// limitations under the License.
//

syntax = "proto3";

package index_manager;

option go_package = "github.com/vdaas/vald/apis/grpc/manager/index";
option java_multiple_files = true;
option java_package = "org.vdaas.vald.manager.index";
option java_outer_classname = "ValdIndexManager";

import "apis/proto/payload/payload.proto";
import "google/api/annotations.proto";
<<<<<<< HEAD


service Index {

=======

service Index {
>>>>>>> 8a1dabb8
  rpc IndexInfo(payload.Empty) returns (payload.Info.Index.Count) {
    option (google.api.http).get = "/index/info";
  }
}<|MERGE_RESOLUTION|>--- conflicted
+++ resolved
@@ -25,15 +25,8 @@
 
 import "apis/proto/payload/payload.proto";
 import "google/api/annotations.proto";
-<<<<<<< HEAD
-
 
 service Index {
-
-=======
-
-service Index {
->>>>>>> 8a1dabb8
   rpc IndexInfo(payload.Empty) returns (payload.Info.Index.Count) {
     option (google.api.http).get = "/index/info";
   }
