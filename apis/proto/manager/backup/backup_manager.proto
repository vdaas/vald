//
// Copyright (C) 2019-2020 Vdaas.org Vald team ( kpango, rinx, kmrmt )
//
// Licensed under the Apache License, Version 2.0 (the "License");
// you may not use this file except in compliance with the License.
// You may obtain a copy of the License at
//
//    https://www.apache.org/licenses/LICENSE-2.0
//
// Unless required by applicable law or agreed to in writing, software
// distributed under the License is distributed on an "AS IS" BASIS,
// WITHOUT WARRANTIES OR CONDITIONS OF ANY KIND, either express or implied.
// See the License for the specific language governing permissions and
// limitations under the License.
//

syntax = "proto3";

package backup_manager;

option go_package = "github.com/vdaas/vald/apis/grpc/manager/backup";
option java_multiple_files = true;
option java_package = "org.vdaas.vald.manager.backup";
option java_outer_classname = "ValdBackupManager";

import "apis/proto/payload/payload.proto";
import "google/api/annotations.proto";
<<<<<<< HEAD


service Backup {


=======

service Backup {
>>>>>>> 8a1dabb8
  rpc GetVector(payload.Backup.GetVector.Request) returns (payload.Backup.Compressed.MetaVector) {
    option (google.api.http).get = "/vector/{uuid}";
  }

  rpc Locations(payload.Backup.Locations.Request) returns (payload.Info.IPs) {
    option (google.api.http).get = "/locations/{uuid}";
  }

  rpc Register(payload.Backup.Compressed.MetaVector) returns (payload.Empty) {
    option (google.api.http) = {
      post : "/register"
      body : "*"
    };
<<<<<<< HEAD

=======
>>>>>>> 8a1dabb8
  }

  rpc RegisterMulti(payload.Backup.Compressed.MetaVectors) returns (payload.Empty) {
    option (google.api.http) = {
      post : "/register/multi"
      body : "*"
    };
<<<<<<< HEAD

=======
>>>>>>> 8a1dabb8
  }

  rpc Remove(payload.Backup.Remove.Request) returns (payload.Empty) {
    option (google.api.http).delete = "/delete/{uuid}";
<<<<<<< HEAD

=======
>>>>>>> 8a1dabb8
  }

  rpc RemoveMulti(payload.Backup.Remove.RequestMulti) returns (payload.Empty) {
    option (google.api.http) = {
      post : "/delete/multi"
      body : "*"
    };
<<<<<<< HEAD

=======
>>>>>>> 8a1dabb8
  }

  rpc RegisterIPs(payload.Backup.IP.Register.Request) returns (payload.Empty) {
    option (google.api.http) = {
      post : "/ip"
      body : "*"
    };
<<<<<<< HEAD

=======
>>>>>>> 8a1dabb8
  }

  rpc RemoveIPs(payload.Backup.IP.Remove.Request) returns (payload.Empty) {
    option (google.api.http) = {
      post : "/ip/delete"
      body : "*"
    };
<<<<<<< HEAD

=======
>>>>>>> 8a1dabb8
  }
}<|MERGE_RESOLUTION|>--- conflicted
+++ resolved
@@ -25,16 +25,8 @@
 
 import "apis/proto/payload/payload.proto";
 import "google/api/annotations.proto";
-<<<<<<< HEAD
-
 
 service Backup {
-
-
-=======
-
-service Backup {
->>>>>>> 8a1dabb8
   rpc GetVector(payload.Backup.GetVector.Request) returns (payload.Backup.Compressed.MetaVector) {
     option (google.api.http).get = "/vector/{uuid}";
   }
@@ -48,10 +40,6 @@
       post : "/register"
       body : "*"
     };
-<<<<<<< HEAD
-
-=======
->>>>>>> 8a1dabb8
   }
 
   rpc RegisterMulti(payload.Backup.Compressed.MetaVectors) returns (payload.Empty) {
@@ -59,18 +47,10 @@
       post : "/register/multi"
       body : "*"
     };
-<<<<<<< HEAD
-
-=======
->>>>>>> 8a1dabb8
   }
 
   rpc Remove(payload.Backup.Remove.Request) returns (payload.Empty) {
     option (google.api.http).delete = "/delete/{uuid}";
-<<<<<<< HEAD
-
-=======
->>>>>>> 8a1dabb8
   }
 
   rpc RemoveMulti(payload.Backup.Remove.RequestMulti) returns (payload.Empty) {
@@ -78,10 +58,6 @@
       post : "/delete/multi"
       body : "*"
     };
-<<<<<<< HEAD
-
-=======
->>>>>>> 8a1dabb8
   }
 
   rpc RegisterIPs(payload.Backup.IP.Register.Request) returns (payload.Empty) {
@@ -89,10 +65,6 @@
       post : "/ip"
       body : "*"
     };
-<<<<<<< HEAD
-
-=======
->>>>>>> 8a1dabb8
   }
 
   rpc RemoveIPs(payload.Backup.IP.Remove.Request) returns (payload.Empty) {
@@ -100,9 +72,5 @@
       post : "/ip/delete"
       body : "*"
     };
-<<<<<<< HEAD
-
-=======
->>>>>>> 8a1dabb8
   }
 }