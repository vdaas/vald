//
// Copyright (C) 2019-2020 Vdaas.org Vald team ( kpango, rinx, kmrmt )
//
// Licensed under the Apache License, Version 2.0 (the "License");
// you may not use this file except in compliance with the License.
// You may obtain a copy of the License at
//
//    https://www.apache.org/licenses/LICENSE-2.0
//
// Unless required by applicable law or agreed to in writing, software
// distributed under the License is distributed on an "AS IS" BASIS,
// WITHOUT WARRANTIES OR CONDITIONS OF ANY KIND, either express or implied.
// See the License for the specific language governing permissions and
// limitations under the License.
//

syntax = "proto3";

package replication_manager;

option go_package = "github.com/vdaas/vald/apis/grpc/manager/replication/controller";
option java_multiple_files = true;
option java_package = "org.vdaas.vald.manager.replication.controller";
option java_outer_classname = "ValdReplicationManagerController";

import "github.com/vdaas/vald/apis/proto/payload/payload.proto";
import "google/api/annotations.proto";


<<<<<<< HEAD
service Replication {
  
=======
service ReplicationController {
  option (gql.svc_type) = QUERY;
>>>>>>> b710bbf6
  rpc ReplicationInfo(payload.Empty) returns (payload.Replication.Agents) {
    option (google.api.http).get = "/replication/info";
  }
}<|MERGE_RESOLUTION|>--- conflicted
+++ resolved
@@ -27,13 +27,7 @@
 import "google/api/annotations.proto";
 
 
-<<<<<<< HEAD
-service Replication {
-  
-=======
 service ReplicationController {
-  option (gql.svc_type) = QUERY;
->>>>>>> b710bbf6
   rpc ReplicationInfo(payload.Empty) returns (payload.Replication.Agents) {
     option (google.api.http).get = "/replication/info";
   }
