# Protocol Documentation

<a name="top"></a>

## Table of Contents

- [apis/proto/v1/agent/core/agent.proto](#apis_proto_v1_agent_core_agent-proto)
  - [Agent](#core-v1-Agent)
- [apis/proto/v1/agent/sidecar/sidecar.proto](#apis_proto_v1_agent_sidecar_sidecar-proto)
  - [Sidecar](#sidecar-v1-Sidecar)
- [apis/proto/v1/discoverer/discoverer.proto](#apis_proto_v1_discoverer_discoverer-proto)
  - [Discoverer](#discoverer-v1-Discoverer)
- [apis/proto/v1/filter/egress/egress_filter.proto](#apis_proto_v1_filter_egress_egress_filter-proto)
  - [Filter](#filter-egress-v1-Filter)
- [apis/proto/v1/filter/ingress/ingress_filter.proto](#apis_proto_v1_filter_ingress_ingress_filter-proto)
  - [Filter](#filter-ingress-v1-Filter)
- [apis/proto/v1/manager/index/index_manager.proto](#apis_proto_v1_manager_index_index_manager-proto)
  - [Index](#manager-index-v1-Index)
- [apis/proto/v1/payload/payload.proto](#apis_proto_v1_payload_payload-proto)

  - [Control](#payload-v1-Control)
  - [Control.CreateIndexRequest](#payload-v1-Control-CreateIndexRequest)
  - [Discoverer](#payload-v1-Discoverer)
  - [Discoverer.Request](#payload-v1-Discoverer-Request)
  - [Empty](#payload-v1-Empty)
  - [Filter](#payload-v1-Filter)
  - [Filter.Config](#payload-v1-Filter-Config)
  - [Filter.DistanceRequest](#payload-v1-Filter-DistanceRequest)
  - [Filter.DistanceResponse](#payload-v1-Filter-DistanceResponse)
  - [Filter.Query](#payload-v1-Filter-Query)
  - [Filter.Target](#payload-v1-Filter-Target)
  - [Filter.VectorRequest](#payload-v1-Filter-VectorRequest)
  - [Filter.VectorResponse](#payload-v1-Filter-VectorResponse)
  - [Info](#payload-v1-Info)
  - [Info.CPU](#payload-v1-Info-CPU)
  - [Info.IPs](#payload-v1-Info-IPs)
  - [Info.Index](#payload-v1-Info-Index)
  - [Info.Index.Count](#payload-v1-Info-Index-Count)
  - [Info.Index.UUID](#payload-v1-Info-Index-UUID)
  - [Info.Index.UUID.Committed](#payload-v1-Info-Index-UUID-Committed)
  - [Info.Index.UUID.Uncommitted](#payload-v1-Info-Index-UUID-Uncommitted)
  - [Info.Memory](#payload-v1-Info-Memory)
  - [Info.Node](#payload-v1-Info-Node)
  - [Info.Nodes](#payload-v1-Info-Nodes)
  - [Info.Pod](#payload-v1-Info-Pod)
  - [Info.Pods](#payload-v1-Info-Pods)
  - [Insert](#payload-v1-Insert)
  - [Insert.Config](#payload-v1-Insert-Config)
  - [Insert.MultiObjectRequest](#payload-v1-Insert-MultiObjectRequest)
  - [Insert.MultiRequest](#payload-v1-Insert-MultiRequest)
  - [Insert.ObjectRequest](#payload-v1-Insert-ObjectRequest)
  - [Insert.Request](#payload-v1-Insert-Request)
  - [Object](#payload-v1-Object)
  - [Object.Blob](#payload-v1-Object-Blob)
  - [Object.Distance](#payload-v1-Object-Distance)
  - [Object.ID](#payload-v1-Object-ID)
  - [Object.IDs](#payload-v1-Object-IDs)
  - [Object.Location](#payload-v1-Object-Location)
  - [Object.Locations](#payload-v1-Object-Locations)
  - [Object.ReshapeVector](#payload-v1-Object-ReshapeVector)
  - [Object.StreamBlob](#payload-v1-Object-StreamBlob)
  - [Object.StreamDistance](#payload-v1-Object-StreamDistance)
  - [Object.StreamLocation](#payload-v1-Object-StreamLocation)
  - [Object.StreamVector](#payload-v1-Object-StreamVector)
  - [Object.Vector](#payload-v1-Object-Vector)
  - [Object.VectorRequest](#payload-v1-Object-VectorRequest)
  - [Object.Vectors](#payload-v1-Object-Vectors)
  - [Remove](#payload-v1-Remove)
  - [Remove.Config](#payload-v1-Remove-Config)
  - [Remove.MultiRequest](#payload-v1-Remove-MultiRequest)
  - [Remove.Request](#payload-v1-Remove-Request)
  - [Search](#payload-v1-Search)
  - [Search.Config](#payload-v1-Search-Config)
  - [Search.IDRequest](#payload-v1-Search-IDRequest)
  - [Search.MultiIDRequest](#payload-v1-Search-MultiIDRequest)
  - [Search.MultiObjectRequest](#payload-v1-Search-MultiObjectRequest)
  - [Search.MultiRequest](#payload-v1-Search-MultiRequest)
  - [Search.ObjectRequest](#payload-v1-Search-ObjectRequest)
  - [Search.Request](#payload-v1-Search-Request)
  - [Search.Response](#payload-v1-Search-Response)
  - [Search.Responses](#payload-v1-Search-Responses)
  - [Search.StreamResponse](#payload-v1-Search-StreamResponse)
  - [Update](#payload-v1-Update)
  - [Update.Config](#payload-v1-Update-Config)
  - [Update.MultiObjectRequest](#payload-v1-Update-MultiObjectRequest)
  - [Update.MultiRequest](#payload-v1-Update-MultiRequest)
  - [Update.ObjectRequest](#payload-v1-Update-ObjectRequest)
  - [Update.Request](#payload-v1-Update-Request)
  - [Upsert](#payload-v1-Upsert)
  - [Upsert.Config](#payload-v1-Upsert-Config)
  - [Upsert.MultiObjectRequest](#payload-v1-Upsert-MultiObjectRequest)
  - [Upsert.MultiRequest](#payload-v1-Upsert-MultiRequest)
  - [Upsert.ObjectRequest](#payload-v1-Upsert-ObjectRequest)
  - [Upsert.Request](#payload-v1-Upsert-Request)

  - [Search.AggregationAlgorithm](#payload-v1-Search-AggregationAlgorithm)

- [apis/proto/v1/vald/filter.proto](#apis_proto_v1_vald_filter-proto)
  - [Filter](#vald-v1-Filter)
- [apis/proto/v1/vald/insert.proto](#apis_proto_v1_vald_insert-proto)
  - [Insert](#vald-v1-Insert)
- [apis/proto/v1/vald/object.proto](#apis_proto_v1_vald_object-proto)
  - [Object](#vald-v1-Object)
- [apis/proto/v1/vald/remove.proto](#apis_proto_v1_vald_remove-proto)
  - [Remove](#vald-v1-Remove)
- [apis/proto/v1/vald/search.proto](#apis_proto_v1_vald_search-proto)
  - [Search](#vald-v1-Search)
- [apis/proto/v1/vald/update.proto](#apis_proto_v1_vald_update-proto)
  - [Update](#vald-v1-Update)
- [apis/proto/v1/vald/upsert.proto](#apis_proto_v1_vald_upsert-proto)
  - [Upsert](#vald-v1-Upsert)
- [Scalar Value Types](#scalar-value-types)

<a name="apis_proto_v1_agent_core_agent-proto"></a>

<p align="right"><a href="#top">Top</a></p>

## apis/proto/v1/agent/core/agent.proto

<a name="core-v1-Agent"></a>

### Agent

Represent the agent service.

| Method Name        | Request Type                                                                     | Response Type                                                | Description                                           |
| ------------------ | -------------------------------------------------------------------------------- | ------------------------------------------------------------ | ----------------------------------------------------- |
| CreateIndex        | [.payload.v1.Control.CreateIndexRequest](#payload-v1-Control-CreateIndexRequest) | [.payload.v1.Empty](#payload-v1-Empty)                       | Represent the creating index RPC.                     |
| SaveIndex          | [.payload.v1.Empty](#payload-v1-Empty)                                           | [.payload.v1.Empty](#payload-v1-Empty)                       | Represent the saving index RPC.                       |
| CreateAndSaveIndex | [.payload.v1.Control.CreateIndexRequest](#payload-v1-Control-CreateIndexRequest) | [.payload.v1.Empty](#payload-v1-Empty)                       | Represent the creating and saving index RPC.          |
| IndexInfo          | [.payload.v1.Empty](#payload-v1-Empty)                                           | [.payload.v1.Info.Index.Count](#payload-v1-Info-Index-Count) | Represent the RPC to get the agent index information. |

<a name="apis_proto_v1_agent_sidecar_sidecar-proto"></a>

<p align="right"><a href="#top">Top</a></p>

## apis/proto/v1/agent/sidecar/sidecar.proto

<a name="sidecar-v1-Sidecar"></a>

### Sidecar

Represent the agent sidecar service.

| Method Name | Request Type | Response Type | Description |
| ----------- | ------------ | ------------- | ----------- |

<a name="apis_proto_v1_discoverer_discoverer-proto"></a>

<p align="right"><a href="#top">Top</a></p>

## apis/proto/v1/discoverer/discoverer.proto

<a name="discoverer-v1-Discoverer"></a>

### Discoverer

Represent the discoverer service.

| Method Name | Request Type                                                     | Response Type                                    | Description                                          |
| ----------- | ---------------------------------------------------------------- | ------------------------------------------------ | ---------------------------------------------------- |
| Pods        | [.payload.v1.Discoverer.Request](#payload-v1-Discoverer-Request) | [.payload.v1.Info.Pods](#payload-v1-Info-Pods)   | Represent the RPC to get the agent pods information. |
| Nodes       | [.payload.v1.Discoverer.Request](#payload-v1-Discoverer-Request) | [.payload.v1.Info.Nodes](#payload-v1-Info-Nodes) | Represent the RPC to get the node information.       |

<a name="apis_proto_v1_filter_egress_egress_filter-proto"></a>

<p align="right"><a href="#top">Top</a></p>

## apis/proto/v1/filter/egress/egress_filter.proto

<a name="filter-egress-v1-Filter"></a>

### Filter

Represent the egress filter service.

| Method Name    | Request Type                                                             | Response Type                                                              | Description                               |
| -------------- | ------------------------------------------------------------------------ | -------------------------------------------------------------------------- | ----------------------------------------- |
| FilterDistance | [.payload.v1.Filter.DistanceRequest](#payload-v1-Filter-DistanceRequest) | [.payload.v1.Filter.DistanceResponse](#payload-v1-Filter-DistanceResponse) | Represent the RPC to filter the distance. |
| FilterVector   | [.payload.v1.Filter.VectorRequest](#payload-v1-Filter-VectorRequest)     | [.payload.v1.Filter.VectorResponse](#payload-v1-Filter-VectorResponse)     | Represent the RPC to filter the vector.   |

<a name="apis_proto_v1_filter_ingress_ingress_filter-proto"></a>

<p align="right"><a href="#top">Top</a></p>

## apis/proto/v1/filter/ingress/ingress_filter.proto

<a name="filter-ingress-v1-Filter"></a>

### Filter

Represent the ingress filter service.

| Method Name  | Request Type                                           | Response Type                                          | Description                               |
| ------------ | ------------------------------------------------------ | ------------------------------------------------------ | ----------------------------------------- |
| GenVector    | [.payload.v1.Object.Blob](#payload-v1-Object-Blob)     | [.payload.v1.Object.Vector](#payload-v1-Object-Vector) | Represent the RPC to generate the vector. |
| FilterVector | [.payload.v1.Object.Vector](#payload-v1-Object-Vector) | [.payload.v1.Object.Vector](#payload-v1-Object-Vector) | Represent the RPC to filter the vector.   |

<a name="apis_proto_v1_manager_index_index_manager-proto"></a>

<p align="right"><a href="#top">Top</a></p>

## apis/proto/v1/manager/index/index_manager.proto

<a name="manager-index-v1-Index"></a>

### Index

Represent the index manager service.

| Method Name | Request Type                           | Response Type                                                | Description                                     |
| ----------- | -------------------------------------- | ------------------------------------------------------------ | ----------------------------------------------- |
| IndexInfo   | [.payload.v1.Empty](#payload-v1-Empty) | [.payload.v1.Info.Index.Count](#payload-v1-Info-Index-Count) | Represent the RPC to get the index information. |

<a name="apis_proto_v1_payload_payload-proto"></a>

<p align="right"><a href="#top">Top</a></p>

## apis/proto/v1/payload/payload.proto

<a name="payload-v1-Control"></a>

### Control

Control related messages.

<a name="payload-v1-Control-CreateIndexRequest"></a>

### Control.CreateIndexRequest

Represent the create index request.

| Field     | Type              | Label | Description                                  |
| --------- | ----------------- | ----- | -------------------------------------------- |
| pool_size | [uint32](#uint32) |       | The pool size of the create index operation. |

<a name="payload-v1-Discoverer"></a>

### Discoverer

Discoverer related messages.

<a name="payload-v1-Discoverer-Request"></a>

### Discoverer.Request

Represent the dicoverer request.

| Field     | Type              | Label | Description                      |
| --------- | ----------------- | ----- | -------------------------------- |
| name      | [string](#string) |       | The agent name to be discovered. |
| namespace | [string](#string) |       | The namespace to be discovered.  |
| node      | [string](#string) |       | The node to be discovered.       |

<a name="payload-v1-Empty"></a>

### Empty

Represent an empty message.

<a name="payload-v1-Filter"></a>

### Filter

Filter related messages.

<a name="payload-v1-Filter-Config"></a>

### Filter.Config

Represent filter configuration.

| Field  | Type                                       | Label | Description                                |
| ------ | ------------------------------------------ | ----- | ------------------------------------------ |
| target | [Filter.Target](#payload-v1-Filter-Target) |       | Represent the filter target configuration. |
| query  | [Filter.Query](#payload-v1-Filter-Query)   |       | The target query.                          |

<a name="payload-v1-Filter-DistanceRequest"></a>

### Filter.DistanceRequest

Represent the ID and distance pair.

| Field    | Type                                           | Label    | Description |
| -------- | ---------------------------------------------- | -------- | ----------- |
| distance | [Object.Distance](#payload-v1-Object-Distance) | repeated | Distance    |
| query    | [Filter.Query](#payload-v1-Filter-Query)       |          | Query       |

<a name="payload-v1-Filter-DistanceResponse"></a>

### Filter.DistanceResponse

Represent the ID and distance pair.

| Field    | Type                                           | Label    | Description |
| -------- | ---------------------------------------------- | -------- | ----------- |
| distance | [Object.Distance](#payload-v1-Object-Distance) | repeated | Distance    |

<a name="payload-v1-Filter-Query"></a>

### Filter.Query

Represent the filter query.

| Field | Type              | Label | Description           |
| ----- | ----------------- | ----- | --------------------- |
| query | [string](#string) |       | The raw query string. |

<a name="payload-v1-Filter-Target"></a>

### Filter.Target

Represent the target filter server.

| Field | Type              | Label | Description          |
| ----- | ----------------- | ----- | -------------------- |
| host  | [string](#string) |       | The target hostname. |
| port  | [uint32](#uint32) |       | The target port.     |

<a name="payload-v1-Filter-VectorRequest"></a>

### Filter.VectorRequest

Represent the ID and vector pair.

| Field  | Type                                       | Label | Description |
| ------ | ------------------------------------------ | ----- | ----------- |
| vector | [Object.Vector](#payload-v1-Object-Vector) |       | Vector      |
| query  | [Filter.Query](#payload-v1-Filter-Query)   |       | Query       |

<a name="payload-v1-Filter-VectorResponse"></a>

### Filter.VectorResponse

Represent the ID and vector pair.

| Field  | Type                                       | Label | Description |
| ------ | ------------------------------------------ | ----- | ----------- |
| vector | [Object.Vector](#payload-v1-Object-Vector) |       | Distance    |

<a name="payload-v1-Info"></a>

### Info

Info related messages.

<a name="payload-v1-Info-CPU"></a>

### Info.CPU

Represent the CPU information message.

| Field   | Type              | Label | Description                 |
| ------- | ----------------- | ----- | --------------------------- |
| limit   | [double](#double) |       | The CPU resource limit.     |
| request | [double](#double) |       | The CPU resource requested. |
| usage   | [double](#double) |       | The CPU usage.              |

<a name="payload-v1-Info-IPs"></a>

### Info.IPs

Represent the multiple IP message.

| Field | Type              | Label    | Description |
| ----- | ----------------- | -------- | ----------- |
| ip    | [string](#string) | repeated |             |

<a name="payload-v1-Info-Index"></a>

### Info.Index

Represent the index information messages.

<a name="payload-v1-Info-Index-Count"></a>

### Info.Index.Count

Represent the index count message.

| Field       | Type              | Label | Description                  |
| ----------- | ----------------- | ----- | ---------------------------- |
| stored      | [uint32](#uint32) |       | The stored index count.      |
| uncommitted | [uint32](#uint32) |       | The uncommitted index count. |
| indexing    | [bool](#bool)     |       | The indexing index count.    |
| saving      | [bool](#bool)     |       | The saving index count.      |

<a name="payload-v1-Info-Index-UUID"></a>

### Info.Index.UUID

Represent the UUID message.

<a name="payload-v1-Info-Index-UUID-Committed"></a>

### Info.Index.UUID.Committed

The committed UUID.

| Field | Type              | Label | Description |
| ----- | ----------------- | ----- | ----------- |
| uuid  | [string](#string) |       |             |

<a name="payload-v1-Info-Index-UUID-Uncommitted"></a>

### Info.Index.UUID.Uncommitted

The uncommitted UUID.

| Field | Type              | Label | Description |
| ----- | ----------------- | ----- | ----------- |
| uuid  | [string](#string) |       |             |

<a name="payload-v1-Info-Memory"></a>

### Info.Memory

Represent the memory information message.

| Field   | Type              | Label | Description           |
| ------- | ----------------- | ----- | --------------------- |
| limit   | [double](#double) |       | The memory limit.     |
| request | [double](#double) |       | The memory requested. |
| usage   | [double](#double) |       | The memory usage.     |

<a name="payload-v1-Info-Node"></a>

### Info.Node

Represent the node information message.

| Field         | Type                                   | Label | Description                          |
| ------------- | -------------------------------------- | ----- | ------------------------------------ |
| name          | [string](#string)                      |       | The name of the node.                |
| internal_addr | [string](#string)                      |       | The internal IP address of the node. |
| external_addr | [string](#string)                      |       | The external IP address of the node. |
| cpu           | [Info.CPU](#payload-v1-Info-CPU)       |       | The CPU information of the node.     |
| memory        | [Info.Memory](#payload-v1-Info-Memory) |       | The memory information of the node.  |
| Pods          | [Info.Pods](#payload-v1-Info-Pods)     |       | The pod information of the node.     |

<a name="payload-v1-Info-Nodes"></a>

### Info.Nodes

Represent the multiple node information message.

| Field | Type                               | Label    | Description                    |
| ----- | ---------------------------------- | -------- | ------------------------------ |
| nodes | [Info.Node](#payload-v1-Info-Node) | repeated | The multiple node information. |

<a name="payload-v1-Info-Pod"></a>

### Info.Pod

Represent the pod information message.

| Field     | Type                                   | Label | Description                           |
| --------- | -------------------------------------- | ----- | ------------------------------------- |
| app_name  | [string](#string)                      |       | The app name of the pod on the label. |
| name      | [string](#string)                      |       | The name of the pod.                  |
| namespace | [string](#string)                      |       | The namespace of the pod.             |
| ip        | [string](#string)                      |       | The IP of the pod.                    |
| cpu       | [Info.CPU](#payload-v1-Info-CPU)       |       | The CPU information of the pod.       |
| memory    | [Info.Memory](#payload-v1-Info-Memory) |       | The memory information of the pod.    |
| node      | [Info.Node](#payload-v1-Info-Node)     |       | The node information of the pod.      |

<a name="payload-v1-Info-Pods"></a>

### Info.Pods

Represent the multiple pod information message.

| Field | Type                             | Label    | Description                   |
| ----- | -------------------------------- | -------- | ----------------------------- |
| pods  | [Info.Pod](#payload-v1-Info-Pod) | repeated | The multiple pod information. |

<a name="payload-v1-Insert"></a>

### Insert

Insert related messages.

<a name="payload-v1-Insert-Config"></a>

### Insert.Config

Represent insert configurations.

| Field                   | Type                                       | Label    | Description                                         |
| ----------------------- | ------------------------------------------ | -------- | --------------------------------------------------- |
| skip_strict_exist_check | [bool](#bool)                              |          | A flag to skip exist check during insert operation. |
| filters                 | [Filter.Config](#payload-v1-Filter-Config) | repeated | Filter configurations.                              |
| timestamp               | [int64](#int64)                            |          | Insert timestamp.                                   |

<a name="payload-v1-Insert-MultiObjectRequest"></a>

### Insert.MultiObjectRequest

Represent the multiple insert by binary object request.

| Field    | Type                                                     | Label    | Description                                  |
| -------- | -------------------------------------------------------- | -------- | -------------------------------------------- |
| requests | [Insert.ObjectRequest](#payload-v1-Insert-ObjectRequest) | repeated | Represent multiple insert by object content. |

<a name="payload-v1-Insert-MultiRequest"></a>

### Insert.MultiRequest

Represent the multiple insert request.

| Field    | Type                                         | Label    | Description                                |
| -------- | -------------------------------------------- | -------- | ------------------------------------------ |
| requests | [Insert.Request](#payload-v1-Insert-Request) | repeated | Represent multiple insert request content. |

<a name="payload-v1-Insert-ObjectRequest"></a>

### Insert.ObjectRequest

Represent the insert by binary object request.

| Field      | Type                                       | Label | Description                              |
| ---------- | ------------------------------------------ | ----- | ---------------------------------------- |
| object     | [Object.Blob](#payload-v1-Object-Blob)     |       | The binary object to be inserted.        |
| config     | [Insert.Config](#payload-v1-Insert-Config) |       | The configuration of the insert request. |
| vectorizer | [Filter.Target](#payload-v1-Filter-Target) |       | Filter configurations.                   |

<a name="payload-v1-Insert-Request"></a>

### Insert.Request

Represent the insert request.

| Field  | Type                                       | Label | Description                              |
| ------ | ------------------------------------------ | ----- | ---------------------------------------- |
| vector | [Object.Vector](#payload-v1-Object-Vector) |       | The vector to be inserted.               |
| config | [Insert.Config](#payload-v1-Insert-Config) |       | The configuration of the insert request. |

<a name="payload-v1-Object"></a>

### Object

Common messages.

<a name="payload-v1-Object-Blob"></a>

### Object.Blob

Represent the binary object.

| Field  | Type              | Label | Description        |
| ------ | ----------------- | ----- | ------------------ |
| id     | [string](#string) |       | The object ID.     |
| object | [bytes](#bytes)   |       | The binary object. |

<a name="payload-v1-Object-Distance"></a>

### Object.Distance

Represent the ID and distance pair.

| Field    | Type              | Label | Description    |
| -------- | ----------------- | ----- | -------------- |
| id       | [string](#string) |       | The vector ID. |
| distance | [float](#float)   |       | The distance.  |

<a name="payload-v1-Object-ID"></a>

### Object.ID

Represent the vector ID.

| Field | Type              | Label | Description |
| ----- | ----------------- | ----- | ----------- |
| id    | [string](#string) |       |             |

<a name="payload-v1-Object-IDs"></a>

### Object.IDs

Represent multiple vector IDs.

| Field | Type              | Label    | Description |
| ----- | ----------------- | -------- | ----------- |
| ids   | [string](#string) | repeated |             |

<a name="payload-v1-Object-Location"></a>

### Object.Location

Represent the vector location.

| Field | Type              | Label    | Description               |
| ----- | ----------------- | -------- | ------------------------- |
| name  | [string](#string) |          | The name of the location. |
| uuid  | [string](#string) |          | The UUID of the vector.   |
| ips   | [string](#string) | repeated | The IP list.              |

<a name="payload-v1-Object-Locations"></a>

### Object.Locations

Represent multiple vector locations.

| Field     | Type                                           | Label    | Description |
| --------- | ---------------------------------------------- | -------- | ----------- |
| locations | [Object.Location](#payload-v1-Object-Location) | repeated |             |

<a name="payload-v1-Object-ReshapeVector"></a>

### Object.ReshapeVector

Represent reshape vector.

| Field  | Type            | Label    | Description        |
| ------ | --------------- | -------- | ------------------ |
| object | [bytes](#bytes) |          | The binary object. |
| shape  | [int32](#int32) | repeated | The new shape.     |

<a name="payload-v1-Object-StreamBlob"></a>

### Object.StreamBlob

Represent stream response of binary objects.

| Field  | Type                                    | Label | Description           |
| ------ | --------------------------------------- | ----- | --------------------- |
| blob   | [Object.Blob](#payload-v1-Object-Blob)  |       | The binary object.    |
| status | [google.rpc.Status](#google-rpc-Status) |       | The RPC error status. |

<a name="payload-v1-Object-StreamDistance"></a>

### Object.StreamDistance

Represent stream response of distances.

| Field    | Type                                           | Label | Description           |
| -------- | ---------------------------------------------- | ----- | --------------------- |
| distance | [Object.Distance](#payload-v1-Object-Distance) |       | The distance.         |
| status   | [google.rpc.Status](#google-rpc-Status)        |       | The RPC error status. |

<a name="payload-v1-Object-StreamLocation"></a>

### Object.StreamLocation

Represent the stream response of the vector location.

| Field    | Type                                           | Label | Description           |
| -------- | ---------------------------------------------- | ----- | --------------------- |
| location | [Object.Location](#payload-v1-Object-Location) |       | The vector location.  |
| status   | [google.rpc.Status](#google-rpc-Status)        |       | The RPC error status. |

<a name="payload-v1-Object-StreamVector"></a>

### Object.StreamVector

Represent stream response of the vector.

| Field  | Type                                       | Label | Description           |
| ------ | ------------------------------------------ | ----- | --------------------- |
| vector | [Object.Vector](#payload-v1-Object-Vector) |       | The vector.           |
| status | [google.rpc.Status](#google-rpc-Status)    |       | The RPC error status. |

<a name="payload-v1-Object-Vector"></a>

### Object.Vector

Represent a vector.

| Field  | Type              | Label    | Description    |
| ------ | ----------------- | -------- | -------------- |
| id     | [string](#string) |          | The vector ID. |
| vector | [float](#float)   | repeated | The vector.    |

<a name="payload-v1-Object-VectorRequest"></a>

### Object.VectorRequest

Represent a request to fetch raw vector.

| Field   | Type                                       | Label    | Description                  |
| ------- | ------------------------------------------ | -------- | ---------------------------- |
| id      | [Object.ID](#payload-v1-Object-ID)         |          | The vector ID to be fetched. |
| filters | [Filter.Config](#payload-v1-Filter-Config) | repeated | Filter configurations.       |

<a name="payload-v1-Object-Vectors"></a>

### Object.Vectors

Represent multiple vectors.

| Field   | Type                                       | Label    | Description |
| ------- | ------------------------------------------ | -------- | ----------- |
| vectors | [Object.Vector](#payload-v1-Object-Vector) | repeated |             |

<a name="payload-v1-Remove"></a>

### Remove

Remove related messages.

<a name="payload-v1-Remove-Config"></a>

### Remove.Config

Represent the remove configuration.

| Field                   | Type            | Label | Description                                         |
| ----------------------- | --------------- | ----- | --------------------------------------------------- |
| skip_strict_exist_check | [bool](#bool)   |       | A flag to skip exist check during upsert operation. |
| timestamp               | [int64](#int64) |       | Remove timestamp.                                   |

<a name="payload-v1-Remove-MultiRequest"></a>

### Remove.MultiRequest

Represent the multiple remove request.

| Field    | Type                                         | Label    | Description                                    |
| -------- | -------------------------------------------- | -------- | ---------------------------------------------- |
| requests | [Remove.Request](#payload-v1-Remove-Request) | repeated | Represent the multiple remove request content. |

<a name="payload-v1-Remove-Request"></a>

### Remove.Request

Represent the remove request.

| Field  | Type                                       | Label | Description                              |
| ------ | ------------------------------------------ | ----- | ---------------------------------------- |
| id     | [Object.ID](#payload-v1-Object-ID)         |       | The object ID to be removed.             |
| config | [Remove.Config](#payload-v1-Remove-Config) |       | The configuration of the remove request. |

<a name="payload-v1-Search"></a>

### Search

Search related messages.

<a name="payload-v1-Search-Config"></a>

### Search.Config

Represent search configuration.

<<<<<<< HEAD
| Field           | Type                                       | Label    | Description                              |
| --------------- | ------------------------------------------ | -------- | ---------------------------------------- |
| request_id      | [string](#string)                          |          | Unique request ID.                       |
| num             | [uint32](#uint32)                          |          | Maximum number of result to be returned. |
| radius          | [float](#float)                            |          | Search radius.                           |
| epsilon         | [float](#float)                            |          | Search coefficient.                      |
| timeout         | [int64](#int64)                            |          | Search timeout in nanoseconds.           |
| ingress_filters | [Filter.Config](#payload-v1-Filter-Config) | repeated | Ingress filter configurations.           |
| egress_filters  | [Filter.Config](#payload-v1-Filter-Config) | repeated | Egress filter configurations.            |
| min_num         | [uint32](#uint32)                          |          | Minimum number of result to be returned. |
=======
| Field                 | Type                                                                   | Label | Description                              |
| --------------------- | ---------------------------------------------------------------------- | ----- | ---------------------------------------- |
| request_id            | [string](#string)                                                      |       | Unique request ID.                       |
| num                   | [uint32](#uint32)                                                      |       | Maximum number of result to be returned. |
| radius                | [float](#float)                                                        |       | Search radius.                           |
| epsilon               | [float](#float)                                                        |       | Search coefficient.                      |
| timeout               | [int64](#int64)                                                        |       | Search timeout in nanoseconds.           |
| ingress_filters       | [Filter.Config](#payload-v1-Filter-Config)                             |       | Ingress filter configurations.           |
| egress_filters        | [Filter.Config](#payload-v1-Filter-Config)                             |       | Egress filter configurations.            |
| min_num               | [uint32](#uint32)                                                      |       | Minimum number of result to be returned. |
| aggregation_algorithm | [Search.AggregationAlgorithm](#payload-v1-Search-AggregationAlgorithm) |       | Aggregation Algorithm                    |
>>>>>>> 2a487d29

<a name="payload-v1-Search-IDRequest"></a>

### Search.IDRequest

Represent a search by ID request.

| Field  | Type                                       | Label | Description                              |
| ------ | ------------------------------------------ | ----- | ---------------------------------------- |
| id     | [string](#string)                          |       | The vector ID to be searched.            |
| config | [Search.Config](#payload-v1-Search-Config) |       | The configuration of the search request. |

<a name="payload-v1-Search-MultiIDRequest"></a>

### Search.MultiIDRequest

Represent the multiple search by ID request.

| Field    | Type                                             | Label    | Description                                          |
| -------- | ------------------------------------------------ | -------- | ---------------------------------------------------- |
| requests | [Search.IDRequest](#payload-v1-Search-IDRequest) | repeated | Represent the multiple search by ID request content. |

<a name="payload-v1-Search-MultiObjectRequest"></a>

### Search.MultiObjectRequest

Represent the multiple search by binary object request.

| Field    | Type                                                     | Label    | Description                                                     |
| -------- | -------------------------------------------------------- | -------- | --------------------------------------------------------------- |
| requests | [Search.ObjectRequest](#payload-v1-Search-ObjectRequest) | repeated | Represent the multiple search by binary object request content. |

<a name="payload-v1-Search-MultiRequest"></a>

### Search.MultiRequest

Represent the multiple search request.

| Field    | Type                                         | Label    | Description                                    |
| -------- | -------------------------------------------- | -------- | ---------------------------------------------- |
| requests | [Search.Request](#payload-v1-Search-Request) | repeated | Represent the multiple search request content. |

<a name="payload-v1-Search-ObjectRequest"></a>

### Search.ObjectRequest

Represent a search by binary object request.

| Field      | Type                                       | Label | Description                              |
| ---------- | ------------------------------------------ | ----- | ---------------------------------------- |
| object     | [bytes](#bytes)                            |       | The binary object to be searched.        |
| config     | [Search.Config](#payload-v1-Search-Config) |       | The configuration of the search request. |
| vectorizer | [Filter.Target](#payload-v1-Filter-Target) |       | Filter configuration.                    |

<a name="payload-v1-Search-Request"></a>

### Search.Request

Represent a search request.

| Field  | Type                                       | Label    | Description                              |
| ------ | ------------------------------------------ | -------- | ---------------------------------------- |
| vector | [float](#float)                            | repeated | The vector to be searched.               |
| config | [Search.Config](#payload-v1-Search-Config) |          | The configuration of the search request. |

<a name="payload-v1-Search-Response"></a>

### Search.Response

Represent a search response.

| Field      | Type                                           | Label    | Description            |
| ---------- | ---------------------------------------------- | -------- | ---------------------- |
| request_id | [string](#string)                              |          | The unique request ID. |
| results    | [Object.Distance](#payload-v1-Object-Distance) | repeated | Search results.        |

<a name="payload-v1-Search-Responses"></a>

### Search.Responses

Represent multiple search responses.

| Field     | Type                                           | Label    | Description                                     |
| --------- | ---------------------------------------------- | -------- | ----------------------------------------------- |
| responses | [Search.Response](#payload-v1-Search-Response) | repeated | Represent the multiple search response content. |

<a name="payload-v1-Search-StreamResponse"></a>

### Search.StreamResponse

Represent stream search response.

| Field    | Type                                           | Label | Description                    |
| -------- | ---------------------------------------------- | ----- | ------------------------------ |
| response | [Search.Response](#payload-v1-Search-Response) |       | Represent the search response. |
| status   | [google.rpc.Status](#google-rpc-Status)        |       | The RPC error status.          |

<a name="payload-v1-Update"></a>

### Update

Update related messages

<a name="payload-v1-Update-Config"></a>

### Update.Config

Represent the update configuration.

| Field                   | Type                                       | Label    | Description                                                                                      |
| ----------------------- | ------------------------------------------ | -------- | ------------------------------------------------------------------------------------------------ |
| skip_strict_exist_check | [bool](#bool)                              |          | A flag to skip exist check during update operation.                                              |
| filters                 | [Filter.Config](#payload-v1-Filter-Config) | repeated | Filter configuration.                                                                            |
| timestamp               | [int64](#int64)                            |          | Update timestamp.                                                                                |
| disable_balanced_update | [bool](#bool)                              |          | A flag to disable balanced update (split remove -&gt; insert operation) during update operation. |

<a name="payload-v1-Update-MultiObjectRequest"></a>

### Update.MultiObjectRequest

Represent the multiple update binary object request.

| Field    | Type                                                     | Label    | Description                                           |
| -------- | -------------------------------------------------------- | -------- | ----------------------------------------------------- |
| requests | [Update.ObjectRequest](#payload-v1-Update-ObjectRequest) | repeated | Represent the multiple update object request content. |

<a name="payload-v1-Update-MultiRequest"></a>

### Update.MultiRequest

Represent the multiple update request.

| Field    | Type                                         | Label    | Description                                    |
| -------- | -------------------------------------------- | -------- | ---------------------------------------------- |
| requests | [Update.Request](#payload-v1-Update-Request) | repeated | Represent the multiple update request content. |

<a name="payload-v1-Update-ObjectRequest"></a>

### Update.ObjectRequest

Represent the update binary object request.

| Field      | Type                                       | Label | Description                              |
| ---------- | ------------------------------------------ | ----- | ---------------------------------------- |
| object     | [Object.Blob](#payload-v1-Object-Blob)     |       | The binary object to be updated.         |
| config     | [Update.Config](#payload-v1-Update-Config) |       | The configuration of the update request. |
| vectorizer | [Filter.Target](#payload-v1-Filter-Target) |       | Filter target.                           |

<a name="payload-v1-Update-Request"></a>

### Update.Request

Represent the update request.

| Field  | Type                                       | Label | Description                              |
| ------ | ------------------------------------------ | ----- | ---------------------------------------- |
| vector | [Object.Vector](#payload-v1-Object-Vector) |       | The vector to be updated.                |
| config | [Update.Config](#payload-v1-Update-Config) |       | The configuration of the update request. |

<a name="payload-v1-Upsert"></a>

### Upsert

Upsert related messages.

<a name="payload-v1-Upsert-Config"></a>

### Upsert.Config

Represent the upsert configuration.

| Field                   | Type                                       | Label    | Description                                                                                      |
| ----------------------- | ------------------------------------------ | -------- | ------------------------------------------------------------------------------------------------ |
| skip_strict_exist_check | [bool](#bool)                              |          | A flag to skip exist check during upsert operation.                                              |
| filters                 | [Filter.Config](#payload-v1-Filter-Config) | repeated | Filter configuration.                                                                            |
| timestamp               | [int64](#int64)                            |          | Upsert timestamp.                                                                                |
| disable_balanced_update | [bool](#bool)                              |          | A flag to disable balanced update (split remove -&gt; insert operation) during update operation. |

<a name="payload-v1-Upsert-MultiObjectRequest"></a>

### Upsert.MultiObjectRequest

Represent the multiple upsert binary object request.

| Field    | Type                                                     | Label    | Description                                           |
| -------- | -------------------------------------------------------- | -------- | ----------------------------------------------------- |
| requests | [Upsert.ObjectRequest](#payload-v1-Upsert-ObjectRequest) | repeated | Represent the multiple upsert object request content. |

<a name="payload-v1-Upsert-MultiRequest"></a>

### Upsert.MultiRequest

Represent mthe ultiple upsert request.

| Field    | Type                                         | Label    | Description                                    |
| -------- | -------------------------------------------- | -------- | ---------------------------------------------- |
| requests | [Upsert.Request](#payload-v1-Upsert-Request) | repeated | Represent the multiple upsert request content. |

<a name="payload-v1-Upsert-ObjectRequest"></a>

### Upsert.ObjectRequest

Represent the upsert binary object request.

| Field      | Type                                       | Label | Description                              |
| ---------- | ------------------------------------------ | ----- | ---------------------------------------- |
| object     | [Object.Blob](#payload-v1-Object-Blob)     |       | The binary object to be upserted.        |
| config     | [Upsert.Config](#payload-v1-Upsert-Config) |       | The configuration of the upsert request. |
| vectorizer | [Filter.Target](#payload-v1-Filter-Target) |       | Filter target.                           |

<a name="payload-v1-Upsert-Request"></a>

### Upsert.Request

Represent the upsert request.

| Field  | Type                                       | Label | Description                              |
| ------ | ------------------------------------------ | ----- | ---------------------------------------- |
| vector | [Object.Vector](#payload-v1-Object-Vector) |       | The vector to be upserted.               |
| config | [Upsert.Config](#payload-v1-Upsert-Config) |       | The configuration of the upsert request. |

<a name="payload-v1-Search-AggregationAlgorithm"></a>

### Search.AggregationAlgorithm

AggregationAlgorithm is enum of each aggregation algorithms

| Name            | Number | Description |
| --------------- | ------ | ----------- |
| Unknown         | 0      |             |
| ConcurrentQueue | 1      |             |
| SortSlice       | 2      |             |
| SortPoolSlice   | 3      |             |
| PairingHeap     | 4      |             |

<a name="apis_proto_v1_vald_filter-proto"></a>

<p align="right"><a href="#top">Top</a></p>

## apis/proto/v1/vald/filter.proto

<a name="vald-v1-Filter"></a>

### Filter

Filter service provides ways to connect to Vald through filter.

| Method Name        | Request Type                                                                   | Response Type                                                                 | Description                                                              |
| ------------------ | ------------------------------------------------------------------------------ | ----------------------------------------------------------------------------- | ------------------------------------------------------------------------ |
| SearchObject       | [.payload.v1.Search.ObjectRequest](#payload-v1-Search-ObjectRequest)           | [.payload.v1.Search.Response](#payload-v1-Search-Response)                    | A method to search object.                                               |
| MultiSearchObject  | [.payload.v1.Search.MultiObjectRequest](#payload-v1-Search-MultiObjectRequest) | [.payload.v1.Search.Responses](#payload-v1-Search-Responses)                  | A method to search multiple objects.                                     |
| StreamSearchObject | [.payload.v1.Search.ObjectRequest](#payload-v1-Search-ObjectRequest) stream    | [.payload.v1.Search.StreamResponse](#payload-v1-Search-StreamResponse) stream | A method to search object by bidirectional streaming.                    |
| InsertObject       | [.payload.v1.Insert.ObjectRequest](#payload-v1-Insert-ObjectRequest)           | [.payload.v1.Object.Location](#payload-v1-Object-Location)                    | A method insert object.                                                  |
| StreamInsertObject | [.payload.v1.Insert.ObjectRequest](#payload-v1-Insert-ObjectRequest) stream    | [.payload.v1.Object.StreamLocation](#payload-v1-Object-StreamLocation) stream | Represent the streaming RPC to insert object by bidirectional streaming. |
| MultiInsertObject  | [.payload.v1.Insert.MultiObjectRequest](#payload-v1-Insert-MultiObjectRequest) | [.payload.v1.Object.Locations](#payload-v1-Object-Locations)                  | A method to insert multiple objects.                                     |
| UpdateObject       | [.payload.v1.Update.ObjectRequest](#payload-v1-Update-ObjectRequest)           | [.payload.v1.Object.Location](#payload-v1-Object-Location)                    | A method to update object.                                               |
| StreamUpdateObject | [.payload.v1.Update.ObjectRequest](#payload-v1-Update-ObjectRequest) stream    | [.payload.v1.Object.StreamLocation](#payload-v1-Object-StreamLocation) stream | A method to update object by bidirectional streaming.                    |
| MultiUpdateObject  | [.payload.v1.Update.MultiObjectRequest](#payload-v1-Update-MultiObjectRequest) | [.payload.v1.Object.Locations](#payload-v1-Object-Locations)                  | A method to update multiple objects.                                     |
| UpsertObject       | [.payload.v1.Upsert.ObjectRequest](#payload-v1-Upsert-ObjectRequest)           | [.payload.v1.Object.Location](#payload-v1-Object-Location)                    | A method to upsert object.                                               |
| StreamUpsertObject | [.payload.v1.Upsert.ObjectRequest](#payload-v1-Upsert-ObjectRequest) stream    | [.payload.v1.Object.StreamLocation](#payload-v1-Object-StreamLocation) stream | A method to upsert object by bidirectional streaming.                    |
| MultiUpsertObject  | [.payload.v1.Upsert.MultiObjectRequest](#payload-v1-Upsert-MultiObjectRequest) | [.payload.v1.Object.Locations](#payload-v1-Object-Locations)                  | A method to upsert multiple objects.                                     |

<a name="apis_proto_v1_vald_insert-proto"></a>

<p align="right"><a href="#top">Top</a></p>

## apis/proto/v1/vald/insert.proto

<a name="vald-v1-Insert"></a>

### Insert

Insert service provides ways to add new vectors.

| Method Name  | Request Type                                                       | Response Type                                                                 | Description                                                      |
| ------------ | ------------------------------------------------------------------ | ----------------------------------------------------------------------------- | ---------------------------------------------------------------- |
| Insert       | [.payload.v1.Insert.Request](#payload-v1-Insert-Request)           | [.payload.v1.Object.Location](#payload-v1-Object-Location)                    | A method to add a new single vector.                             |
| StreamInsert | [.payload.v1.Insert.Request](#payload-v1-Insert-Request) stream    | [.payload.v1.Object.StreamLocation](#payload-v1-Object-StreamLocation) stream | A method to add new multiple vectors by bidirectional streaming. |
| MultiInsert  | [.payload.v1.Insert.MultiRequest](#payload-v1-Insert-MultiRequest) | [.payload.v1.Object.Locations](#payload-v1-Object-Locations)                  | A method to add new multiple vectors in a single request.        |

<a name="apis_proto_v1_vald_object-proto"></a>

<p align="right"><a href="#top">Top</a></p>

## apis/proto/v1/vald/object.proto

<a name="vald-v1-Object"></a>

### Object

Object service provides ways to fetch indexed vectors.

| Method Name     | Request Type                                                                | Response Type                                                             | Description                                                 |
| --------------- | --------------------------------------------------------------------------- | ------------------------------------------------------------------------- | ----------------------------------------------------------- |
| Exists          | [.payload.v1.Object.ID](#payload-v1-Object-ID)                              | [.payload.v1.Object.ID](#payload-v1-Object-ID)                            | A method to check whether a specified ID is indexed or not. |
| GetObject       | [.payload.v1.Object.VectorRequest](#payload-v1-Object-VectorRequest)        | [.payload.v1.Object.Vector](#payload-v1-Object-Vector)                    | A method to fetch a vector.                                 |
| StreamGetObject | [.payload.v1.Object.VectorRequest](#payload-v1-Object-VectorRequest) stream | [.payload.v1.Object.StreamVector](#payload-v1-Object-StreamVector) stream | A method to fetch vectors by bidirectional streaming.       |

<a name="apis_proto_v1_vald_remove-proto"></a>

<p align="right"><a href="#top">Top</a></p>

## apis/proto/v1/vald/remove.proto

<a name="vald-v1-Remove"></a>

### Remove

Remove service provides ways to remove indexed vectors.

| Method Name  | Request Type                                                       | Response Type                                                                 | Description                                                             |
| ------------ | ------------------------------------------------------------------ | ----------------------------------------------------------------------------- | ----------------------------------------------------------------------- |
| Remove       | [.payload.v1.Remove.Request](#payload-v1-Remove-Request)           | [.payload.v1.Object.Location](#payload-v1-Object-Location)                    | A method to remove an indexed vector.                                   |
| StreamRemove | [.payload.v1.Remove.Request](#payload-v1-Remove-Request) stream    | [.payload.v1.Object.StreamLocation](#payload-v1-Object-StreamLocation) stream | A method to remove multiple indexed vectors by bidirectional streaming. |
| MultiRemove  | [.payload.v1.Remove.MultiRequest](#payload-v1-Remove-MultiRequest) | [.payload.v1.Object.Locations](#payload-v1-Object-Locations)                  | A method to remove multiple indexed vectors in a single request.        |

<a name="apis_proto_v1_vald_search-proto"></a>

<p align="right"><a href="#top">Top</a></p>

## apis/proto/v1/vald/search.proto

<a name="vald-v1-Search"></a>

### Search

Search service provides ways to search indexed vectors.

| Method Name            | Request Type                                                           | Response Type                                                                 | Description                                                                        |
| ---------------------- | ---------------------------------------------------------------------- | ----------------------------------------------------------------------------- | ---------------------------------------------------------------------------------- |
| Search                 | [.payload.v1.Search.Request](#payload-v1-Search-Request)               | [.payload.v1.Search.Response](#payload-v1-Search-Response)                    | A method to search indexed vectors by a raw vector.                                |
| SearchByID             | [.payload.v1.Search.IDRequest](#payload-v1-Search-IDRequest)           | [.payload.v1.Search.Response](#payload-v1-Search-Response)                    | A method to search indexed vectors by ID.                                          |
| StreamSearch           | [.payload.v1.Search.Request](#payload-v1-Search-Request) stream        | [.payload.v1.Search.StreamResponse](#payload-v1-Search-StreamResponse) stream | A method to search indexed vectors by multiple vectors.                            |
| StreamSearchByID       | [.payload.v1.Search.IDRequest](#payload-v1-Search-IDRequest) stream    | [.payload.v1.Search.StreamResponse](#payload-v1-Search-StreamResponse) stream | A method to search indexed vectors by multiple IDs.                                |
| MultiSearch            | [.payload.v1.Search.MultiRequest](#payload-v1-Search-MultiRequest)     | [.payload.v1.Search.Responses](#payload-v1-Search-Responses)                  | A method to search indexed vectors by multiple vectors in a single request.        |
| MultiSearchByID        | [.payload.v1.Search.MultiIDRequest](#payload-v1-Search-MultiIDRequest) | [.payload.v1.Search.Responses](#payload-v1-Search-Responses)                  | A method to search indexed vectors by multiple IDs in a single request.            |
| LinearSearch           | [.payload.v1.Search.Request](#payload-v1-Search-Request)               | [.payload.v1.Search.Response](#payload-v1-Search-Response)                    | A method to linear search indexed vectors by a raw vector.                         |
| LinearSearchByID       | [.payload.v1.Search.IDRequest](#payload-v1-Search-IDRequest)           | [.payload.v1.Search.Response](#payload-v1-Search-Response)                    | A method to linear search indexed vectors by ID.                                   |
| StreamLinearSearch     | [.payload.v1.Search.Request](#payload-v1-Search-Request) stream        | [.payload.v1.Search.StreamResponse](#payload-v1-Search-StreamResponse) stream | A method to linear search indexed vectors by multiple vectors.                     |
| StreamLinearSearchByID | [.payload.v1.Search.IDRequest](#payload-v1-Search-IDRequest) stream    | [.payload.v1.Search.StreamResponse](#payload-v1-Search-StreamResponse) stream | A method to linear search indexed vectors by multiple IDs.                         |
| MultiLinearSearch      | [.payload.v1.Search.MultiRequest](#payload-v1-Search-MultiRequest)     | [.payload.v1.Search.Responses](#payload-v1-Search-Responses)                  | A method to linear search indexed vectors by multiple vectors in a single request. |
| MultiLinearSearchByID  | [.payload.v1.Search.MultiIDRequest](#payload-v1-Search-MultiIDRequest) | [.payload.v1.Search.Responses](#payload-v1-Search-Responses)                  | A method to linear search indexed vectors by multiple IDs in a single request.     |

<a name="apis_proto_v1_vald_update-proto"></a>

<p align="right"><a href="#top">Top</a></p>

## apis/proto/v1/vald/update.proto

<a name="vald-v1-Update"></a>

### Update

Update service provides ways to update indexed vectors.

| Method Name  | Request Type                                                       | Response Type                                                                 | Description                                                             |
| ------------ | ------------------------------------------------------------------ | ----------------------------------------------------------------------------- | ----------------------------------------------------------------------- |
| Update       | [.payload.v1.Update.Request](#payload-v1-Update-Request)           | [.payload.v1.Object.Location](#payload-v1-Object-Location)                    | A method to update an indexed vector.                                   |
| StreamUpdate | [.payload.v1.Update.Request](#payload-v1-Update-Request) stream    | [.payload.v1.Object.StreamLocation](#payload-v1-Object-StreamLocation) stream | A method to update multiple indexed vectors by bidirectional streaming. |
| MultiUpdate  | [.payload.v1.Update.MultiRequest](#payload-v1-Update-MultiRequest) | [.payload.v1.Object.Locations](#payload-v1-Object-Locations)                  | A method to update multiple indexed vectors in a single request.        |

<a name="apis_proto_v1_vald_upsert-proto"></a>

<p align="right"><a href="#top">Top</a></p>

## apis/proto/v1/vald/upsert.proto

<a name="vald-v1-Upsert"></a>

### Upsert

Upsert service provides ways to insert/update vectors.

| Method Name  | Request Type                                                       | Response Type                                                                 | Description                                                            |
| ------------ | ------------------------------------------------------------------ | ----------------------------------------------------------------------------- | ---------------------------------------------------------------------- |
| Upsert       | [.payload.v1.Upsert.Request](#payload-v1-Upsert-Request)           | [.payload.v1.Object.Location](#payload-v1-Object-Location)                    | A method to insert/update a vector.                                    |
| StreamUpsert | [.payload.v1.Upsert.Request](#payload-v1-Upsert-Request) stream    | [.payload.v1.Object.StreamLocation](#payload-v1-Object-StreamLocation) stream | A method to insert/update multiple vectors by bidirectional streaming. |
| MultiUpsert  | [.payload.v1.Upsert.MultiRequest](#payload-v1-Upsert-MultiRequest) | [.payload.v1.Object.Locations](#payload-v1-Object-Locations)                  | A method to insert/update multiple vectors in a single request.        |

## Scalar Value Types

| .proto Type                    | Notes                                                                                                                                           | C++    | Java       | Python      | Go      | C#         | PHP            | Ruby                           |
| ------------------------------ | ----------------------------------------------------------------------------------------------------------------------------------------------- | ------ | ---------- | ----------- | ------- | ---------- | -------------- | ------------------------------ |
| <a name="double" /> double     |                                                                                                                                                 | double | double     | float       | float64 | double     | float          | Float                          |
| <a name="float" /> float       |                                                                                                                                                 | float  | float      | float       | float32 | float      | float          | Float                          |
| <a name="int32" /> int32       | Uses variable-length encoding. Inefficient for encoding negative numbers – if your field is likely to have negative values, use sint32 instead. | int32  | int        | int         | int32   | int        | integer        | Bignum or Fixnum (as required) |
| <a name="int64" /> int64       | Uses variable-length encoding. Inefficient for encoding negative numbers – if your field is likely to have negative values, use sint64 instead. | int64  | long       | int/long    | int64   | long       | integer/string | Bignum                         |
| <a name="uint32" /> uint32     | Uses variable-length encoding.                                                                                                                  | uint32 | int        | int/long    | uint32  | uint       | integer        | Bignum or Fixnum (as required) |
| <a name="uint64" /> uint64     | Uses variable-length encoding.                                                                                                                  | uint64 | long       | int/long    | uint64  | ulong      | integer/string | Bignum or Fixnum (as required) |
| <a name="sint32" /> sint32     | Uses variable-length encoding. Signed int value. These more efficiently encode negative numbers than regular int32s.                            | int32  | int        | int         | int32   | int        | integer        | Bignum or Fixnum (as required) |
| <a name="sint64" /> sint64     | Uses variable-length encoding. Signed int value. These more efficiently encode negative numbers than regular int64s.                            | int64  | long       | int/long    | int64   | long       | integer/string | Bignum                         |
| <a name="fixed32" /> fixed32   | Always four bytes. More efficient than uint32 if values are often greater than 2^28.                                                            | uint32 | int        | int         | uint32  | uint       | integer        | Bignum or Fixnum (as required) |
| <a name="fixed64" /> fixed64   | Always eight bytes. More efficient than uint64 if values are often greater than 2^56.                                                           | uint64 | long       | int/long    | uint64  | ulong      | integer/string | Bignum                         |
| <a name="sfixed32" /> sfixed32 | Always four bytes.                                                                                                                              | int32  | int        | int         | int32   | int        | integer        | Bignum or Fixnum (as required) |
| <a name="sfixed64" /> sfixed64 | Always eight bytes.                                                                                                                             | int64  | long       | int/long    | int64   | long       | integer/string | Bignum                         |
| <a name="bool" /> bool         |                                                                                                                                                 | bool   | boolean    | boolean     | bool    | bool       | boolean        | TrueClass/FalseClass           |
| <a name="string" /> string     | A string must always contain UTF-8 encoded or 7-bit ASCII text.                                                                                 | string | String     | str/unicode | string  | string     | string         | String (UTF-8)                 |
| <a name="bytes" /> bytes       | May contain any arbitrary sequence of bytes.                                                                                                    | string | ByteString | str         | []byte  | ByteString | string         | String (ASCII-8BIT)            |<|MERGE_RESOLUTION|>--- conflicted
+++ resolved
@@ -742,30 +742,16 @@
 
 Represent search configuration.
 
-<<<<<<< HEAD
-| Field           | Type                                       | Label    | Description                              |
-| --------------- | ------------------------------------------ | -------- | ---------------------------------------- |
-| request_id      | [string](#string)                          |          | Unique request ID.                       |
-| num             | [uint32](#uint32)                          |          | Maximum number of result to be returned. |
-| radius          | [float](#float)                            |          | Search radius.                           |
-| epsilon         | [float](#float)                            |          | Search coefficient.                      |
-| timeout         | [int64](#int64)                            |          | Search timeout in nanoseconds.           |
-| ingress_filters | [Filter.Config](#payload-v1-Filter-Config) | repeated | Ingress filter configurations.           |
-| egress_filters  | [Filter.Config](#payload-v1-Filter-Config) | repeated | Egress filter configurations.            |
-| min_num         | [uint32](#uint32)                          |          | Minimum number of result to be returned. |
-=======
-| Field                 | Type                                                                   | Label | Description                              |
-| --------------------- | ---------------------------------------------------------------------- | ----- | ---------------------------------------- |
-| request_id            | [string](#string)                                                      |       | Unique request ID.                       |
-| num                   | [uint32](#uint32)                                                      |       | Maximum number of result to be returned. |
-| radius                | [float](#float)                                                        |       | Search radius.                           |
-| epsilon               | [float](#float)                                                        |       | Search coefficient.                      |
-| timeout               | [int64](#int64)                                                        |       | Search timeout in nanoseconds.           |
-| ingress_filters       | [Filter.Config](#payload-v1-Filter-Config)                             |       | Ingress filter configurations.           |
-| egress_filters        | [Filter.Config](#payload-v1-Filter-Config)                             |       | Egress filter configurations.            |
-| min_num               | [uint32](#uint32)                                                      |       | Minimum number of result to be returned. |
-| aggregation_algorithm | [Search.AggregationAlgorithm](#payload-v1-Search-AggregationAlgorithm) |       | Aggregation Algorithm                    |
->>>>>>> 2a487d29
+| Field           | Type                                       | Label | Description                              |
+| --------------- | ------------------------------------------ | ----- | ---------------------------------------- |
+| request_id      | [string](#string)                          |       | Unique request ID.                       |
+| num             | [uint32](#uint32)                          |       | Maximum number of result to be returned. |
+| radius          | [float](#float)                            |       | Search radius.                           |
+| epsilon         | [float](#float)                            |       | Search coefficient.                      |
+| timeout         | [int64](#int64)                            |       | Search timeout in nanoseconds.           |
+| ingress_filters | [Filter.Config](#payload-v1-Filter-Config) |       | Ingress filter configurations.           |
+| egress_filters  | [Filter.Config](#payload-v1-Filter-Config) |       | Egress filter configurations.            |
+| min_num         | [uint32](#uint32)                          |       | Minimum number of result to be returned. |
 
 <a name="payload-v1-Search-IDRequest"></a>
 
