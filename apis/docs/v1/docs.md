# Protocol Documentation

<a name="top"></a>

## Table of Contents

- [v1/payload/payload.proto](#v1_payload_payload-proto)

  - [Control](#payload-v1-Control)
  - [Control.CreateIndexRequest](#payload-v1-Control-CreateIndexRequest)
  - [Discoverer](#payload-v1-Discoverer)
  - [Discoverer.Request](#payload-v1-Discoverer-Request)
  - [Empty](#payload-v1-Empty)
  - [Filter](#payload-v1-Filter)
  - [Filter.Config](#payload-v1-Filter-Config)
  - [Filter.DistanceRequest](#payload-v1-Filter-DistanceRequest)
  - [Filter.DistanceResponse](#payload-v1-Filter-DistanceResponse)
  - [Filter.Query](#payload-v1-Filter-Query)
  - [Filter.Target](#payload-v1-Filter-Target)
  - [Filter.VectorRequest](#payload-v1-Filter-VectorRequest)
  - [Filter.VectorResponse](#payload-v1-Filter-VectorResponse)
  - [Flush](#payload-v1-Flush)
  - [Flush.Request](#payload-v1-Flush-Request)
  - [Info](#payload-v1-Info)
  - [Info.Annotations](#payload-v1-Info-Annotations)
  - [Info.Annotations.AnnotationsEntry](#payload-v1-Info-Annotations-AnnotationsEntry)
  - [Info.CPU](#payload-v1-Info-CPU)
  - [Info.IPs](#payload-v1-Info-IPs)
  - [Info.Index](#payload-v1-Info-Index)
  - [Info.Index.Count](#payload-v1-Info-Index-Count)
  - [Info.Index.Detail](#payload-v1-Info-Index-Detail)
  - [Info.Index.Detail.CountsEntry](#payload-v1-Info-Index-Detail-CountsEntry)
  - [Info.Index.Property](#payload-v1-Info-Index-Property)
  - [Info.Index.PropertyDetail](#payload-v1-Info-Index-PropertyDetail)
  - [Info.Index.PropertyDetail.DetailsEntry](#payload-v1-Info-Index-PropertyDetail-DetailsEntry)
  - [Info.Index.Statistics](#payload-v1-Info-Index-Statistics)
  - [Info.Index.StatisticsDetail](#payload-v1-Info-Index-StatisticsDetail)
  - [Info.Index.StatisticsDetail.DetailsEntry](#payload-v1-Info-Index-StatisticsDetail-DetailsEntry)
  - [Info.Index.UUID](#payload-v1-Info-Index-UUID)
  - [Info.Index.UUID.Committed](#payload-v1-Info-Index-UUID-Committed)
  - [Info.Index.UUID.Uncommitted](#payload-v1-Info-Index-UUID-Uncommitted)
  - [Info.Labels](#payload-v1-Info-Labels)
  - [Info.Labels.LabelsEntry](#payload-v1-Info-Labels-LabelsEntry)
  - [Info.Memory](#payload-v1-Info-Memory)
  - [Info.Node](#payload-v1-Info-Node)
  - [Info.Nodes](#payload-v1-Info-Nodes)
  - [Info.Pod](#payload-v1-Info-Pod)
  - [Info.Pods](#payload-v1-Info-Pods)
  - [Info.Service](#payload-v1-Info-Service)
  - [Info.ServicePort](#payload-v1-Info-ServicePort)
  - [Info.Services](#payload-v1-Info-Services)
  - [Insert](#payload-v1-Insert)
  - [Insert.Config](#payload-v1-Insert-Config)
  - [Insert.MultiObjectRequest](#payload-v1-Insert-MultiObjectRequest)
  - [Insert.MultiRequest](#payload-v1-Insert-MultiRequest)
  - [Insert.ObjectRequest](#payload-v1-Insert-ObjectRequest)
  - [Insert.Request](#payload-v1-Insert-Request)
  - [Mirror](#payload-v1-Mirror)
  - [Mirror.Target](#payload-v1-Mirror-Target)
  - [Mirror.Targets](#payload-v1-Mirror-Targets)
  - [Object](#payload-v1-Object)
  - [Object.Blob](#payload-v1-Object-Blob)
  - [Object.Distance](#payload-v1-Object-Distance)
  - [Object.ID](#payload-v1-Object-ID)
  - [Object.IDs](#payload-v1-Object-IDs)
  - [Object.List](#payload-v1-Object-List)
  - [Object.List.Request](#payload-v1-Object-List-Request)
  - [Object.List.Response](#payload-v1-Object-List-Response)
  - [Object.Location](#payload-v1-Object-Location)
  - [Object.Locations](#payload-v1-Object-Locations)
  - [Object.ReshapeVector](#payload-v1-Object-ReshapeVector)
  - [Object.StreamBlob](#payload-v1-Object-StreamBlob)
  - [Object.StreamDistance](#payload-v1-Object-StreamDistance)
  - [Object.StreamLocation](#payload-v1-Object-StreamLocation)
  - [Object.StreamVector](#payload-v1-Object-StreamVector)
  - [Object.Timestamp](#payload-v1-Object-Timestamp)
  - [Object.TimestampRequest](#payload-v1-Object-TimestampRequest)
  - [Object.Vector](#payload-v1-Object-Vector)
  - [Object.VectorRequest](#payload-v1-Object-VectorRequest)
  - [Object.Vectors](#payload-v1-Object-Vectors)
  - [Remove](#payload-v1-Remove)
  - [Remove.Config](#payload-v1-Remove-Config)
  - [Remove.MultiRequest](#payload-v1-Remove-MultiRequest)
  - [Remove.Request](#payload-v1-Remove-Request)
  - [Remove.Timestamp](#payload-v1-Remove-Timestamp)
  - [Remove.TimestampRequest](#payload-v1-Remove-TimestampRequest)
  - [Search](#payload-v1-Search)
  - [Search.Config](#payload-v1-Search-Config)
  - [Search.IDRequest](#payload-v1-Search-IDRequest)
  - [Search.MultiIDRequest](#payload-v1-Search-MultiIDRequest)
  - [Search.MultiObjectRequest](#payload-v1-Search-MultiObjectRequest)
  - [Search.MultiRequest](#payload-v1-Search-MultiRequest)
  - [Search.ObjectRequest](#payload-v1-Search-ObjectRequest)
  - [Search.Request](#payload-v1-Search-Request)
  - [Search.Response](#payload-v1-Search-Response)
  - [Search.Responses](#payload-v1-Search-Responses)
  - [Search.StreamResponse](#payload-v1-Search-StreamResponse)
  - [Update](#payload-v1-Update)
  - [Update.Config](#payload-v1-Update-Config)
  - [Update.MultiObjectRequest](#payload-v1-Update-MultiObjectRequest)
  - [Update.MultiRequest](#payload-v1-Update-MultiRequest)
  - [Update.ObjectRequest](#payload-v1-Update-ObjectRequest)
  - [Update.Request](#payload-v1-Update-Request)
  - [Update.TimestampRequest](#payload-v1-Update-TimestampRequest)
  - [Upsert](#payload-v1-Upsert)
  - [Upsert.Config](#payload-v1-Upsert-Config)
  - [Upsert.MultiObjectRequest](#payload-v1-Upsert-MultiObjectRequest)
  - [Upsert.MultiRequest](#payload-v1-Upsert-MultiRequest)
  - [Upsert.ObjectRequest](#payload-v1-Upsert-ObjectRequest)
  - [Upsert.Request](#payload-v1-Upsert-Request)
  - [Remove.Timestamp.Operator](#payload-v1-Remove-Timestamp-Operator)
  - [Search.AggregationAlgorithm](#payload-v1-Search-AggregationAlgorithm)

- [v1/agent/core/agent.proto](#v1_agent_core_agent-proto)
  - [Agent](#core-v1-Agent)
- [v1/agent/sidecar/sidecar.proto](#v1_agent_sidecar_sidecar-proto)
  - [Sidecar](#sidecar-v1-Sidecar)
- [v1/discoverer/discoverer.proto](#v1_discoverer_discoverer-proto)
  - [Discoverer](#discoverer-v1-Discoverer)
- [v1/filter/egress/egress_filter.proto](#v1_filter_egress_egress_filter-proto)
  - [Filter](#filter-egress-v1-Filter)
- [v1/filter/ingress/ingress_filter.proto](#v1_filter_ingress_ingress_filter-proto)
  - [Filter](#filter-ingress-v1-Filter)
- [v1/mirror/mirror.proto](#v1_mirror_mirror-proto)
  - [Mirror](#mirror-v1-Mirror)
- [v1/rpc/errdetails/error_details.proto](#v1_rpc_errdetails_error_details-proto)
  - [BadRequest](#rpc-v1-BadRequest)
  - [BadRequest.FieldViolation](#rpc-v1-BadRequest-FieldViolation)
  - [DebugInfo](#rpc-v1-DebugInfo)
  - [ErrorInfo](#rpc-v1-ErrorInfo)
  - [ErrorInfo.MetadataEntry](#rpc-v1-ErrorInfo-MetadataEntry)
  - [Help](#rpc-v1-Help)
  - [Help.Link](#rpc-v1-Help-Link)
  - [LocalizedMessage](#rpc-v1-LocalizedMessage)
  - [PreconditionFailure](#rpc-v1-PreconditionFailure)
  - [PreconditionFailure.Violation](#rpc-v1-PreconditionFailure-Violation)
  - [QuotaFailure](#rpc-v1-QuotaFailure)
  - [QuotaFailure.Violation](#rpc-v1-QuotaFailure-Violation)
  - [RequestInfo](#rpc-v1-RequestInfo)
  - [ResourceInfo](#rpc-v1-ResourceInfo)
  - [RetryInfo](#rpc-v1-RetryInfo)
- [v1/vald/filter.proto](#v1_vald_filter-proto)
  - [Filter](#vald-v1-Filter)
- [v1/vald/flush.proto](#v1_vald_flush-proto)
  - [Flush](#vald-v1-Flush)
- [v1/vald/index.proto](#v1_vald_index-proto)
  - [Index](#vald-v1-Index)
- [v1/vald/insert.proto](#v1_vald_insert-proto)
  - [Insert](#vald-v1-Insert)
- [v1/vald/object.proto](#v1_vald_object-proto)
  - [Object](#vald-v1-Object)
- [v1/vald/remove.proto](#v1_vald_remove-proto)
  - [Remove](#vald-v1-Remove)
- [v1/vald/search.proto](#v1_vald_search-proto)
  - [Search](#vald-v1-Search)
- [v1/vald/update.proto](#v1_vald_update-proto)
  - [Update](#vald-v1-Update)
- [v1/vald/upsert.proto](#v1_vald_upsert-proto)
  - [Upsert](#vald-v1-Upsert)
- [Scalar Value Types](#scalar-value-types)

<a name="v1_payload_payload-proto"></a>

<p align="right"><a href="#top">Top</a></p>

## v1/payload/payload.proto

<a name="payload-v1-Control"></a>

### Control

Control related messages.

<a name="payload-v1-Control-CreateIndexRequest"></a>

### Control.CreateIndexRequest

Represent the create index request.

| Field     | Type              | Label | Description                                  |
| --------- | ----------------- | ----- | -------------------------------------------- |
| pool_size | [uint32](#uint32) |       | The pool size of the create index operation. |

<a name="payload-v1-Discoverer"></a>

### Discoverer

Discoverer related messages.

<a name="payload-v1-Discoverer-Request"></a>

### Discoverer.Request

Represent the dicoverer request.

| Field     | Type              | Label | Description                      |
| --------- | ----------------- | ----- | -------------------------------- |
| name      | [string](#string) |       | The agent name to be discovered. |
| namespace | [string](#string) |       | The namespace to be discovered.  |
| node      | [string](#string) |       | The node to be discovered.       |

<a name="payload-v1-Empty"></a>

### Empty

Represent an empty message.

<a name="payload-v1-Filter"></a>

### Filter

Filter related messages.

<a name="payload-v1-Filter-Config"></a>

### Filter.Config

Represent filter configuration.

| Field  | Type                                       | Label | Description                                |
| ------ | ------------------------------------------ | ----- | ------------------------------------------ |
| target | [Filter.Target](#payload-v1-Filter-Target) |       | Represent the filter target configuration. |
| query  | [Filter.Query](#payload-v1-Filter-Query)   |       | The target query.                          |

<a name="payload-v1-Filter-DistanceRequest"></a>

### Filter.DistanceRequest

Represent the ID and distance pair.

| Field    | Type                                           | Label    | Description |
| -------- | ---------------------------------------------- | -------- | ----------- |
| distance | [Object.Distance](#payload-v1-Object-Distance) | repeated | Distance    |
| query    | [Filter.Query](#payload-v1-Filter-Query)       |          | Query       |

<a name="payload-v1-Filter-DistanceResponse"></a>

### Filter.DistanceResponse

Represent the ID and distance pair.

| Field    | Type                                           | Label    | Description |
| -------- | ---------------------------------------------- | -------- | ----------- |
| distance | [Object.Distance](#payload-v1-Object-Distance) | repeated | Distance    |

<a name="payload-v1-Filter-Query"></a>

### Filter.Query

Represent the filter query.

| Field | Type              | Label | Description           |
| ----- | ----------------- | ----- | --------------------- |
| query | [string](#string) |       | The raw query string. |

<a name="payload-v1-Filter-Target"></a>

### Filter.Target

Represent the target filter server.

| Field | Type              | Label | Description          |
| ----- | ----------------- | ----- | -------------------- |
| host  | [string](#string) |       | The target hostname. |
| port  | [uint32](#uint32) |       | The target port.     |

<a name="payload-v1-Filter-VectorRequest"></a>

### Filter.VectorRequest

Represent the ID and vector pair.

| Field  | Type                                       | Label | Description |
| ------ | ------------------------------------------ | ----- | ----------- |
| vector | [Object.Vector](#payload-v1-Object-Vector) |       | Vector      |
| query  | [Filter.Query](#payload-v1-Filter-Query)   |       | Query       |

<a name="payload-v1-Filter-VectorResponse"></a>

### Filter.VectorResponse

Represent the ID and vector pair.

| Field  | Type                                       | Label | Description |
| ------ | ------------------------------------------ | ----- | ----------- |
| vector | [Object.Vector](#payload-v1-Object-Vector) |       | Distance    |

<a name="payload-v1-Flush"></a>

### Flush

Flush related messages.

<a name="payload-v1-Flush-Request"></a>

### Flush.Request

<a name="payload-v1-Info"></a>

### Info

Info related messages.

<a name="payload-v1-Info-Annotations"></a>

### Info.Annotations

Represent the kubernetes annotations.

| Field       | Type                                                                               | Label    | Description |
| ----------- | ---------------------------------------------------------------------------------- | -------- | ----------- |
| annotations | [Info.Annotations.AnnotationsEntry](#payload-v1-Info-Annotations-AnnotationsEntry) | repeated |             |

<a name="payload-v1-Info-Annotations-AnnotationsEntry"></a>

### Info.Annotations.AnnotationsEntry

| Field | Type              | Label | Description |
| ----- | ----------------- | ----- | ----------- |
| key   | [string](#string) |       |             |
| value | [string](#string) |       |             |

<a name="payload-v1-Info-CPU"></a>

### Info.CPU

Represent the CPU information message.

| Field   | Type              | Label | Description                 |
| ------- | ----------------- | ----- | --------------------------- |
| limit   | [double](#double) |       | The CPU resource limit.     |
| request | [double](#double) |       | The CPU resource requested. |
| usage   | [double](#double) |       | The CPU usage.              |

<a name="payload-v1-Info-IPs"></a>

### Info.IPs

Represent the multiple IP message.

| Field | Type              | Label    | Description |
| ----- | ----------------- | -------- | ----------- |
| ip    | [string](#string) | repeated |             |

<a name="payload-v1-Info-Index"></a>

### Info.Index

Represent the index information messages.

<a name="payload-v1-Info-Index-Count"></a>

### Info.Index.Count

Represent the index count message.

| Field       | Type              | Label | Description                  |
| ----------- | ----------------- | ----- | ---------------------------- |
| stored      | [uint32](#uint32) |       | The stored index count.      |
| uncommitted | [uint32](#uint32) |       | The uncommitted index count. |
| indexing    | [bool](#bool)     |       | The indexing index count.    |
| saving      | [bool](#bool)     |       | The saving index count.      |

<a name="payload-v1-Info-Index-Detail"></a>

### Info.Index.Detail

Represent the index count for each Agents message.

| Field       | Type                                                                       | Label    | Description                        |
| ----------- | -------------------------------------------------------------------------- | -------- | ---------------------------------- |
| counts      | [Info.Index.Detail.CountsEntry](#payload-v1-Info-Index-Detail-CountsEntry) | repeated | count infos for each agents        |
| replica     | [uint32](#uint32)                                                          |          | index replica of vald cluster      |
| live_agents | [uint32](#uint32)                                                          |          | live agent replica of vald cluster |

<a name="payload-v1-Info-Index-Detail-CountsEntry"></a>

### Info.Index.Detail.CountsEntry

| Field | Type                                             | Label | Description |
| ----- | ------------------------------------------------ | ----- | ----------- |
| key   | [string](#string)                                |       |             |
| value | [Info.Index.Count](#payload-v1-Info-Index-Count) |       |             |

<a name="payload-v1-Info-Index-Property"></a>

### Info.Index.Property

Represents index Property

| Field                              | Type              | Label | Description |
| ---------------------------------- | ----------------- | ----- | ----------- |
| dimension                          | [int32](#int32)   |       |             |
| thread_pool_size                   | [int32](#int32)   |       |             |
| object_type                        | [string](#string) |       |             |
| distance_type                      | [string](#string) |       |             |
| index_type                         | [string](#string) |       |             |
| database_type                      | [string](#string) |       |             |
| object_alignment                   | [string](#string) |       |             |
| path_adjustment_interval           | [int32](#int32)   |       |             |
| graph_shared_memory_size           | [int32](#int32)   |       |             |
| tree_shared_memory_size            | [int32](#int32)   |       |             |
| object_shared_memory_size          | [int32](#int32)   |       |             |
| prefetch_offset                    | [int32](#int32)   |       |             |
| prefetch_size                      | [int32](#int32)   |       |             |
| accuracy_table                     | [string](#string) |       |             |
| search_type                        | [string](#string) |       |             |
| max_magnitude                      | [float](#float)   |       |             |
| n_of_neighbors_for_insertion_order | [int32](#int32)   |       |             |
| epsilon_for_insertion_order        | [float](#float)   |       |             |
| refinement_object_type             | [string](#string) |       |             |
| truncation_threshold               | [int32](#int32)   |       |             |
| edge_size_for_creation             | [int32](#int32)   |       |             |
| edge_size_for_search               | [int32](#int32)   |       |             |
| edge_size_limit_for_creation       | [int32](#int32)   |       |             |
| insertion_radius_coefficient       | [double](#double) |       |             |
| seed_size                          | [int32](#int32)   |       |             |
| seed_type                          | [string](#string) |       |             |
| truncation_thread_pool_size        | [int32](#int32)   |       |             |
| batch_size_for_creation            | [int32](#int32)   |       |             |
| graph_type                         | [string](#string) |       |             |
| dynamic_edge_size_base             | [int32](#int32)   |       |             |
| dynamic_edge_size_rate             | [int32](#int32)   |       |             |
| build_time_limit                   | [float](#float)   |       |             |
| outgoing_edge                      | [int32](#int32)   |       |             |
| incoming_edge                      | [int32](#int32)   |       |             |

<a name="payload-v1-Info-Index-PropertyDetail"></a>

### Info.Index.PropertyDetail

Represents index Properties for each Agents

| Field   | Type                                                                                         | Label    | Description |
| ------- | -------------------------------------------------------------------------------------------- | -------- | ----------- |
| details | [Info.Index.PropertyDetail.DetailsEntry](#payload-v1-Info-Index-PropertyDetail-DetailsEntry) | repeated |             |

<a name="payload-v1-Info-Index-PropertyDetail-DetailsEntry"></a>

### Info.Index.PropertyDetail.DetailsEntry

| Field | Type                                                   | Label | Description |
| ----- | ------------------------------------------------------ | ----- | ----------- |
| key   | [string](#string)                                      |       |             |
| value | [Info.Index.Property](#payload-v1-Info-Index-Property) |       |             |

<a name="payload-v1-Info-Index-Statistics"></a>

### Info.Index.Statistics

Represents index Statistics

| Field                                | Type              | Label    | Description |
| ------------------------------------ | ----------------- | -------- | ----------- |
| valid                                | [bool](#bool)     |          |             |
| median_indegree                      | [int32](#int32)   |          |             |
| median_outdegree                     | [int32](#int32)   |          |             |
| max_number_of_indegree               | [uint64](#uint64) |          |             |
| max_number_of_outdegree              | [uint64](#uint64) |          |             |
| min_number_of_indegree               | [uint64](#uint64) |          |             |
| min_number_of_outdegree              | [uint64](#uint64) |          |             |
| mode_indegree                        | [uint64](#uint64) |          |             |
| mode_outdegree                       | [uint64](#uint64) |          |             |
| nodes_skipped_for_10_edges           | [uint64](#uint64) |          |             |
| nodes_skipped_for_indegree_distance  | [uint64](#uint64) |          |             |
| number_of_edges                      | [uint64](#uint64) |          |             |
| number_of_indexed_objects            | [uint64](#uint64) |          |             |
| number_of_nodes                      | [uint64](#uint64) |          |             |
| number_of_nodes_without_edges        | [uint64](#uint64) |          |             |
| number_of_nodes_without_indegree     | [uint64](#uint64) |          |             |
| number_of_objects                    | [uint64](#uint64) |          |             |
| number_of_removed_objects            | [uint64](#uint64) |          |             |
| size_of_object_repository            | [uint64](#uint64) |          |             |
| size_of_refinement_object_repository | [uint64](#uint64) |          |             |
| variance_of_indegree                 | [double](#double) |          |             |
| variance_of_outdegree                | [double](#double) |          |             |
| mean_edge_length                     | [double](#double) |          |             |
| mean_edge_length_for_10_edges        | [double](#double) |          |             |
| mean_indegree_distance_for_10_edges  | [double](#double) |          |             |
| mean_number_of_edges_per_node        | [double](#double) |          |             |
| c1_indegree                          | [double](#double) |          |             |
| c5_indegree                          | [double](#double) |          |             |
| c95_outdegree                        | [double](#double) |          |             |
| c99_outdegree                        | [double](#double) |          |             |
| indegree_count                       | [int64](#int64)   | repeated |             |
| outdegree_histogram                  | [uint64](#uint64) | repeated |             |
| indegree_histogram                   | [uint64](#uint64) | repeated |             |

<a name="payload-v1-Info-Index-StatisticsDetail"></a>

### Info.Index.StatisticsDetail

Represents index Statistics for each Agents

| Field   | Type                                                                                             | Label    | Description                 |
| ------- | ------------------------------------------------------------------------------------------------ | -------- | --------------------------- |
| details | [Info.Index.StatisticsDetail.DetailsEntry](#payload-v1-Info-Index-StatisticsDetail-DetailsEntry) | repeated | count infos for each agents |

<a name="payload-v1-Info-Index-StatisticsDetail-DetailsEntry"></a>

### Info.Index.StatisticsDetail.DetailsEntry

| Field | Type                                                       | Label | Description |
| ----- | ---------------------------------------------------------- | ----- | ----------- |
| key   | [string](#string)                                          |       |             |
| value | [Info.Index.Statistics](#payload-v1-Info-Index-Statistics) |       |             |

<a name="payload-v1-Info-Index-UUID"></a>

### Info.Index.UUID

Represent the UUID message.

<a name="payload-v1-Info-Index-UUID-Committed"></a>

### Info.Index.UUID.Committed

The committed UUID.

| Field | Type              | Label | Description |
| ----- | ----------------- | ----- | ----------- |
| uuid  | [string](#string) |       |             |

<a name="payload-v1-Info-Index-UUID-Uncommitted"></a>

### Info.Index.UUID.Uncommitted

The uncommitted UUID.

| Field | Type              | Label | Description |
| ----- | ----------------- | ----- | ----------- |
| uuid  | [string](#string) |       |             |

<a name="payload-v1-Info-Labels"></a>

### Info.Labels

Represent the kubernetes labels.

| Field  | Type                                                           | Label    | Description |
| ------ | -------------------------------------------------------------- | -------- | ----------- |
| labels | [Info.Labels.LabelsEntry](#payload-v1-Info-Labels-LabelsEntry) | repeated |             |

<a name="payload-v1-Info-Labels-LabelsEntry"></a>

### Info.Labels.LabelsEntry

| Field | Type              | Label | Description |
| ----- | ----------------- | ----- | ----------- |
| key   | [string](#string) |       |             |
| value | [string](#string) |       |             |

<a name="payload-v1-Info-Memory"></a>

### Info.Memory

Represent the memory information message.

| Field   | Type              | Label | Description           |
| ------- | ----------------- | ----- | --------------------- |
| limit   | [double](#double) |       | The memory limit.     |
| request | [double](#double) |       | The memory requested. |
| usage   | [double](#double) |       | The memory usage.     |

<a name="payload-v1-Info-Node"></a>

### Info.Node

Represent the node information message.

| Field         | Type                                   | Label | Description                          |
| ------------- | -------------------------------------- | ----- | ------------------------------------ |
| name          | [string](#string)                      |       | The name of the node.                |
| internal_addr | [string](#string)                      |       | The internal IP address of the node. |
| external_addr | [string](#string)                      |       | The external IP address of the node. |
| cpu           | [Info.CPU](#payload-v1-Info-CPU)       |       | The CPU information of the node.     |
| memory        | [Info.Memory](#payload-v1-Info-Memory) |       | The memory information of the node.  |
| Pods          | [Info.Pods](#payload-v1-Info-Pods)     |       | The pod information of the node.     |

<a name="payload-v1-Info-Nodes"></a>

### Info.Nodes

Represent the multiple node information message.

| Field | Type                               | Label    | Description                    |
| ----- | ---------------------------------- | -------- | ------------------------------ |
| nodes | [Info.Node](#payload-v1-Info-Node) | repeated | The multiple node information. |

<a name="payload-v1-Info-Pod"></a>

### Info.Pod

Represent the pod information message.

| Field     | Type                                   | Label | Description                           |
| --------- | -------------------------------------- | ----- | ------------------------------------- |
| app_name  | [string](#string)                      |       | The app name of the pod on the label. |
| name      | [string](#string)                      |       | The name of the pod.                  |
| namespace | [string](#string)                      |       | The namespace of the pod.             |
| ip        | [string](#string)                      |       | The IP of the pod.                    |
| cpu       | [Info.CPU](#payload-v1-Info-CPU)       |       | The CPU information of the pod.       |
| memory    | [Info.Memory](#payload-v1-Info-Memory) |       | The memory information of the pod.    |
| node      | [Info.Node](#payload-v1-Info-Node)     |       | The node information of the pod.      |

<a name="payload-v1-Info-Pods"></a>

### Info.Pods

Represent the multiple pod information message.

| Field | Type                             | Label    | Description                   |
| ----- | -------------------------------- | -------- | ----------------------------- |
| pods  | [Info.Pod](#payload-v1-Info-Pod) | repeated | The multiple pod information. |

<a name="payload-v1-Info-Service"></a>

### Info.Service

Represent the service information message.

| Field       | Type                                             | Label    | Description                     |
| ----------- | ------------------------------------------------ | -------- | ------------------------------- |
| name        | [string](#string)                                |          | The name of the svc.            |
| cluster_ip  | [string](#string)                                |          | The cluster ip of the svc.      |
| cluster_ips | [string](#string)                                | repeated | The cluster ips of the svc.     |
| ports       | [Info.ServicePort](#payload-v1-Info-ServicePort) | repeated | The port of the svc.            |
| labels      | [Info.Labels](#payload-v1-Info-Labels)           |          | The labels of the service.      |
| annotations | [Info.Annotations](#payload-v1-Info-Annotations) |          | The annotations of the service. |

<a name="payload-v1-Info-ServicePort"></a>

### Info.ServicePort

Represets the service port information message.

| Field | Type              | Label | Description           |
| ----- | ----------------- | ----- | --------------------- |
| name  | [string](#string) |       | The name of the port. |
| port  | [int32](#int32)   |       | The port number       |

<a name="payload-v1-Info-Services"></a>

### Info.Services

Represent the multiple service information message.

| Field    | Type                                     | Label    | Description                       |
| -------- | ---------------------------------------- | -------- | --------------------------------- |
| services | [Info.Service](#payload-v1-Info-Service) | repeated | The multiple service information. |

<a name="payload-v1-Insert"></a>

### Insert

Insert related messages.

<a name="payload-v1-Insert-Config"></a>

### Insert.Config

Represent insert configurations.

| Field                   | Type                                       | Label    | Description                                         |
| ----------------------- | ------------------------------------------ | -------- | --------------------------------------------------- |
| skip_strict_exist_check | [bool](#bool)                              |          | A flag to skip exist check during insert operation. |
| filters                 | [Filter.Config](#payload-v1-Filter-Config) | repeated | Filter configurations.                              |
| timestamp               | [int64](#int64)                            |          | Insert timestamp.                                   |

<a name="payload-v1-Insert-MultiObjectRequest"></a>

### Insert.MultiObjectRequest

Represent the multiple insert by binary object request.

| Field    | Type                                                     | Label    | Description                                  |
| -------- | -------------------------------------------------------- | -------- | -------------------------------------------- |
| requests | [Insert.ObjectRequest](#payload-v1-Insert-ObjectRequest) | repeated | Represent multiple insert by object content. |

<a name="payload-v1-Insert-MultiRequest"></a>

### Insert.MultiRequest

Represent the multiple insert request.

| Field    | Type                                         | Label    | Description                                |
| -------- | -------------------------------------------- | -------- | ------------------------------------------ |
| requests | [Insert.Request](#payload-v1-Insert-Request) | repeated | Represent multiple insert request content. |

<a name="payload-v1-Insert-ObjectRequest"></a>

### Insert.ObjectRequest

Represent the insert by binary object request.

| Field      | Type                                       | Label | Description                              |
| ---------- | ------------------------------------------ | ----- | ---------------------------------------- |
| object     | [Object.Blob](#payload-v1-Object-Blob)     |       | The binary object to be inserted.        |
| config     | [Insert.Config](#payload-v1-Insert-Config) |       | The configuration of the insert request. |
| vectorizer | [Filter.Target](#payload-v1-Filter-Target) |       | Filter configurations.                   |

<a name="payload-v1-Insert-Request"></a>

### Insert.Request

Represent the insert request.

| Field  | Type                                       | Label | Description                              |
| ------ | ------------------------------------------ | ----- | ---------------------------------------- |
| vector | [Object.Vector](#payload-v1-Object-Vector) |       | The vector to be inserted.               |
| config | [Insert.Config](#payload-v1-Insert-Config) |       | The configuration of the insert request. |

<a name="payload-v1-Mirror"></a>

### Mirror

Mirror related messages.

<a name="payload-v1-Mirror-Target"></a>

### Mirror.Target

Represent server information.

| Field | Type              | Label | Description          |
| ----- | ----------------- | ----- | -------------------- |
| host  | [string](#string) |       | The target hostname. |
| port  | [uint32](#uint32) |       | The target port.     |

<a name="payload-v1-Mirror-Targets"></a>

### Mirror.Targets

Represent the multiple Target message.

| Field   | Type                                       | Label    | Description                      |
| ------- | ------------------------------------------ | -------- | -------------------------------- |
| targets | [Mirror.Target](#payload-v1-Mirror-Target) | repeated | The multiple target information. |

<a name="payload-v1-Object"></a>

### Object

Common messages.

<a name="payload-v1-Object-Blob"></a>

### Object.Blob

Represent the binary object.

| Field  | Type              | Label | Description        |
| ------ | ----------------- | ----- | ------------------ |
| id     | [string](#string) |       | The object ID.     |
| object | [bytes](#bytes)   |       | The binary object. |

<a name="payload-v1-Object-Distance"></a>

### Object.Distance

Represent the ID and distance pair.

| Field    | Type              | Label | Description    |
| -------- | ----------------- | ----- | -------------- |
| id       | [string](#string) |       | The vector ID. |
| distance | [float](#float)   |       | The distance.  |

<a name="payload-v1-Object-ID"></a>

### Object.ID

Represent the vector ID.

| Field | Type              | Label | Description |
| ----- | ----------------- | ----- | ----------- |
| id    | [string](#string) |       |             |

<a name="payload-v1-Object-IDs"></a>

### Object.IDs

Represent multiple vector IDs.

| Field | Type              | Label    | Description |
| ----- | ----------------- | -------- | ----------- |
| ids   | [string](#string) | repeated |             |

<a name="payload-v1-Object-List"></a>

### Object.List

Represent the list object vector stream request and response.

<a name="payload-v1-Object-List-Request"></a>

### Object.List.Request

<a name="payload-v1-Object-List-Response"></a>

### Object.List.Response

| Field  | Type                                       | Label | Description           |
| ------ | ------------------------------------------ | ----- | --------------------- |
| vector | [Object.Vector](#payload-v1-Object-Vector) |       | The vector            |
| status | [google.rpc.Status](#google-rpc-Status)    |       | The RPC error status. |

<a name="payload-v1-Object-Location"></a>

### Object.Location

Represent the vector location.

| Field | Type              | Label    | Description               |
| ----- | ----------------- | -------- | ------------------------- |
| name  | [string](#string) |          | The name of the location. |
| uuid  | [string](#string) |          | The UUID of the vector.   |
| ips   | [string](#string) | repeated | The IP list.              |

<a name="payload-v1-Object-Locations"></a>

### Object.Locations

Represent multiple vector locations.

| Field     | Type                                           | Label    | Description |
| --------- | ---------------------------------------------- | -------- | ----------- |
| locations | [Object.Location](#payload-v1-Object-Location) | repeated |             |

<a name="payload-v1-Object-ReshapeVector"></a>

### Object.ReshapeVector

Represent reshape vector.

| Field  | Type            | Label    | Description        |
| ------ | --------------- | -------- | ------------------ |
| object | [bytes](#bytes) |          | The binary object. |
| shape  | [int32](#int32) | repeated | The new shape.     |

<a name="payload-v1-Object-StreamBlob"></a>

### Object.StreamBlob

Represent stream response of binary objects.

| Field  | Type                                    | Label | Description           |
| ------ | --------------------------------------- | ----- | --------------------- |
| blob   | [Object.Blob](#payload-v1-Object-Blob)  |       | The binary object.    |
| status | [google.rpc.Status](#google-rpc-Status) |       | The RPC error status. |

<a name="payload-v1-Object-StreamDistance"></a>

### Object.StreamDistance

Represent stream response of distances.

| Field    | Type                                           | Label | Description           |
| -------- | ---------------------------------------------- | ----- | --------------------- |
| distance | [Object.Distance](#payload-v1-Object-Distance) |       | The distance.         |
| status   | [google.rpc.Status](#google-rpc-Status)        |       | The RPC error status. |

<a name="payload-v1-Object-StreamLocation"></a>

### Object.StreamLocation

Represent the stream response of the vector location.

| Field    | Type                                           | Label | Description           |
| -------- | ---------------------------------------------- | ----- | --------------------- |
| location | [Object.Location](#payload-v1-Object-Location) |       | The vector location.  |
| status   | [google.rpc.Status](#google-rpc-Status)        |       | The RPC error status. |

<a name="payload-v1-Object-StreamVector"></a>

### Object.StreamVector

Represent stream response of the vector.

| Field  | Type                                       | Label | Description           |
| ------ | ------------------------------------------ | ----- | --------------------- |
| vector | [Object.Vector](#payload-v1-Object-Vector) |       | The vector.           |
| status | [google.rpc.Status](#google-rpc-Status)    |       | The RPC error status. |

<a name="payload-v1-Object-Timestamp"></a>

### Object.Timestamp

Represent a vector meta data.

| Field     | Type              | Label | Description                                     |
| --------- | ----------------- | ----- | ----------------------------------------------- |
| id        | [string](#string) |       | The vector ID.                                  |
| timestamp | [int64](#int64)   |       | timestamp represents when this vector inserted. |

<a name="payload-v1-Object-TimestampRequest"></a>

### Object.TimestampRequest

Represent a request to fetch vector meta data.

| Field | Type                               | Label | Description                  |
| ----- | ---------------------------------- | ----- | ---------------------------- |
| id    | [Object.ID](#payload-v1-Object-ID) |       | The vector ID to be fetched. |

<a name="payload-v1-Object-Vector"></a>

### Object.Vector

Represent a vector.

| Field     | Type              | Label    | Description                                     |
| --------- | ----------------- | -------- | ----------------------------------------------- |
| id        | [string](#string) |          | The vector ID.                                  |
| vector    | [float](#float)   | repeated | The vector.                                     |
| timestamp | [int64](#int64)   |          | timestamp represents when this vector inserted. |

<a name="payload-v1-Object-VectorRequest"></a>

### Object.VectorRequest

Represent a request to fetch raw vector.

| Field   | Type                                       | Label    | Description                  |
| ------- | ------------------------------------------ | -------- | ---------------------------- |
| id      | [Object.ID](#payload-v1-Object-ID)         |          | The vector ID to be fetched. |
| filters | [Filter.Config](#payload-v1-Filter-Config) | repeated | Filter configurations.       |

<a name="payload-v1-Object-Vectors"></a>

### Object.Vectors

Represent multiple vectors.

| Field   | Type                                       | Label    | Description |
| ------- | ------------------------------------------ | -------- | ----------- |
| vectors | [Object.Vector](#payload-v1-Object-Vector) | repeated |             |

<a name="payload-v1-Remove"></a>

### Remove

Remove related messages.

<a name="payload-v1-Remove-Config"></a>

### Remove.Config

Represent the remove configuration.

| Field                   | Type            | Label | Description                                         |
| ----------------------- | --------------- | ----- | --------------------------------------------------- |
| skip_strict_exist_check | [bool](#bool)   |       | A flag to skip exist check during upsert operation. |
| timestamp               | [int64](#int64) |       | Remove timestamp.                                   |

<a name="payload-v1-Remove-MultiRequest"></a>

### Remove.MultiRequest

Represent the multiple remove request.

| Field    | Type                                         | Label    | Description                                    |
| -------- | -------------------------------------------- | -------- | ---------------------------------------------- |
| requests | [Remove.Request](#payload-v1-Remove-Request) | repeated | Represent the multiple remove request content. |

<a name="payload-v1-Remove-Request"></a>

### Remove.Request

Represent the remove request.

| Field  | Type                                       | Label | Description                              |
| ------ | ------------------------------------------ | ----- | ---------------------------------------- |
| id     | [Object.ID](#payload-v1-Object-ID)         |       | The object ID to be removed.             |
| config | [Remove.Config](#payload-v1-Remove-Config) |       | The configuration of the remove request. |

<a name="payload-v1-Remove-Timestamp"></a>

### Remove.Timestamp

Represent the timestamp comparison.

| Field     | Type                                                               | Label | Description               |
| --------- | ------------------------------------------------------------------ | ----- | ------------------------- |
| timestamp | [int64](#int64)                                                    |       | The timestamp.            |
| operator  | [Remove.Timestamp.Operator](#payload-v1-Remove-Timestamp-Operator) |       | The conditional operator. |

<a name="payload-v1-Remove-TimestampRequest"></a>

### Remove.TimestampRequest

Represent the remove request based on timestamp.

| Field      | Type                                             | Label    | Description                                                                                |
| ---------- | ------------------------------------------------ | -------- | ------------------------------------------------------------------------------------------ |
| timestamps | [Remove.Timestamp](#payload-v1-Remove-Timestamp) | repeated | The timestamp comparison list. If more than one is specified, the `AND` search is applied. |

<a name="payload-v1-Search"></a>

### Search

Search related messages.

<a name="payload-v1-Search-Config"></a>

### Search.Config

Represent search configuration.

<<<<<<< HEAD
| Field                 | Type                                                                   | Label    | Description                                  |
| --------------------- | ---------------------------------------------------------------------- | -------- | -------------------------------------------- |
| request_id            | [string](#string)                                                      |          | Unique request ID.                           |
| num                   | [uint32](#uint32)                                                      |          | Maximum number of result to be returned.     |
| radius                | [float](#float)                                                        |          | Search radius.                               |
| epsilon               | [float](#float)                                                        |          | Search coefficient.                          |
| timeout               | [int64](#int64)                                                        |          | Search timeout in nanoseconds.               |
| ingress_filters       | [Filter.Config](#payload-v1-Filter-Config)                             | repeated | Ingress filter configurations.               |
| egress_filters        | [Filter.Config](#payload-v1-Filter-Config)                             | repeated | Egress filter configurations.                |
| min_num               | [uint32](#uint32)                                                      |          | Minimum number of result to be returned.     |
| aggregation_algorithm | [Search.AggregationAlgorithm](#payload-v1-Search-AggregationAlgorithm) |          | Aggregation Algorithm                        |
| ratio                 | [google.protobuf.FloatValue](#google-protobuf-FloatValue)              |          | Search ratio for agent return result number. |
=======
| Field                 | Type                                                                   | Label | Description                                  |
| --------------------- | ---------------------------------------------------------------------- | ----- | -------------------------------------------- |
| request_id            | [string](#string)                                                      |       | Unique request ID.                           |
| num                   | [uint32](#uint32)                                                      |       | Maximum number of result to be returned.     |
| radius                | [float](#float)                                                        |       | Search radius.                               |
| epsilon               | [float](#float)                                                        |       | Search coefficient.                          |
| timeout               | [int64](#int64)                                                        |       | Search timeout in nanoseconds.               |
| ingress_filters       | [Filter.Config](#payload-v1-Filter-Config)                             |       | Ingress filter configurations.               |
| egress_filters        | [Filter.Config](#payload-v1-Filter-Config)                             |       | Egress filter configurations.                |
| min_num               | [uint32](#uint32)                                                      |       | Minimum number of result to be returned.     |
| aggregation_algorithm | [Search.AggregationAlgorithm](#payload-v1-Search-AggregationAlgorithm) |       | Aggregation Algorithm                        |
| ratio                 | [google.protobuf.FloatValue](#google-protobuf-FloatValue)              |       | Search ratio for agent return result number. |
| nprobe                | [uint32](#uint32)                                                      |       | Search nprobe.                               |
>>>>>>> b63d3de0

<a name="payload-v1-Search-IDRequest"></a>

### Search.IDRequest

Represent a search by ID request.

| Field  | Type                                       | Label | Description                              |
| ------ | ------------------------------------------ | ----- | ---------------------------------------- |
| id     | [string](#string)                          |       | The vector ID to be searched.            |
| config | [Search.Config](#payload-v1-Search-Config) |       | The configuration of the search request. |

<a name="payload-v1-Search-MultiIDRequest"></a>

### Search.MultiIDRequest

Represent the multiple search by ID request.

| Field    | Type                                             | Label    | Description                                          |
| -------- | ------------------------------------------------ | -------- | ---------------------------------------------------- |
| requests | [Search.IDRequest](#payload-v1-Search-IDRequest) | repeated | Represent the multiple search by ID request content. |

<a name="payload-v1-Search-MultiObjectRequest"></a>

### Search.MultiObjectRequest

Represent the multiple search by binary object request.

| Field    | Type                                                     | Label    | Description                                                     |
| -------- | -------------------------------------------------------- | -------- | --------------------------------------------------------------- |
| requests | [Search.ObjectRequest](#payload-v1-Search-ObjectRequest) | repeated | Represent the multiple search by binary object request content. |

<a name="payload-v1-Search-MultiRequest"></a>

### Search.MultiRequest

Represent the multiple search request.

| Field    | Type                                         | Label    | Description                                    |
| -------- | -------------------------------------------- | -------- | ---------------------------------------------- |
| requests | [Search.Request](#payload-v1-Search-Request) | repeated | Represent the multiple search request content. |

<a name="payload-v1-Search-ObjectRequest"></a>

### Search.ObjectRequest

Represent a search by binary object request.

| Field      | Type                                       | Label | Description                              |
| ---------- | ------------------------------------------ | ----- | ---------------------------------------- |
| object     | [bytes](#bytes)                            |       | The binary object to be searched.        |
| config     | [Search.Config](#payload-v1-Search-Config) |       | The configuration of the search request. |
| vectorizer | [Filter.Target](#payload-v1-Filter-Target) |       | Filter configuration.                    |

<a name="payload-v1-Search-Request"></a>

### Search.Request

Represent a search request.

| Field  | Type                                       | Label    | Description                              |
| ------ | ------------------------------------------ | -------- | ---------------------------------------- |
| vector | [float](#float)                            | repeated | The vector to be searched.               |
| config | [Search.Config](#payload-v1-Search-Config) |          | The configuration of the search request. |

<a name="payload-v1-Search-Response"></a>

### Search.Response

Represent a search response.

| Field      | Type                                           | Label    | Description            |
| ---------- | ---------------------------------------------- | -------- | ---------------------- |
| request_id | [string](#string)                              |          | The unique request ID. |
| results    | [Object.Distance](#payload-v1-Object-Distance) | repeated | Search results.        |

<a name="payload-v1-Search-Responses"></a>

### Search.Responses

Represent multiple search responses.

| Field     | Type                                           | Label    | Description                                     |
| --------- | ---------------------------------------------- | -------- | ----------------------------------------------- |
| responses | [Search.Response](#payload-v1-Search-Response) | repeated | Represent the multiple search response content. |

<a name="payload-v1-Search-StreamResponse"></a>

### Search.StreamResponse

Represent stream search response.

| Field    | Type                                           | Label | Description                    |
| -------- | ---------------------------------------------- | ----- | ------------------------------ |
| response | [Search.Response](#payload-v1-Search-Response) |       | Represent the search response. |
| status   | [google.rpc.Status](#google-rpc-Status)        |       | The RPC error status.          |

<a name="payload-v1-Update"></a>

### Update

Update related messages

<a name="payload-v1-Update-Config"></a>

### Update.Config

Represent the update configuration.

| Field                   | Type                                       | Label    | Description                                                                                      |
| ----------------------- | ------------------------------------------ | -------- | ------------------------------------------------------------------------------------------------ |
| skip_strict_exist_check | [bool](#bool)                              |          | A flag to skip exist check during update operation.                                              |
| filters                 | [Filter.Config](#payload-v1-Filter-Config) | repeated | Filter configuration.                                                                            |
| timestamp               | [int64](#int64)                            |          | Update timestamp.                                                                                |
| disable_balanced_update | [bool](#bool)                              |          | A flag to disable balanced update (split remove -&gt; insert operation) during update operation. |

<a name="payload-v1-Update-MultiObjectRequest"></a>

### Update.MultiObjectRequest

Represent the multiple update binary object request.

| Field    | Type                                                     | Label    | Description                                           |
| -------- | -------------------------------------------------------- | -------- | ----------------------------------------------------- |
| requests | [Update.ObjectRequest](#payload-v1-Update-ObjectRequest) | repeated | Represent the multiple update object request content. |

<a name="payload-v1-Update-MultiRequest"></a>

### Update.MultiRequest

Represent the multiple update request.

| Field    | Type                                         | Label    | Description                                    |
| -------- | -------------------------------------------- | -------- | ---------------------------------------------- |
| requests | [Update.Request](#payload-v1-Update-Request) | repeated | Represent the multiple update request content. |

<a name="payload-v1-Update-ObjectRequest"></a>

### Update.ObjectRequest

Represent the update binary object request.

| Field      | Type                                       | Label | Description                              |
| ---------- | ------------------------------------------ | ----- | ---------------------------------------- |
| object     | [Object.Blob](#payload-v1-Object-Blob)     |       | The binary object to be updated.         |
| config     | [Update.Config](#payload-v1-Update-Config) |       | The configuration of the update request. |
| vectorizer | [Filter.Target](#payload-v1-Filter-Target) |       | Filter target.                           |

<a name="payload-v1-Update-Request"></a>

### Update.Request

Represent the update request.

| Field  | Type                                       | Label | Description                              |
| ------ | ------------------------------------------ | ----- | ---------------------------------------- |
| vector | [Object.Vector](#payload-v1-Object-Vector) |       | The vector to be updated.                |
| config | [Update.Config](#payload-v1-Update-Config) |       | The configuration of the update request. |

<a name="payload-v1-Update-TimestampRequest"></a>

### Update.TimestampRequest

Represent a vector meta data.

| Field     | Type              | Label | Description                                       |
| --------- | ----------------- | ----- | ------------------------------------------------- |
| id        | [string](#string) |       | The vector ID.                                    |
| timestamp | [int64](#int64)   |       | timestamp represents when this vector inserted.   |
| force     | [bool](#bool)     |       | force represents forcefully update the timestamp. |

<a name="payload-v1-Upsert"></a>

### Upsert

Upsert related messages.

<a name="payload-v1-Upsert-Config"></a>

### Upsert.Config

Represent the upsert configuration.

| Field                   | Type                                       | Label    | Description                                                                                      |
| ----------------------- | ------------------------------------------ | -------- | ------------------------------------------------------------------------------------------------ |
| skip_strict_exist_check | [bool](#bool)                              |          | A flag to skip exist check during upsert operation.                                              |
| filters                 | [Filter.Config](#payload-v1-Filter-Config) | repeated | Filter configuration.                                                                            |
| timestamp               | [int64](#int64)                            |          | Upsert timestamp.                                                                                |
| disable_balanced_update | [bool](#bool)                              |          | A flag to disable balanced update (split remove -&gt; insert operation) during update operation. |

<a name="payload-v1-Upsert-MultiObjectRequest"></a>

### Upsert.MultiObjectRequest

Represent the multiple upsert binary object request.

| Field    | Type                                                     | Label    | Description                                           |
| -------- | -------------------------------------------------------- | -------- | ----------------------------------------------------- |
| requests | [Upsert.ObjectRequest](#payload-v1-Upsert-ObjectRequest) | repeated | Represent the multiple upsert object request content. |

<a name="payload-v1-Upsert-MultiRequest"></a>

### Upsert.MultiRequest

Represent mthe ultiple upsert request.

| Field    | Type                                         | Label    | Description                                    |
| -------- | -------------------------------------------- | -------- | ---------------------------------------------- |
| requests | [Upsert.Request](#payload-v1-Upsert-Request) | repeated | Represent the multiple upsert request content. |

<a name="payload-v1-Upsert-ObjectRequest"></a>

### Upsert.ObjectRequest

Represent the upsert binary object request.

| Field      | Type                                       | Label | Description                              |
| ---------- | ------------------------------------------ | ----- | ---------------------------------------- |
| object     | [Object.Blob](#payload-v1-Object-Blob)     |       | The binary object to be upserted.        |
| config     | [Upsert.Config](#payload-v1-Upsert-Config) |       | The configuration of the upsert request. |
| vectorizer | [Filter.Target](#payload-v1-Filter-Target) |       | Filter target.                           |

<a name="payload-v1-Upsert-Request"></a>

### Upsert.Request

Represent the upsert request.

| Field  | Type                                       | Label | Description                              |
| ------ | ------------------------------------------ | ----- | ---------------------------------------- |
| vector | [Object.Vector](#payload-v1-Object-Vector) |       | The vector to be upserted.               |
| config | [Upsert.Config](#payload-v1-Upsert-Config) |       | The configuration of the upsert request. |

<a name="payload-v1-Remove-Timestamp-Operator"></a>

### Remove.Timestamp.Operator

Operator is enum of each conditional operator.

| Name | Number | Description                                                                   |
| ---- | ------ | ----------------------------------------------------------------------------- |
| Eq   | 0      | The timestamp is equal to the specified value in the request.                 |
| Ne   | 1      | The timestamp is not equal to the specified value in the request.             |
| Ge   | 2      | The timestamp is greater than or equal to the specified value in the request. |
| Gt   | 3      | The timestamp is greater than the specified value in the request.             |
| Le   | 4      | The timestamp is less than or equal to the specified value in the request.    |
| Lt   | 5      | The timestamp is less than the specified value in the request.                |

<a name="payload-v1-Search-AggregationAlgorithm"></a>

### Search.AggregationAlgorithm

AggregationAlgorithm is enum of each aggregation algorithms

| Name            | Number | Description |
| --------------- | ------ | ----------- |
| Unknown         | 0      |             |
| ConcurrentQueue | 1      |             |
| SortSlice       | 2      |             |
| SortPoolSlice   | 3      |             |
| PairingHeap     | 4      |             |

<a name="v1_agent_core_agent-proto"></a>

<p align="right"><a href="#top">Top</a></p>

## v1/agent/core/agent.proto

<a name="core-v1-Agent"></a>

### Agent

Represent the agent service.

| Method Name        | Request Type                                                                     | Response Type                          | Description                                  |
| ------------------ | -------------------------------------------------------------------------------- | -------------------------------------- | -------------------------------------------- |
| CreateIndex        | [.payload.v1.Control.CreateIndexRequest](#payload-v1-Control-CreateIndexRequest) | [.payload.v1.Empty](#payload-v1-Empty) | Represent the creating index RPC.            |
| SaveIndex          | [.payload.v1.Empty](#payload-v1-Empty)                                           | [.payload.v1.Empty](#payload-v1-Empty) | Represent the saving index RPC.              |
| CreateAndSaveIndex | [.payload.v1.Control.CreateIndexRequest](#payload-v1-Control-CreateIndexRequest) | [.payload.v1.Empty](#payload-v1-Empty) | Represent the creating and saving index RPC. |

<a name="v1_agent_sidecar_sidecar-proto"></a>

<p align="right"><a href="#top">Top</a></p>

## v1/agent/sidecar/sidecar.proto

<a name="sidecar-v1-Sidecar"></a>

### Sidecar

Represent the agent sidecar service.

| Method Name | Request Type | Response Type | Description |
| ----------- | ------------ | ------------- | ----------- |

<a name="v1_discoverer_discoverer-proto"></a>

<p align="right"><a href="#top">Top</a></p>

## v1/discoverer/discoverer.proto

<a name="discoverer-v1-Discoverer"></a>

### Discoverer

Represent the discoverer service.

| Method Name | Request Type                                                     | Response Type                                          | Description                                               |
| ----------- | ---------------------------------------------------------------- | ------------------------------------------------------ | --------------------------------------------------------- |
| Pods        | [.payload.v1.Discoverer.Request](#payload-v1-Discoverer-Request) | [.payload.v1.Info.Pods](#payload-v1-Info-Pods)         | Represent the RPC to get the agent pods information.      |
| Nodes       | [.payload.v1.Discoverer.Request](#payload-v1-Discoverer-Request) | [.payload.v1.Info.Nodes](#payload-v1-Info-Nodes)       | Represent the RPC to get the node information.            |
| Services    | [.payload.v1.Discoverer.Request](#payload-v1-Discoverer-Request) | [.payload.v1.Info.Services](#payload-v1-Info-Services) | Represent the RPC to get the readreplica svc information. |

<a name="v1_filter_egress_egress_filter-proto"></a>

<p align="right"><a href="#top">Top</a></p>

## v1/filter/egress/egress_filter.proto

<a name="filter-egress-v1-Filter"></a>

### Filter

Represent the egress filter service.

| Method Name    | Request Type                                                             | Response Type                                                              | Description                               |
| -------------- | ------------------------------------------------------------------------ | -------------------------------------------------------------------------- | ----------------------------------------- |
| FilterDistance | [.payload.v1.Filter.DistanceRequest](#payload-v1-Filter-DistanceRequest) | [.payload.v1.Filter.DistanceResponse](#payload-v1-Filter-DistanceResponse) | Represent the RPC to filter the distance. |
| FilterVector   | [.payload.v1.Filter.VectorRequest](#payload-v1-Filter-VectorRequest)     | [.payload.v1.Filter.VectorResponse](#payload-v1-Filter-VectorResponse)     | Represent the RPC to filter the vector.   |

<a name="v1_filter_ingress_ingress_filter-proto"></a>

<p align="right"><a href="#top">Top</a></p>

## v1/filter/ingress/ingress_filter.proto

<a name="filter-ingress-v1-Filter"></a>

### Filter

Represent the ingress filter service.

| Method Name  | Request Type                                           | Response Type                                          | Description                               |
| ------------ | ------------------------------------------------------ | ------------------------------------------------------ | ----------------------------------------- |
| GenVector    | [.payload.v1.Object.Blob](#payload-v1-Object-Blob)     | [.payload.v1.Object.Vector](#payload-v1-Object-Vector) | Represent the RPC to generate the vector. |
| FilterVector | [.payload.v1.Object.Vector](#payload-v1-Object-Vector) | [.payload.v1.Object.Vector](#payload-v1-Object-Vector) | Represent the RPC to filter the vector.   |

<a name="v1_mirror_mirror-proto"></a>

<p align="right"><a href="#top">Top</a></p>

## v1/mirror/mirror.proto

Copyright (C) 2019-2024 vdaas.org vald team &lt;vald@vdaas.org&gt;

Licensed under the Apache License, Version 2.0 (the &#34;License&#34;);
You may not use this file except in compliance with the License.
You may obtain a copy of the License at

https://www.apache.org/licenses/LICENSE-2.0

Unless required by applicable law or agreed to in writing, software
distributed under the License is distributed on an &#34;AS IS&#34; BASIS,
WITHOUT WARRANTIES OR CONDITIONS OF ANY KIND, either express or implied.
See the License for the specific language governing permissions and
limitations under the License.

<a name="mirror-v1-Mirror"></a>

### Mirror

Represent the mirror service.

| Method Name | Request Type                                             | Response Type                                            | Description                                           |
| ----------- | -------------------------------------------------------- | -------------------------------------------------------- | ----------------------------------------------------- |
| Register    | [.payload.v1.Mirror.Targets](#payload-v1-Mirror-Targets) | [.payload.v1.Mirror.Targets](#payload-v1-Mirror-Targets) | Register is the RPC to register other mirror servers. |

<a name="v1_rpc_errdetails_error_details-proto"></a>

<p align="right"><a href="#top">Top</a></p>

## v1/rpc/errdetails/error_details.proto

<a name="rpc-v1-BadRequest"></a>

### BadRequest

Describes violations in a client request. This error type focuses on the
syntactic aspects of the request.

| Field            | Type                                                           | Label    | Description                                   |
| ---------------- | -------------------------------------------------------------- | -------- | --------------------------------------------- |
| field_violations | [BadRequest.FieldViolation](#rpc-v1-BadRequest-FieldViolation) | repeated | Describes all violations in a client request. |

<a name="rpc-v1-BadRequest-FieldViolation"></a>

### BadRequest.FieldViolation

A message type used to describe a single bad request field.

| Field | Type              | Label | Description                                                                                                                                        |
| ----- | ----------------- | ----- | -------------------------------------------------------------------------------------------------------------------------------------------------- |
| field | [string](#string) |       | A path that leads to a field in the request body. The value will be a sequence of dot-separated identifiers that identify a protocol buffer field. |

Consider the following:

message CreateContactRequest { message EmailAddress { enum Type { TYPE_UNSPECIFIED = 0; HOME = 1; WORK = 2; }

optional string email = 1; repeated EmailType type = 2; }

string full_name = 1; repeated EmailAddress email_addresses = 2; }

In this example, in proto `field` could take one of the following values:

- `full_name` for a violation in the `full_name` value _ `email_addresses[1].email` for a violation in the `email` field of the first `email_addresses` message _ `email_addresses[3].type[2]` for a violation in the second `type` value in the third `email_addresses` message.

In JSON, the same values are represented as:

- `fullName` for a violation in the `fullName` value _ `emailAddresses[1].email` for a violation in the `email` field of the first `emailAddresses` message _ `emailAddresses[3].type[2]` for a violation in the second `type` value in the third `emailAddresses` message. |
  | description | [string](#string) | | A description of why the request element is bad. |

<a name="rpc-v1-DebugInfo"></a>

### DebugInfo

Describes additional debugging info.

| Field         | Type              | Label    | Description                                                  |
| ------------- | ----------------- | -------- | ------------------------------------------------------------ |
| stack_entries | [string](#string) | repeated | The stack trace entries indicating where the error occurred. |
| detail        | [string](#string) |          | Additional debugging information provided by the server.     |

<a name="rpc-v1-ErrorInfo"></a>

### ErrorInfo

Describes the cause of the error with structured details.

Example of an error when contacting the &#34;pubsub.googleapis.com&#34; API when it
is not enabled:

    { &#34;reason&#34;: &#34;API_DISABLED&#34;
      &#34;domain&#34;: &#34;googleapis.com&#34;
      &#34;metadata&#34;: {
        &#34;resource&#34;: &#34;projects/123&#34;,
        &#34;service&#34;: &#34;pubsub.googleapis.com&#34;
      }
    }

This response indicates that the pubsub.googleapis.com API is not enabled.

Example of an error that is returned when attempting to create a Spanner
instance in a region that is out of stock:

    { &#34;reason&#34;: &#34;STOCKOUT&#34;
      &#34;domain&#34;: &#34;spanner.googleapis.com&#34;,
      &#34;metadata&#34;: {
        &#34;availableRegions&#34;: &#34;us-central1,us-east2&#34;
      }
    }

| Field    | Type                                                       | Label    | Description                                                                                                                                                                                                                                                                                                                                                                                                                                 |
| -------- | ---------------------------------------------------------- | -------- | ------------------------------------------------------------------------------------------------------------------------------------------------------------------------------------------------------------------------------------------------------------------------------------------------------------------------------------------------------------------------------------------------------------------------------------------- |
| reason   | [string](#string)                                          |          | The reason of the error. This is a constant value that identifies the proximate cause of the error. Error reasons are unique within a particular domain of errors. This should be at most 63 characters and match a regular expression of `[A-Z][A-Z0-9_]&#43;[A-Z0-9]`, which represents UPPER_SNAKE_CASE.                                                                                                                                 |
| domain   | [string](#string)                                          |          | The logical grouping to which the &#34;reason&#34; belongs. The error domain is typically the registered service name of the tool or product that generates the error. Example: &#34;pubsub.googleapis.com&#34;. If the error is generated by some common infrastructure, the error domain must be a globally unique value that identifies the infrastructure. For Google API infrastructure, the error domain is &#34;googleapis.com&#34;. |
| metadata | [ErrorInfo.MetadataEntry](#rpc-v1-ErrorInfo-MetadataEntry) | repeated | Additional structured details about this error.                                                                                                                                                                                                                                                                                                                                                                                             |

Keys should match /[a-zA-Z0-9-_]/ and be limited to 64 characters in length. When identifying the current value of an exceeded limit, the units should be contained in the key, not the value. For example, rather than {&#34;instanceLimit&#34;: &#34;100/request&#34;}, should be returned as, {&#34;instanceLimitPerRequest&#34;: &#34;100&#34;}, if the client exceeds the number of instances that can be created in a single (batch) request. |

<a name="rpc-v1-ErrorInfo-MetadataEntry"></a>

### ErrorInfo.MetadataEntry

| Field | Type              | Label | Description |
| ----- | ----------------- | ----- | ----------- |
| key   | [string](#string) |       |             |
| value | [string](#string) |       |             |

<a name="rpc-v1-Help"></a>

### Help

Provides links to documentation or for performing an out of band action.

For example, if a quota check failed with an error indicating the calling
project hasn&#39;t enabled the accessed service, this can contain a URL pointing
directly to the right place in the developer console to flip the bit.

| Field | Type                           | Label    | Description                                                              |
| ----- | ------------------------------ | -------- | ------------------------------------------------------------------------ |
| links | [Help.Link](#rpc-v1-Help-Link) | repeated | URL(s) pointing to additional information on handling the current error. |

<a name="rpc-v1-Help-Link"></a>

### Help.Link

Describes a URL link.

| Field       | Type              | Label | Description                     |
| ----------- | ----------------- | ----- | ------------------------------- |
| description | [string](#string) |       | Describes what the link offers. |
| url         | [string](#string) |       | The URL of the link.            |

<a name="rpc-v1-LocalizedMessage"></a>

### LocalizedMessage

Provides a localized error message that is safe to return to the user
which can be attached to an RPC error.

| Field   | Type              | Label | Description                                                                                                                                                          |
| ------- | ----------------- | ----- | -------------------------------------------------------------------------------------------------------------------------------------------------------------------- |
| locale  | [string](#string) |       | The locale used following the specification defined at https://www.rfc-editor.org/rfc/bcp/bcp47.txt. Examples are: &#34;en-US&#34;, &#34;fr-CH&#34;, &#34;es-MX&#34; |
| message | [string](#string) |       | The localized error message in the above locale.                                                                                                                     |

<a name="rpc-v1-PreconditionFailure"></a>

### PreconditionFailure

Describes what preconditions have failed.

For example, if an RPC failed because it required the Terms of Service to be
acknowledged, it could list the terms of service violation in the
PreconditionFailure message.

| Field      | Type                                                                   | Label    | Description                            |
| ---------- | ---------------------------------------------------------------------- | -------- | -------------------------------------- |
| violations | [PreconditionFailure.Violation](#rpc-v1-PreconditionFailure-Violation) | repeated | Describes all precondition violations. |

<a name="rpc-v1-PreconditionFailure-Violation"></a>

### PreconditionFailure.Violation

A message type used to describe a single precondition failure.

| Field       | Type              | Label | Description                                                                                                                                                                                                    |
| ----------- | ----------------- | ----- | -------------------------------------------------------------------------------------------------------------------------------------------------------------------------------------------------------------- |
| type        | [string](#string) |       | The type of PreconditionFailure. We recommend using a service-specific enum type to define the supported precondition violation subjects. For example, &#34;TOS&#34; for &#34;Terms of Service violation&#34;. |
| subject     | [string](#string) |       | The subject, relative to the type, that failed. For example, &#34;google.com/cloud&#34; relative to the &#34;TOS&#34; type would indicate which terms of service is being referenced.                          |
| description | [string](#string) |       | A description of how the precondition failed. Developers can use this description to understand how to fix the failure.                                                                                        |

For example: &#34;Terms of service not accepted&#34;. |

<a name="rpc-v1-QuotaFailure"></a>

### QuotaFailure

Describes how a quota check failed.

For example if a daily limit was exceeded for the calling project,
a service could respond with a QuotaFailure detail containing the project
id and the description of the quota limit that was exceeded. If the
calling project hasn&#39;t enabled the service in the developer console, then
a service could respond with the project id and set `service_disabled`
to true.

Also see RetryInfo and Help types for other details about handling a
quota failure.

| Field      | Type                                                     | Label    | Description                     |
| ---------- | -------------------------------------------------------- | -------- | ------------------------------- |
| violations | [QuotaFailure.Violation](#rpc-v1-QuotaFailure-Violation) | repeated | Describes all quota violations. |

<a name="rpc-v1-QuotaFailure-Violation"></a>

### QuotaFailure.Violation

A message type used to describe a single quota violation. For example, a
daily quota or a custom quota that was exceeded.

| Field       | Type              | Label | Description                                                                                                                                                                                                                               |
| ----------- | ----------------- | ----- | ----------------------------------------------------------------------------------------------------------------------------------------------------------------------------------------------------------------------------------------- |
| subject     | [string](#string) |       | The subject on which the quota check failed. For example, &#34;clientip:&lt;ip address of client&gt;&#34; or &#34;project:&lt;Google developer project id&gt;&#34;.                                                                       |
| description | [string](#string) |       | A description of how the quota check failed. Clients can use this description to find more about the quota configuration in the service&#39;s public documentation, or find the relevant quota limit to adjust through developer console. |

For example: &#34;Service disabled&#34; or &#34;Daily Limit for read operations exceeded&#34;. |

<a name="rpc-v1-RequestInfo"></a>

### RequestInfo

Contains metadata about the request that clients can attach when filing a bug
or providing other forms of feedback.

| Field        | Type              | Label | Description                                                                                                                                                |
| ------------ | ----------------- | ----- | ---------------------------------------------------------------------------------------------------------------------------------------------------------- |
| request_id   | [string](#string) |       | An opaque string that should only be interpreted by the service generating it. For example, it can be used to identify requests in the service&#39;s logs. |
| serving_data | [string](#string) |       | Any data that was used to serve this request. For example, an encrypted stack trace that can be sent back to the service provider for debugging.           |

<a name="rpc-v1-ResourceInfo"></a>

### ResourceInfo

Describes the resource that is being accessed.

| Field         | Type              | Label | Description                                                                                                                                                                                                                                      |
| ------------- | ----------------- | ----- | ------------------------------------------------------------------------------------------------------------------------------------------------------------------------------------------------------------------------------------------------ |
| resource_type | [string](#string) |       | A name for the type of resource being accessed, e.g. &#34;sql table&#34;, &#34;cloud storage bucket&#34;, &#34;file&#34;, &#34;Google calendar&#34;; or the type URL of the resource: e.g. &#34;type.googleapis.com/google.pubsub.v1.Topic&#34;. |
| resource_name | [string](#string) |       | The name of the resource being accessed. For example, a shared calendar name: &#34;example.com_4fghdhgsrgh@group.calendar.google.com&#34;, if the current error is [google.rpc.Code.PERMISSION_DENIED][google.rpc.Code.PERMISSION_DENIED].       |
| owner         | [string](#string) |       | The owner of the resource (optional). For example, &#34;user:&lt;owner email&gt;&#34; or &#34;project:&lt;Google developer project id&gt;&#34;.                                                                                                  |
| description   | [string](#string) |       | Describes what error is encountered when accessing this resource. For example, updating a cloud project may require the `writer` permission on the developer console project.                                                                    |

<a name="rpc-v1-RetryInfo"></a>

### RetryInfo

Describes when the clients can retry a failed request. Clients could ignore
the recommendation here or retry when this information is missing from error
responses.

It&#39;s always recommended that clients should use exponential backoff when
retrying.

Clients should wait until `retry_delay` amount of time has passed since
receiving the error response before retrying. If retrying requests also
fail, clients should use an exponential backoff scheme to gradually increase
the delay between retries based on `retry_delay`, until either a maximum
number of retries have been reached or a maximum retry delay cap has been
reached.

| Field       | Type                                                  | Label | Description                                                               |
| ----------- | ----------------------------------------------------- | ----- | ------------------------------------------------------------------------- |
| retry_delay | [google.protobuf.Duration](#google-protobuf-Duration) |       | Clients should wait at least this long between retrying the same request. |

<a name="v1_vald_filter-proto"></a>

<p align="right"><a href="#top">Top</a></p>

## v1/vald/filter.proto

<a name="vald-v1-Filter"></a>

### Filter

Filter service provides ways to connect to Vald through filter.

| Method Name        | Request Type                                                                   | Response Type                                                                 | Description                                                              |
| ------------------ | ------------------------------------------------------------------------------ | ----------------------------------------------------------------------------- | ------------------------------------------------------------------------ |
| SearchObject       | [.payload.v1.Search.ObjectRequest](#payload-v1-Search-ObjectRequest)           | [.payload.v1.Search.Response](#payload-v1-Search-Response)                    | A method to search object.                                               |
| MultiSearchObject  | [.payload.v1.Search.MultiObjectRequest](#payload-v1-Search-MultiObjectRequest) | [.payload.v1.Search.Responses](#payload-v1-Search-Responses)                  | A method to search multiple objects.                                     |
| StreamSearchObject | [.payload.v1.Search.ObjectRequest](#payload-v1-Search-ObjectRequest) stream    | [.payload.v1.Search.StreamResponse](#payload-v1-Search-StreamResponse) stream | A method to search object by bidirectional streaming.                    |
| InsertObject       | [.payload.v1.Insert.ObjectRequest](#payload-v1-Insert-ObjectRequest)           | [.payload.v1.Object.Location](#payload-v1-Object-Location)                    | A method insert object.                                                  |
| StreamInsertObject | [.payload.v1.Insert.ObjectRequest](#payload-v1-Insert-ObjectRequest) stream    | [.payload.v1.Object.StreamLocation](#payload-v1-Object-StreamLocation) stream | Represent the streaming RPC to insert object by bidirectional streaming. |
| MultiInsertObject  | [.payload.v1.Insert.MultiObjectRequest](#payload-v1-Insert-MultiObjectRequest) | [.payload.v1.Object.Locations](#payload-v1-Object-Locations)                  | A method to insert multiple objects.                                     |
| UpdateObject       | [.payload.v1.Update.ObjectRequest](#payload-v1-Update-ObjectRequest)           | [.payload.v1.Object.Location](#payload-v1-Object-Location)                    | A method to update object.                                               |
| StreamUpdateObject | [.payload.v1.Update.ObjectRequest](#payload-v1-Update-ObjectRequest) stream    | [.payload.v1.Object.StreamLocation](#payload-v1-Object-StreamLocation) stream | A method to update object by bidirectional streaming.                    |
| MultiUpdateObject  | [.payload.v1.Update.MultiObjectRequest](#payload-v1-Update-MultiObjectRequest) | [.payload.v1.Object.Locations](#payload-v1-Object-Locations)                  | A method to update multiple objects.                                     |
| UpsertObject       | [.payload.v1.Upsert.ObjectRequest](#payload-v1-Upsert-ObjectRequest)           | [.payload.v1.Object.Location](#payload-v1-Object-Location)                    | A method to upsert object.                                               |
| StreamUpsertObject | [.payload.v1.Upsert.ObjectRequest](#payload-v1-Upsert-ObjectRequest) stream    | [.payload.v1.Object.StreamLocation](#payload-v1-Object-StreamLocation) stream | A method to upsert object by bidirectional streaming.                    |
| MultiUpsertObject  | [.payload.v1.Upsert.MultiObjectRequest](#payload-v1-Upsert-MultiObjectRequest) | [.payload.v1.Object.Locations](#payload-v1-Object-Locations)                  | A method to upsert multiple objects.                                     |

<a name="v1_vald_flush-proto"></a>

<p align="right"><a href="#top">Top</a></p>

## v1/vald/flush.proto

<a name="vald-v1-Flush"></a>

### Flush

Flush service provides ways to flush all indexed vectors.

| Method Name | Request Type                                           | Response Type                                                | Description                           |
| ----------- | ------------------------------------------------------ | ------------------------------------------------------------ | ------------------------------------- |
| Flush       | [.payload.v1.Flush.Request](#payload-v1-Flush-Request) | [.payload.v1.Info.Index.Count](#payload-v1-Info-Index-Count) | A method to flush all indexed vector. |

<a name="v1_vald_index-proto"></a>

<p align="right"><a href="#top">Top</a></p>

## v1/vald/index.proto

<a name="vald-v1-Index"></a>

### Index

Represent the index manager service.

| Method Name           | Request Type                           | Response Type                                                                      | Description                                                     |
| --------------------- | -------------------------------------- | ---------------------------------------------------------------------------------- | --------------------------------------------------------------- |
| IndexInfo             | [.payload.v1.Empty](#payload-v1-Empty) | [.payload.v1.Info.Index.Count](#payload-v1-Info-Index-Count)                       | Represent the RPC to get the index information.                 |
| IndexDetail           | [.payload.v1.Empty](#payload-v1-Empty) | [.payload.v1.Info.Index.Detail](#payload-v1-Info-Index-Detail)                     | Represent the RPC to get the index information for each agents. |
| IndexStatistics       | [.payload.v1.Empty](#payload-v1-Empty) | [.payload.v1.Info.Index.Statistics](#payload-v1-Info-Index-Statistics)             | Represent the RPC to get the index statistics.                  |
| IndexStatisticsDetail | [.payload.v1.Empty](#payload-v1-Empty) | [.payload.v1.Info.Index.StatisticsDetail](#payload-v1-Info-Index-StatisticsDetail) | Represent the RPC to get the index statistics for each agents.  |
| IndexProperty         | [.payload.v1.Empty](#payload-v1-Empty) | [.payload.v1.Info.Index.PropertyDetail](#payload-v1-Info-Index-PropertyDetail)     | Represent the RPC to get the index property.                    |

<a name="v1_vald_insert-proto"></a>

<p align="right"><a href="#top">Top</a></p>

## v1/vald/insert.proto

<a name="vald-v1-Insert"></a>

### Insert

Insert service provides ways to add new vectors.

| Method Name  | Request Type                                                       | Response Type                                                                 | Description                                                      |
| ------------ | ------------------------------------------------------------------ | ----------------------------------------------------------------------------- | ---------------------------------------------------------------- |
| Insert       | [.payload.v1.Insert.Request](#payload-v1-Insert-Request)           | [.payload.v1.Object.Location](#payload-v1-Object-Location)                    | A method to add a new single vector.                             |
| StreamInsert | [.payload.v1.Insert.Request](#payload-v1-Insert-Request) stream    | [.payload.v1.Object.StreamLocation](#payload-v1-Object-StreamLocation) stream | A method to add new multiple vectors by bidirectional streaming. |
| MultiInsert  | [.payload.v1.Insert.MultiRequest](#payload-v1-Insert-MultiRequest) | [.payload.v1.Object.Locations](#payload-v1-Object-Locations)                  | A method to add new multiple vectors in a single request.        |

<a name="v1_vald_object-proto"></a>

<p align="right"><a href="#top">Top</a></p>

## v1/vald/object.proto

<a name="vald-v1-Object"></a>

### Object

Object service provides ways to fetch indexed vectors.

| Method Name      | Request Type                                                                | Response Type                                                               | Description                                                                                        |
| ---------------- | --------------------------------------------------------------------------- | --------------------------------------------------------------------------- | -------------------------------------------------------------------------------------------------- |
| Exists           | [.payload.v1.Object.ID](#payload-v1-Object-ID)                              | [.payload.v1.Object.ID](#payload-v1-Object-ID)                              | A method to check whether a specified ID is indexed or not.                                        |
| GetObject        | [.payload.v1.Object.VectorRequest](#payload-v1-Object-VectorRequest)        | [.payload.v1.Object.Vector](#payload-v1-Object-Vector)                      | A method to fetch a vector.                                                                        |
| StreamGetObject  | [.payload.v1.Object.VectorRequest](#payload-v1-Object-VectorRequest) stream | [.payload.v1.Object.StreamVector](#payload-v1-Object-StreamVector) stream   | A method to fetch vectors by bidirectional streaming.                                              |
| StreamListObject | [.payload.v1.Object.List.Request](#payload-v1-Object-List-Request)          | [.payload.v1.Object.List.Response](#payload-v1-Object-List-Response) stream | A method to get all the vectors with server streaming                                              |
| GetTimestamp     | [.payload.v1.Object.TimestampRequest](#payload-v1-Object-TimestampRequest)  | [.payload.v1.Object.Timestamp](#payload-v1-Object-Timestamp)                | Represent the RPC to get the vector metadata. This RPC is mainly used for index correction process |

<a name="v1_vald_remove-proto"></a>

<p align="right"><a href="#top">Top</a></p>

## v1/vald/remove.proto

<a name="vald-v1-Remove"></a>

### Remove

Remove service provides ways to remove indexed vectors.

| Method Name       | Request Type                                                               | Response Type                                                                 | Description                                                             |
| ----------------- | -------------------------------------------------------------------------- | ----------------------------------------------------------------------------- | ----------------------------------------------------------------------- |
| Remove            | [.payload.v1.Remove.Request](#payload-v1-Remove-Request)                   | [.payload.v1.Object.Location](#payload-v1-Object-Location)                    | A method to remove an indexed vector.                                   |
| RemoveByTimestamp | [.payload.v1.Remove.TimestampRequest](#payload-v1-Remove-TimestampRequest) | [.payload.v1.Object.Locations](#payload-v1-Object-Locations)                  | A method to remove an indexed vector based on timestamp.                |
| StreamRemove      | [.payload.v1.Remove.Request](#payload-v1-Remove-Request) stream            | [.payload.v1.Object.StreamLocation](#payload-v1-Object-StreamLocation) stream | A method to remove multiple indexed vectors by bidirectional streaming. |
| MultiRemove       | [.payload.v1.Remove.MultiRequest](#payload-v1-Remove-MultiRequest)         | [.payload.v1.Object.Locations](#payload-v1-Object-Locations)                  | A method to remove multiple indexed vectors in a single request.        |

<a name="v1_vald_search-proto"></a>

<p align="right"><a href="#top">Top</a></p>

## v1/vald/search.proto

<a name="vald-v1-Search"></a>

### Search

Search service provides ways to search indexed vectors.

| Method Name            | Request Type                                                           | Response Type                                                                 | Description                                                                        |
| ---------------------- | ---------------------------------------------------------------------- | ----------------------------------------------------------------------------- | ---------------------------------------------------------------------------------- |
| Search                 | [.payload.v1.Search.Request](#payload-v1-Search-Request)               | [.payload.v1.Search.Response](#payload-v1-Search-Response)                    | A method to search indexed vectors by a raw vector.                                |
| SearchByID             | [.payload.v1.Search.IDRequest](#payload-v1-Search-IDRequest)           | [.payload.v1.Search.Response](#payload-v1-Search-Response)                    | A method to search indexed vectors by ID.                                          |
| StreamSearch           | [.payload.v1.Search.Request](#payload-v1-Search-Request) stream        | [.payload.v1.Search.StreamResponse](#payload-v1-Search-StreamResponse) stream | A method to search indexed vectors by multiple vectors.                            |
| StreamSearchByID       | [.payload.v1.Search.IDRequest](#payload-v1-Search-IDRequest) stream    | [.payload.v1.Search.StreamResponse](#payload-v1-Search-StreamResponse) stream | A method to search indexed vectors by multiple IDs.                                |
| MultiSearch            | [.payload.v1.Search.MultiRequest](#payload-v1-Search-MultiRequest)     | [.payload.v1.Search.Responses](#payload-v1-Search-Responses)                  | A method to search indexed vectors by multiple vectors in a single request.        |
| MultiSearchByID        | [.payload.v1.Search.MultiIDRequest](#payload-v1-Search-MultiIDRequest) | [.payload.v1.Search.Responses](#payload-v1-Search-Responses)                  | A method to search indexed vectors by multiple IDs in a single request.            |
| LinearSearch           | [.payload.v1.Search.Request](#payload-v1-Search-Request)               | [.payload.v1.Search.Response](#payload-v1-Search-Response)                    | A method to linear search indexed vectors by a raw vector.                         |
| LinearSearchByID       | [.payload.v1.Search.IDRequest](#payload-v1-Search-IDRequest)           | [.payload.v1.Search.Response](#payload-v1-Search-Response)                    | A method to linear search indexed vectors by ID.                                   |
| StreamLinearSearch     | [.payload.v1.Search.Request](#payload-v1-Search-Request) stream        | [.payload.v1.Search.StreamResponse](#payload-v1-Search-StreamResponse) stream | A method to linear search indexed vectors by multiple vectors.                     |
| StreamLinearSearchByID | [.payload.v1.Search.IDRequest](#payload-v1-Search-IDRequest) stream    | [.payload.v1.Search.StreamResponse](#payload-v1-Search-StreamResponse) stream | A method to linear search indexed vectors by multiple IDs.                         |
| MultiLinearSearch      | [.payload.v1.Search.MultiRequest](#payload-v1-Search-MultiRequest)     | [.payload.v1.Search.Responses](#payload-v1-Search-Responses)                  | A method to linear search indexed vectors by multiple vectors in a single request. |
| MultiLinearSearchByID  | [.payload.v1.Search.MultiIDRequest](#payload-v1-Search-MultiIDRequest) | [.payload.v1.Search.Responses](#payload-v1-Search-Responses)                  | A method to linear search indexed vectors by multiple IDs in a single request.     |

<a name="v1_vald_update-proto"></a>

<p align="right"><a href="#top">Top</a></p>

## v1/vald/update.proto

<a name="vald-v1-Update"></a>

### Update

Update service provides ways to update indexed vectors.

| Method Name     | Request Type                                                               | Response Type                                                                 | Description                                                             |
| --------------- | -------------------------------------------------------------------------- | ----------------------------------------------------------------------------- | ----------------------------------------------------------------------- |
| Update          | [.payload.v1.Update.Request](#payload-v1-Update-Request)                   | [.payload.v1.Object.Location](#payload-v1-Object-Location)                    | A method to update an indexed vector.                                   |
| StreamUpdate    | [.payload.v1.Update.Request](#payload-v1-Update-Request) stream            | [.payload.v1.Object.StreamLocation](#payload-v1-Object-StreamLocation) stream | A method to update multiple indexed vectors by bidirectional streaming. |
| MultiUpdate     | [.payload.v1.Update.MultiRequest](#payload-v1-Update-MultiRequest)         | [.payload.v1.Object.Locations](#payload-v1-Object-Locations)                  | A method to update multiple indexed vectors in a single request.        |
| UpdateTimestamp | [.payload.v1.Update.TimestampRequest](#payload-v1-Update-TimestampRequest) | [.payload.v1.Object.Location](#payload-v1-Object-Location)                    | A method to update timestamp an indexed vector.                         |

<a name="v1_vald_upsert-proto"></a>

<p align="right"><a href="#top">Top</a></p>

## v1/vald/upsert.proto

<a name="vald-v1-Upsert"></a>

### Upsert

Upsert service provides ways to insert/update vectors.

| Method Name  | Request Type                                                       | Response Type                                                                 | Description                                                            |
| ------------ | ------------------------------------------------------------------ | ----------------------------------------------------------------------------- | ---------------------------------------------------------------------- |
| Upsert       | [.payload.v1.Upsert.Request](#payload-v1-Upsert-Request)           | [.payload.v1.Object.Location](#payload-v1-Object-Location)                    | A method to insert/update a vector.                                    |
| StreamUpsert | [.payload.v1.Upsert.Request](#payload-v1-Upsert-Request) stream    | [.payload.v1.Object.StreamLocation](#payload-v1-Object-StreamLocation) stream | A method to insert/update multiple vectors by bidirectional streaming. |
| MultiUpsert  | [.payload.v1.Upsert.MultiRequest](#payload-v1-Upsert-MultiRequest) | [.payload.v1.Object.Locations](#payload-v1-Object-Locations)                  | A method to insert/update multiple vectors in a single request.        |

## Scalar Value Types

| .proto Type                    | Notes                                                                                                                                           | C++    | Java       | Python      | Go      | C#         | PHP            | Ruby                           |
| ------------------------------ | ----------------------------------------------------------------------------------------------------------------------------------------------- | ------ | ---------- | ----------- | ------- | ---------- | -------------- | ------------------------------ |
| <a name="double" /> double     |                                                                                                                                                 | double | double     | float       | float64 | double     | float          | Float                          |
| <a name="float" /> float       |                                                                                                                                                 | float  | float      | float       | float32 | float      | float          | Float                          |
| <a name="int32" /> int32       | Uses variable-length encoding. Inefficient for encoding negative numbers – if your field is likely to have negative values, use sint32 instead. | int32  | int        | int         | int32   | int        | integer        | Bignum or Fixnum (as required) |
| <a name="int64" /> int64       | Uses variable-length encoding. Inefficient for encoding negative numbers – if your field is likely to have negative values, use sint64 instead. | int64  | long       | int/long    | int64   | long       | integer/string | Bignum                         |
| <a name="uint32" /> uint32     | Uses variable-length encoding.                                                                                                                  | uint32 | int        | int/long    | uint32  | uint       | integer        | Bignum or Fixnum (as required) |
| <a name="uint64" /> uint64     | Uses variable-length encoding.                                                                                                                  | uint64 | long       | int/long    | uint64  | ulong      | integer/string | Bignum or Fixnum (as required) |
| <a name="sint32" /> sint32     | Uses variable-length encoding. Signed int value. These more efficiently encode negative numbers than regular int32s.                            | int32  | int        | int         | int32   | int        | integer        | Bignum or Fixnum (as required) |
| <a name="sint64" /> sint64     | Uses variable-length encoding. Signed int value. These more efficiently encode negative numbers than regular int64s.                            | int64  | long       | int/long    | int64   | long       | integer/string | Bignum                         |
| <a name="fixed32" /> fixed32   | Always four bytes. More efficient than uint32 if values are often greater than 2^28.                                                            | uint32 | int        | int         | uint32  | uint       | integer        | Bignum or Fixnum (as required) |
| <a name="fixed64" /> fixed64   | Always eight bytes. More efficient than uint64 if values are often greater than 2^56.                                                           | uint64 | long       | int/long    | uint64  | ulong      | integer/string | Bignum                         |
| <a name="sfixed32" /> sfixed32 | Always four bytes.                                                                                                                              | int32  | int        | int         | int32   | int        | integer        | Bignum or Fixnum (as required) |
| <a name="sfixed64" /> sfixed64 | Always eight bytes.                                                                                                                             | int64  | long       | int/long    | int64   | long       | integer/string | Bignum                         |
| <a name="bool" /> bool         |                                                                                                                                                 | bool   | boolean    | boolean     | bool    | bool       | boolean        | TrueClass/FalseClass           |
| <a name="string" /> string     | A string must always contain UTF-8 encoded or 7-bit ASCII text.                                                                                 | string | String     | str/unicode | string  | string     | string         | String (UTF-8)                 |
| <a name="bytes" /> bytes       | May contain any arbitrary sequence of bytes.                                                                                                    | string | ByteString | str         | []byte  | ByteString | string         | String (ASCII-8BIT)            |<|MERGE_RESOLUTION|>--- conflicted
+++ resolved
@@ -13,12 +13,7 @@
   - [Empty](#payload-v1-Empty)
   - [Filter](#payload-v1-Filter)
   - [Filter.Config](#payload-v1-Filter-Config)
-  - [Filter.DistanceRequest](#payload-v1-Filter-DistanceRequest)
-  - [Filter.DistanceResponse](#payload-v1-Filter-DistanceResponse)
-  - [Filter.Query](#payload-v1-Filter-Query)
   - [Filter.Target](#payload-v1-Filter-Target)
-  - [Filter.VectorRequest](#payload-v1-Filter-VectorRequest)
-  - [Filter.VectorResponse](#payload-v1-Filter-VectorResponse)
   - [Flush](#payload-v1-Flush)
   - [Flush.Request](#payload-v1-Flush-Request)
   - [Info](#payload-v1-Info)
@@ -217,41 +212,9 @@
 
 Represent filter configuration.
 
-| Field  | Type                                       | Label | Description                                |
-| ------ | ------------------------------------------ | ----- | ------------------------------------------ |
-| target | [Filter.Target](#payload-v1-Filter-Target) |       | Represent the filter target configuration. |
-| query  | [Filter.Query](#payload-v1-Filter-Query)   |       | The target query.                          |
-
-<a name="payload-v1-Filter-DistanceRequest"></a>
-
-### Filter.DistanceRequest
-
-Represent the ID and distance pair.
-
-| Field    | Type                                           | Label    | Description |
-| -------- | ---------------------------------------------- | -------- | ----------- |
-| distance | [Object.Distance](#payload-v1-Object-Distance) | repeated | Distance    |
-| query    | [Filter.Query](#payload-v1-Filter-Query)       |          | Query       |
-
-<a name="payload-v1-Filter-DistanceResponse"></a>
-
-### Filter.DistanceResponse
-
-Represent the ID and distance pair.
-
-| Field    | Type                                           | Label    | Description |
-| -------- | ---------------------------------------------- | -------- | ----------- |
-| distance | [Object.Distance](#payload-v1-Object-Distance) | repeated | Distance    |
-
-<a name="payload-v1-Filter-Query"></a>
-
-### Filter.Query
-
-Represent the filter query.
-
-| Field | Type              | Label | Description           |
-| ----- | ----------------- | ----- | --------------------- |
-| query | [string](#string) |       | The raw query string. |
+| Field   | Type                                       | Label    | Description                                |
+| ------- | ------------------------------------------ | -------- | ------------------------------------------ |
+| targets | [Filter.Target](#payload-v1-Filter-Target) | repeated | Represent the filter target configuration. |
 
 <a name="payload-v1-Filter-Target"></a>
 
@@ -263,27 +226,6 @@
 | ----- | ----------------- | ----- | -------------------- |
 | host  | [string](#string) |       | The target hostname. |
 | port  | [uint32](#uint32) |       | The target port.     |
-
-<a name="payload-v1-Filter-VectorRequest"></a>
-
-### Filter.VectorRequest
-
-Represent the ID and vector pair.
-
-| Field  | Type                                       | Label | Description |
-| ------ | ------------------------------------------ | ----- | ----------- |
-| vector | [Object.Vector](#payload-v1-Object-Vector) |       | Vector      |
-| query  | [Filter.Query](#payload-v1-Filter-Query)   |       | Query       |
-
-<a name="payload-v1-Filter-VectorResponse"></a>
-
-### Filter.VectorResponse
-
-Represent the ID and vector pair.
-
-| Field  | Type                                       | Label | Description |
-| ------ | ------------------------------------------ | ----- | ----------- |
-| vector | [Object.Vector](#payload-v1-Object-Vector) |       | Distance    |
 
 <a name="payload-v1-Flush"></a>
 
@@ -661,11 +603,11 @@
 
 Represent insert configurations.
 
-| Field                   | Type                                       | Label    | Description                                         |
-| ----------------------- | ------------------------------------------ | -------- | --------------------------------------------------- |
-| skip_strict_exist_check | [bool](#bool)                              |          | A flag to skip exist check during insert operation. |
-| filters                 | [Filter.Config](#payload-v1-Filter-Config) | repeated | Filter configurations.                              |
-| timestamp               | [int64](#int64)                            |          | Insert timestamp.                                   |
+| Field                   | Type                                       | Label | Description                                         |
+| ----------------------- | ------------------------------------------ | ----- | --------------------------------------------------- |
+| skip_strict_exist_check | [bool](#bool)                              |       | A flag to skip exist check during insert operation. |
+| filters                 | [Filter.Config](#payload-v1-Filter-Config) |       | Filter configurations.                              |
+| timestamp               | [int64](#int64)                            |       | Insert timestamp.                                   |
 
 <a name="payload-v1-Insert-MultiObjectRequest"></a>
 
@@ -920,10 +862,10 @@
 
 Represent a request to fetch raw vector.
 
-| Field   | Type                                       | Label    | Description                  |
-| ------- | ------------------------------------------ | -------- | ---------------------------- |
-| id      | [Object.ID](#payload-v1-Object-ID)         |          | The vector ID to be fetched. |
-| filters | [Filter.Config](#payload-v1-Filter-Config) | repeated | Filter configurations.       |
+| Field   | Type                                       | Label | Description                  |
+| ------- | ------------------------------------------ | ----- | ---------------------------- |
+| id      | [Object.ID](#payload-v1-Object-ID)         |       | The vector ID to be fetched. |
+| filters | [Filter.Config](#payload-v1-Filter-Config) |       | Filter configurations.       |
 
 <a name="payload-v1-Object-Vectors"></a>
 
@@ -1006,20 +948,6 @@
 
 Represent search configuration.
 
-<<<<<<< HEAD
-| Field                 | Type                                                                   | Label    | Description                                  |
-| --------------------- | ---------------------------------------------------------------------- | -------- | -------------------------------------------- |
-| request_id            | [string](#string)                                                      |          | Unique request ID.                           |
-| num                   | [uint32](#uint32)                                                      |          | Maximum number of result to be returned.     |
-| radius                | [float](#float)                                                        |          | Search radius.                               |
-| epsilon               | [float](#float)                                                        |          | Search coefficient.                          |
-| timeout               | [int64](#int64)                                                        |          | Search timeout in nanoseconds.               |
-| ingress_filters       | [Filter.Config](#payload-v1-Filter-Config)                             | repeated | Ingress filter configurations.               |
-| egress_filters        | [Filter.Config](#payload-v1-Filter-Config)                             | repeated | Egress filter configurations.                |
-| min_num               | [uint32](#uint32)                                                      |          | Minimum number of result to be returned.     |
-| aggregation_algorithm | [Search.AggregationAlgorithm](#payload-v1-Search-AggregationAlgorithm) |          | Aggregation Algorithm                        |
-| ratio                 | [google.protobuf.FloatValue](#google-protobuf-FloatValue)              |          | Search ratio for agent return result number. |
-=======
 | Field                 | Type                                                                   | Label | Description                                  |
 | --------------------- | ---------------------------------------------------------------------- | ----- | -------------------------------------------- |
 | request_id            | [string](#string)                                                      |       | Unique request ID.                           |
@@ -1033,7 +961,6 @@
 | aggregation_algorithm | [Search.AggregationAlgorithm](#payload-v1-Search-AggregationAlgorithm) |       | Aggregation Algorithm                        |
 | ratio                 | [google.protobuf.FloatValue](#google-protobuf-FloatValue)              |       | Search ratio for agent return result number. |
 | nprobe                | [uint32](#uint32)                                                      |       | Search nprobe.                               |
->>>>>>> b63d3de0
 
 <a name="payload-v1-Search-IDRequest"></a>
 
@@ -1143,12 +1070,12 @@
 
 Represent the update configuration.
 
-| Field                   | Type                                       | Label    | Description                                                                                      |
-| ----------------------- | ------------------------------------------ | -------- | ------------------------------------------------------------------------------------------------ |
-| skip_strict_exist_check | [bool](#bool)                              |          | A flag to skip exist check during update operation.                                              |
-| filters                 | [Filter.Config](#payload-v1-Filter-Config) | repeated | Filter configuration.                                                                            |
-| timestamp               | [int64](#int64)                            |          | Update timestamp.                                                                                |
-| disable_balanced_update | [bool](#bool)                              |          | A flag to disable balanced update (split remove -&gt; insert operation) during update operation. |
+| Field                   | Type                                       | Label | Description                                                                                      |
+| ----------------------- | ------------------------------------------ | ----- | ------------------------------------------------------------------------------------------------ |
+| skip_strict_exist_check | [bool](#bool)                              |       | A flag to skip exist check during update operation.                                              |
+| filters                 | [Filter.Config](#payload-v1-Filter-Config) |       | Filter configuration.                                                                            |
+| timestamp               | [int64](#int64)                            |       | Update timestamp.                                                                                |
+| disable_balanced_update | [bool](#bool)                              |       | A flag to disable balanced update (split remove -&gt; insert operation) during update operation. |
 
 <a name="payload-v1-Update-MultiObjectRequest"></a>
 
@@ -1217,12 +1144,12 @@
 
 Represent the upsert configuration.
 
-| Field                   | Type                                       | Label    | Description                                                                                      |
-| ----------------------- | ------------------------------------------ | -------- | ------------------------------------------------------------------------------------------------ |
-| skip_strict_exist_check | [bool](#bool)                              |          | A flag to skip exist check during upsert operation.                                              |
-| filters                 | [Filter.Config](#payload-v1-Filter-Config) | repeated | Filter configuration.                                                                            |
-| timestamp               | [int64](#int64)                            |          | Upsert timestamp.                                                                                |
-| disable_balanced_update | [bool](#bool)                              |          | A flag to disable balanced update (split remove -&gt; insert operation) during update operation. |
+| Field                   | Type                                       | Label | Description                                                                                      |
+| ----------------------- | ------------------------------------------ | ----- | ------------------------------------------------------------------------------------------------ |
+| skip_strict_exist_check | [bool](#bool)                              |       | A flag to skip exist check during upsert operation.                                              |
+| filters                 | [Filter.Config](#payload-v1-Filter-Config) |       | Filter configuration.                                                                            |
+| timestamp               | [int64](#int64)                            |       | Upsert timestamp.                                                                                |
+| disable_balanced_update | [bool](#bool)                              |       | A flag to disable balanced update (split remove -&gt; insert operation) during update operation. |
 
 <a name="payload-v1-Upsert-MultiObjectRequest"></a>
 
@@ -1359,10 +1286,10 @@
 
 Represent the egress filter service.
 
-| Method Name    | Request Type                                                             | Response Type                                                              | Description                               |
-| -------------- | ------------------------------------------------------------------------ | -------------------------------------------------------------------------- | ----------------------------------------- |
-| FilterDistance | [.payload.v1.Filter.DistanceRequest](#payload-v1-Filter-DistanceRequest) | [.payload.v1.Filter.DistanceResponse](#payload-v1-Filter-DistanceResponse) | Represent the RPC to filter the distance. |
-| FilterVector   | [.payload.v1.Filter.VectorRequest](#payload-v1-Filter-VectorRequest)     | [.payload.v1.Filter.VectorResponse](#payload-v1-Filter-VectorResponse)     | Represent the RPC to filter the vector.   |
+| Method Name    | Request Type                                               | Response Type                                              | Description                               |
+| -------------- | ---------------------------------------------------------- | ---------------------------------------------------------- | ----------------------------------------- |
+| FilterDistance | [.payload.v1.Object.Distance](#payload-v1-Object-Distance) | [.payload.v1.Object.Distance](#payload-v1-Object-Distance) | Represent the RPC to filter the distance. |
+| FilterVector   | [.payload.v1.Object.Vector](#payload-v1-Object-Vector)     | [.payload.v1.Object.Vector](#payload-v1-Object-Vector)     | Represent the RPC to filter the vector.   |
 
 <a name="v1_filter_ingress_ingress_filter-proto"></a>
 
