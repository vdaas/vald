--- conflicted
+++ resolved
@@ -59,9 +59,6 @@
   - [Insert.MultiRequest](#payload-v1-Insert-MultiRequest)
   - [Insert.ObjectRequest](#payload-v1-Insert-ObjectRequest)
   - [Insert.Request](#payload-v1-Insert-Request)
-  - [Mirror](#payload-v1-Mirror)
-  - [Mirror.Target](#payload-v1-Mirror-Target)
-  - [Mirror.Targets](#payload-v1-Mirror-Targets)
   - [Object](#payload-v1-Object)
   - [Object.Blob](#payload-v1-Object-Blob)
   - [Object.Distance](#payload-v1-Object-Distance)
@@ -131,29 +128,6 @@
   - [Search](#vald-v1-Search)
 - [apis/proto/v1/vald/update.proto](#apis_proto_v1_vald_update-proto)
   - [Update](#vald-v1-Update)
-<<<<<<< HEAD
-- [apis/proto/v1/vald/upsert.proto](#apis_proto_v1_vald_upsert-proto)
-  - [Upsert](#vald-v1-Upsert)
-- [apis/proto/v1/rpc/error_details.proto](#apis_proto_v1_rpc_error_details-proto)
-  - [BadRequest](#rpc-v1-BadRequest)
-  - [BadRequest.FieldViolation](#rpc-v1-BadRequest-FieldViolation)
-  - [DebugInfo](#rpc-v1-DebugInfo)
-  - [ErrorInfo](#rpc-v1-ErrorInfo)
-  - [ErrorInfo.MetadataEntry](#rpc-v1-ErrorInfo-MetadataEntry)
-  - [Help](#rpc-v1-Help)
-  - [Help.Link](#rpc-v1-Help-Link)
-  - [LocalizedMessage](#rpc-v1-LocalizedMessage)
-  - [PreconditionFailure](#rpc-v1-PreconditionFailure)
-  - [PreconditionFailure.Violation](#rpc-v1-PreconditionFailure-Violation)
-  - [QuotaFailure](#rpc-v1-QuotaFailure)
-  - [QuotaFailure.Violation](#rpc-v1-QuotaFailure-Violation)
-  - [RequestInfo](#rpc-v1-RequestInfo)
-  - [ResourceInfo](#rpc-v1-ResourceInfo)
-  - [RetryInfo](#rpc-v1-RetryInfo)
-- [apis/proto/v1/mirror/mirror.proto](#apis_proto_v1_mirror_mirror-proto)
-  - [Mirror](#mirror-v1-Mirror)
-=======
->>>>>>> 7821619d
 - [Scalar Value Types](#scalar-value-types)
 
 <a name="apis_proto_v1_filter_egress_egress_filter-proto"></a>
@@ -494,38 +468,7 @@
 
 ## apis/proto/v1/payload/payload.proto
 
-<<<<<<< HEAD
-<a name="payload-v1-Mirror"></a>
-
-### Mirror
-
-Mirror related messages.
-
-<a name="payload-v1-Mirror-Target"></a>
-
-### Mirror.Target
-
-Represent server information.
-
-| Field | Type              | Label | Description          |
-| ----- | ----------------- | ----- | -------------------- |
-| host  | [string](#string) |       | The target hostname. |
-| port  | [uint32](#uint32) |       | The target port.     |
-
-<a name="payload-v1-Mirror-Targets"></a>
-
-### Mirror.Targets
-
-Represent the multiple Target message.
-
-| Field   | Type                                       | Label    | Description                      |
-| ------- | ------------------------------------------ | -------- | -------------------------------- |
-| targets | [Mirror.Target](#payload-v1-Mirror-Target) | repeated | The multiple target information. |
-
-<a name="payload-v1-Object"></a>
-=======
 <a name="payload-v1-Control"></a>
->>>>>>> 7821619d
 
 ### Control
 
@@ -1481,37 +1424,6 @@
 | Update       | [.payload.v1.Update.Request](#payload-v1-Update-Request)           | [.payload.v1.Object.Location](#payload-v1-Object-Location)                    | A method to update an indexed vector.                                   |
 | StreamUpdate | [.payload.v1.Update.Request](#payload-v1-Update-Request) stream    | [.payload.v1.Object.StreamLocation](#payload-v1-Object-StreamLocation) stream | A method to update multiple indexed vectors by bidirectional streaming. |
 | MultiUpdate  | [.payload.v1.Update.MultiRequest](#payload-v1-Update-MultiRequest) | [.payload.v1.Object.Locations](#payload-v1-Object-Locations)                  | A method to update multiple indexed vectors in a single request.        |
-
-<a name="apis_proto_v1_mirror_mirror-proto"></a>
-
-<p align="right"><a href="#top">Top</a></p>
-
-## apis/proto/v1/mirror/mirror.proto
-
-Copyright (C) 2019-2023 vdaas.org vald team &lt;vald@vdaas.org&gt;
-
-Licensed under the Apache License, Version 2.0 (the &#34;License&#34;);
-You may not use this file except in compliance with the License.
-You may obtain a copy of the License at
-
-https://www.apache.org/licenses/LICENSE-2.0
-
-Unless required by applicable law or agreed to in writing, software
-distributed under the License is distributed on an &#34;AS IS&#34; BASIS,
-WITHOUT WARRANTIES OR CONDITIONS OF ANY KIND, either express or implied.
-See the License for the specific language governing permissions and
-limitations under the License.
-
-<a name="mirror-v1-Mirror"></a>
-
-### Mirror
-
-Represent the mirror service.
-
-| Method Name | Request Type                                             | Response Type                                            | Description                                             |
-| ----------- | -------------------------------------------------------- | -------------------------------------------------------- | ------------------------------------------------------- |
-| Register    | [.payload.v1.Mirror.Targets](#payload-v1-Mirror-Targets) | [.payload.v1.Mirror.Targets](#payload-v1-Mirror-Targets) | Register is the RPC to register other mirror servers.   |
-| Advertise   | [.payload.v1.Mirror.Targets](#payload-v1-Mirror-Targets) | [.payload.v1.Mirror.Targets](#payload-v1-Mirror-Targets) | Advertise is the RPC to advertise other mirror servers. |
 
 ## Scalar Value Types
 
