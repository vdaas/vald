--- conflicted
+++ resolved
@@ -107,17 +107,10 @@
   - [Search](#vald-v1-Search)
 - [apis/proto/v1/vald/update.proto](#apis_proto_v1_vald_update-proto)
   - [Update](#vald-v1-Update)
-<<<<<<< HEAD
-=======
-- [apis/proto/v1/vald/upsert.proto](#apis_proto_v1_vald_upsert-proto)
-  - [Upsert](#vald-v1-Upsert)
 - [apis/proto/v1/benchmark/benchmark.proto](#apis_proto_v1_benchmark_benchmark-proto)
   - [Controller](#benchmark-v1-Controller)
   - [Job](#benchmark-v1-Job)
-<<<<<<< HEAD
-=======
->>>>>>> 075d4e4ce (Implement base of continuous benchmark tool (#1776))
->>>>>>> 024ecc50
+
 - [Scalar Value Types](#scalar-value-types)
 
 <a name="apis_proto_v1_filter_egress_egress_filter-proto"></a>
@@ -1107,25 +1100,6 @@
 | StreamUpdate | [.payload.v1.Update.Request](#payload-v1-Update-Request) stream    | [.payload.v1.Object.StreamLocation](#payload-v1-Object-StreamLocation) stream | A method to update multiple indexed vectors by bidirectional streaming. |
 | MultiUpdate  | [.payload.v1.Update.MultiRequest](#payload-v1-Update-MultiRequest) | [.payload.v1.Object.Locations](#payload-v1-Object-Locations)                  | A method to update multiple indexed vectors in a single request.        |
 
-<<<<<<< HEAD
-<a name="apis_proto_v1_vald_upsert-proto"></a>
-
-<p align="right"><a href="#top">Top</a></p>
-
-## apis/proto/v1/vald/upsert.proto
-
-<a name="vald-v1-Upsert"></a>
-
-### Upsert
-
-Upsert service provides ways to insert/update vectors.
-
-| Method Name  | Request Type                                                       | Response Type                                                                 | Description                                                            |
-| ------------ | ------------------------------------------------------------------ | ----------------------------------------------------------------------------- | ---------------------------------------------------------------------- |
-| Upsert       | [.payload.v1.Upsert.Request](#payload-v1-Upsert-Request)           | [.payload.v1.Object.Location](#payload-v1-Object-Location)                    | A method to insert/update a vector.                                    |
-| StreamUpsert | [.payload.v1.Upsert.Request](#payload-v1-Upsert-Request) stream    | [.payload.v1.Object.StreamLocation](#payload-v1-Object-StreamLocation) stream | A method to insert/update multiple vectors by bidirectional streaming. |
-| MultiUpsert  | [.payload.v1.Upsert.MultiRequest](#payload-v1-Upsert-MultiRequest) | [.payload.v1.Object.Locations](#payload-v1-Object-Locations)                  | A method to insert/update multiple vectors in a single request.        |
-
 <a name="apis_proto_v1_benchmark_benchmark-proto"></a>
 
 <p align="right"><a href="#top">Top</a></p>
@@ -1150,8 +1124,6 @@
 | Method Name | Request Type | Response Type | Description |
 | ----------- | ------------ | ------------- | ----------- |
 
-=======
->>>>>>> 024ecc50
 ## Scalar Value Types
 
 | .proto Type                    | Notes                                                                                                                                           | C++    | Java       | Python      | Go      | C#         | PHP            | Ruby                           |
