# Protocol Documentation

<a name="top"></a>

## Table of Contents

- [apis/proto/v1/filter/egress/egress_filter.proto](#apis_proto_v1_filter_egress_egress_filter-proto)
  - [Filter](#filter-egress-v1-Filter)
- [apis/proto/v1/filter/ingress/ingress_filter.proto](#apis_proto_v1_filter_ingress_ingress_filter-proto)
  - [Filter](#filter-ingress-v1-Filter)
- [apis/proto/v1/manager/index/index_manager.proto](#apis_proto_v1_manager_index_index_manager-proto)
  - [Index](#manager-index-v1-Index)
- [apis/proto/v1/agent/sidecar/sidecar.proto](#apis_proto_v1_agent_sidecar_sidecar-proto)
  - [Sidecar](#sidecar-v1-Sidecar)
- [apis/proto/v1/agent/core/agent.proto](#apis_proto_v1_agent_core_agent-proto)
  - [Agent](#core-v1-Agent)
- [apis/proto/v1/payload/payload.proto](#apis_proto_v1_payload_payload-proto)

  - [Control](#payload-v1-Control)
  - [Control.CreateIndexRequest](#payload-v1-Control-CreateIndexRequest)
  - [Discoverer](#payload-v1-Discoverer)
  - [Discoverer.Request](#payload-v1-Discoverer-Request)
  - [Empty](#payload-v1-Empty)
  - [Filter](#payload-v1-Filter)
  - [Filter.Config](#payload-v1-Filter-Config)
  - [Filter.Target](#payload-v1-Filter-Target)
  - [Info](#payload-v1-Info)
  - [Info.CPU](#payload-v1-Info-CPU)
  - [Info.IPs](#payload-v1-Info-IPs)
  - [Info.Index](#payload-v1-Info-Index)
  - [Info.Index.Count](#payload-v1-Info-Index-Count)
  - [Info.Index.UUID](#payload-v1-Info-Index-UUID)
  - [Info.Index.UUID.Committed](#payload-v1-Info-Index-UUID-Committed)
  - [Info.Index.UUID.Uncommitted](#payload-v1-Info-Index-UUID-Uncommitted)
  - [Info.Memory](#payload-v1-Info-Memory)
  - [Info.Node](#payload-v1-Info-Node)
  - [Info.Nodes](#payload-v1-Info-Nodes)
  - [Info.Pod](#payload-v1-Info-Pod)
  - [Info.Pods](#payload-v1-Info-Pods)
  - [Insert](#payload-v1-Insert)
  - [Insert.Config](#payload-v1-Insert-Config)
  - [Insert.MultiObjectRequest](#payload-v1-Insert-MultiObjectRequest)
  - [Insert.MultiRequest](#payload-v1-Insert-MultiRequest)
  - [Insert.ObjectRequest](#payload-v1-Insert-ObjectRequest)
  - [Insert.Request](#payload-v1-Insert-Request)
  - [Object](#payload-v1-Object)
  - [Object.Blob](#payload-v1-Object-Blob)
  - [Object.Distance](#payload-v1-Object-Distance)
  - [Object.ID](#payload-v1-Object-ID)
  - [Object.IDs](#payload-v1-Object-IDs)
  - [Object.List](#payload-v1-Object-List)
  - [Object.List.Request](#payload-v1-Object-List-Request)
  - [Object.List.Response](#payload-v1-Object-List-Response)
  - [Object.Location](#payload-v1-Object-Location)
  - [Object.Locations](#payload-v1-Object-Locations)
  - [Object.ReshapeVector](#payload-v1-Object-ReshapeVector)
  - [Object.StreamBlob](#payload-v1-Object-StreamBlob)
  - [Object.StreamDistance](#payload-v1-Object-StreamDistance)
  - [Object.StreamLocation](#payload-v1-Object-StreamLocation)
  - [Object.StreamVector](#payload-v1-Object-StreamVector)
  - [Object.Vector](#payload-v1-Object-Vector)
  - [Object.VectorRequest](#payload-v1-Object-VectorRequest)
  - [Object.Vectors](#payload-v1-Object-Vectors)
  - [Remove](#payload-v1-Remove)
  - [Remove.Config](#payload-v1-Remove-Config)
  - [Remove.MultiRequest](#payload-v1-Remove-MultiRequest)
  - [Remove.Request](#payload-v1-Remove-Request)
  - [Search](#payload-v1-Search)
  - [Search.Config](#payload-v1-Search-Config)
  - [Search.IDRequest](#payload-v1-Search-IDRequest)
  - [Search.MultiIDRequest](#payload-v1-Search-MultiIDRequest)
  - [Search.MultiObjectRequest](#payload-v1-Search-MultiObjectRequest)
  - [Search.MultiRequest](#payload-v1-Search-MultiRequest)
  - [Search.ObjectRequest](#payload-v1-Search-ObjectRequest)
  - [Search.Request](#payload-v1-Search-Request)
  - [Search.Response](#payload-v1-Search-Response)
  - [Search.Responses](#payload-v1-Search-Responses)
  - [Search.StreamResponse](#payload-v1-Search-StreamResponse)
  - [Update](#payload-v1-Update)
  - [Update.Config](#payload-v1-Update-Config)
  - [Update.MultiObjectRequest](#payload-v1-Update-MultiObjectRequest)
  - [Update.MultiRequest](#payload-v1-Update-MultiRequest)
  - [Update.ObjectRequest](#payload-v1-Update-ObjectRequest)
  - [Update.Request](#payload-v1-Update-Request)
  - [Upsert](#payload-v1-Upsert)
  - [Upsert.Config](#payload-v1-Upsert-Config)
  - [Upsert.MultiObjectRequest](#payload-v1-Upsert-MultiObjectRequest)
  - [Upsert.MultiRequest](#payload-v1-Upsert-MultiRequest)
  - [Upsert.ObjectRequest](#payload-v1-Upsert-ObjectRequest)
  - [Upsert.Request](#payload-v1-Upsert-Request)

  - [Search.AggregationAlgorithm](#payload-v1-Search-AggregationAlgorithm)

- [apis/proto/v1/discoverer/discoverer.proto](#apis_proto_v1_discoverer_discoverer-proto)
  - [Discoverer](#discoverer-v1-Discoverer)
- [apis/proto/v1/vald/remove.proto](#apis_proto_v1_vald_remove-proto)
  - [Remove](#vald-v1-Remove)
- [apis/proto/v1/vald/insert.proto](#apis_proto_v1_vald_insert-proto)
  - [Insert](#vald-v1-Insert)
- [apis/proto/v1/vald/upsert.proto](#apis_proto_v1_vald_upsert-proto)
  - [Upsert](#vald-v1-Upsert)
- [apis/proto/v1/vald/object.proto](#apis_proto_v1_vald_object-proto)
  - [Object](#vald-v1-Object)
- [apis/proto/v1/vald/filter.proto](#apis_proto_v1_vald_filter-proto)
  - [Filter](#vald-v1-Filter)
- [apis/proto/v1/vald/search.proto](#apis_proto_v1_vald_search-proto)
  - [Search](#vald-v1-Search)
- [apis/proto/v1/vald/update.proto](#apis_proto_v1_vald_update-proto)
  - [Update](#vald-v1-Update)
<<<<<<< HEAD
=======
    <<<<<<< HEAD
    =======
- [apis/proto/v1/vald/upsert.proto](#apis_proto_v1_vald_upsert-proto)
  - [Upsert](#vald-v1-Upsert)
>>>>>>> fcf99704
- [apis/proto/v1/benchmark/benchmark.proto](#apis_proto_v1_benchmark_benchmark-proto)

  - [Controller](#benchmark-v1-Controller)
  - [Job](#benchmark-v1-Job)
<<<<<<< HEAD

=======
    > > > > > > > 075d4e4ce (Implement base of continuous benchmark tool (#1776))
>>>>>>> fcf99704
- [Scalar Value Types](#scalar-value-types)

<a name="apis_proto_v1_filter_egress_egress_filter-proto"></a>

<p align="right"><a href="#top">Top</a></p>

## apis/proto/v1/filter/egress/egress_filter.proto

<a name="filter-egress-v1-Filter"></a>

### Filter

Represent the egress filter service.

| Method Name    | Request Type                                               | Response Type                                              | Description                               |
| -------------- | ---------------------------------------------------------- | ---------------------------------------------------------- | ----------------------------------------- |
| FilterDistance | [.payload.v1.Object.Distance](#payload-v1-Object-Distance) | [.payload.v1.Object.Distance](#payload-v1-Object-Distance) | Represent the RPC to filter the distance. |
| FilterVector   | [.payload.v1.Object.Vector](#payload-v1-Object-Vector)     | [.payload.v1.Object.Vector](#payload-v1-Object-Vector)     | Represent the RPC to filter the vector.   |

<a name="apis_proto_v1_filter_ingress_ingress_filter-proto"></a>

<p align="right"><a href="#top">Top</a></p>

## apis/proto/v1/filter/ingress/ingress_filter.proto

<a name="filter-ingress-v1-Filter"></a>

### Filter

Represent the ingress filter service.

| Method Name  | Request Type                                           | Response Type                                          | Description                               |
| ------------ | ------------------------------------------------------ | ------------------------------------------------------ | ----------------------------------------- |
| GenVector    | [.payload.v1.Object.Blob](#payload-v1-Object-Blob)     | [.payload.v1.Object.Vector](#payload-v1-Object-Vector) | Represent the RPC to generate the vector. |
| FilterVector | [.payload.v1.Object.Vector](#payload-v1-Object-Vector) | [.payload.v1.Object.Vector](#payload-v1-Object-Vector) | Represent the RPC to filter the vector.   |

<a name="apis_proto_v1_manager_index_index_manager-proto"></a>

<p align="right"><a href="#top">Top</a></p>

## apis/proto/v1/manager/index/index_manager.proto

<a name="manager-index-v1-Index"></a>

### Index

Represent the index manager service.

| Method Name | Request Type                           | Response Type                                                | Description                                     |
| ----------- | -------------------------------------- | ------------------------------------------------------------ | ----------------------------------------------- |
| IndexInfo   | [.payload.v1.Empty](#payload-v1-Empty) | [.payload.v1.Info.Index.Count](#payload-v1-Info-Index-Count) | Represent the RPC to get the index information. |

<a name="apis_proto_v1_agent_sidecar_sidecar-proto"></a>

<p align="right"><a href="#top">Top</a></p>

## apis/proto/v1/agent/sidecar/sidecar.proto

<a name="sidecar-v1-Sidecar"></a>

### Sidecar

Represent the agent sidecar service.

| Method Name | Request Type | Response Type | Description |
| ----------- | ------------ | ------------- | ----------- |

<a name="apis_proto_v1_agent_core_agent-proto"></a>

<p align="right"><a href="#top">Top</a></p>

## apis/proto/v1/agent/core/agent.proto

<a name="core-v1-Agent"></a>

### Agent

Represent the agent service.

| Method Name        | Request Type                                                                     | Response Type                                                | Description                                           |
| ------------------ | -------------------------------------------------------------------------------- | ------------------------------------------------------------ | ----------------------------------------------------- |
| CreateIndex        | [.payload.v1.Control.CreateIndexRequest](#payload-v1-Control-CreateIndexRequest) | [.payload.v1.Empty](#payload-v1-Empty)                       | Represent the creating index RPC.                     |
| SaveIndex          | [.payload.v1.Empty](#payload-v1-Empty)                                           | [.payload.v1.Empty](#payload-v1-Empty)                       | Represent the saving index RPC.                       |
| CreateAndSaveIndex | [.payload.v1.Control.CreateIndexRequest](#payload-v1-Control-CreateIndexRequest) | [.payload.v1.Empty](#payload-v1-Empty)                       | Represent the creating and saving index RPC.          |
| IndexInfo          | [.payload.v1.Empty](#payload-v1-Empty)                                           | [.payload.v1.Info.Index.Count](#payload-v1-Info-Index-Count) | Represent the RPC to get the agent index information. |

<a name="apis_proto_v1_payload_payload-proto"></a>

<p align="right"><a href="#top">Top</a></p>

## apis/proto/v1/payload/payload.proto

<a name="payload-v1-Control"></a>

### Control

Control related messages.

<a name="payload-v1-Control-CreateIndexRequest"></a>

### Control.CreateIndexRequest

Represent the create index request.

| Field     | Type              | Label | Description                                  |
| --------- | ----------------- | ----- | -------------------------------------------- |
| pool_size | [uint32](#uint32) |       | The pool size of the create index operation. |

<a name="payload-v1-Discoverer"></a>

### Discoverer

Discoverer related messages.

<a name="payload-v1-Discoverer-Request"></a>

### Discoverer.Request

Represent the dicoverer request.

| Field     | Type              | Label | Description                      |
| --------- | ----------------- | ----- | -------------------------------- |
| name      | [string](#string) |       | The agent name to be discovered. |
| namespace | [string](#string) |       | The namespace to be discovered.  |
| node      | [string](#string) |       | The node to be discovered.       |

<a name="payload-v1-Empty"></a>

### Empty

Represent an empty message.

<a name="payload-v1-Filter"></a>

### Filter

Filter related messages.

<a name="payload-v1-Filter-Config"></a>

### Filter.Config

Represent filter configuration.

| Field   | Type                                       | Label    | Description                                |
| ------- | ------------------------------------------ | -------- | ------------------------------------------ |
| targets | [Filter.Target](#payload-v1-Filter-Target) | repeated | Represent the filter target configuration. |

<a name="payload-v1-Filter-Target"></a>

### Filter.Target

Represent the target filter server.

| Field | Type              | Label | Description          |
| ----- | ----------------- | ----- | -------------------- |
| host  | [string](#string) |       | The target hostname. |
| port  | [uint32](#uint32) |       | The target port.     |

<a name="payload-v1-Info"></a>

### Info

Info related messages.

<a name="payload-v1-Info-CPU"></a>

### Info.CPU

Represent the CPU information message.

| Field   | Type              | Label | Description                 |
| ------- | ----------------- | ----- | --------------------------- |
| limit   | [double](#double) |       | The CPU resource limit.     |
| request | [double](#double) |       | The CPU resource requested. |
| usage   | [double](#double) |       | The CPU usage.              |

<a name="payload-v1-Info-IPs"></a>

### Info.IPs

Represent the multiple IP message.

| Field | Type              | Label    | Description |
| ----- | ----------------- | -------- | ----------- |
| ip    | [string](#string) | repeated |             |

<a name="payload-v1-Info-Index"></a>

### Info.Index

Represent the index information messages.

<a name="payload-v1-Info-Index-Count"></a>

### Info.Index.Count

Represent the index count message.

| Field       | Type              | Label | Description                  |
| ----------- | ----------------- | ----- | ---------------------------- |
| stored      | [uint32](#uint32) |       | The stored index count.      |
| uncommitted | [uint32](#uint32) |       | The uncommitted index count. |
| indexing    | [bool](#bool)     |       | The indexing index count.    |
| saving      | [bool](#bool)     |       | The saving index count.      |

<a name="payload-v1-Info-Index-UUID"></a>

### Info.Index.UUID

Represent the UUID message.

<a name="payload-v1-Info-Index-UUID-Committed"></a>

### Info.Index.UUID.Committed

The committed UUID.

| Field | Type              | Label | Description |
| ----- | ----------------- | ----- | ----------- |
| uuid  | [string](#string) |       |             |

<a name="payload-v1-Info-Index-UUID-Uncommitted"></a>

### Info.Index.UUID.Uncommitted

The uncommitted UUID.

| Field | Type              | Label | Description |
| ----- | ----------------- | ----- | ----------- |
| uuid  | [string](#string) |       |             |

<a name="payload-v1-Info-Memory"></a>

### Info.Memory

Represent the memory information message.

| Field   | Type              | Label | Description           |
| ------- | ----------------- | ----- | --------------------- |
| limit   | [double](#double) |       | The memory limit.     |
| request | [double](#double) |       | The memory requested. |
| usage   | [double](#double) |       | The memory usage.     |

<a name="payload-v1-Info-Node"></a>

### Info.Node

Represent the node information message.

| Field         | Type                                   | Label | Description                          |
| ------------- | -------------------------------------- | ----- | ------------------------------------ |
| name          | [string](#string)                      |       | The name of the node.                |
| internal_addr | [string](#string)                      |       | The internal IP address of the node. |
| external_addr | [string](#string)                      |       | The external IP address of the node. |
| cpu           | [Info.CPU](#payload-v1-Info-CPU)       |       | The CPU information of the node.     |
| memory        | [Info.Memory](#payload-v1-Info-Memory) |       | The memory information of the node.  |
| Pods          | [Info.Pods](#payload-v1-Info-Pods)     |       | The pod information of the node.     |

<a name="payload-v1-Info-Nodes"></a>

### Info.Nodes

Represent the multiple node information message.

| Field | Type                               | Label    | Description                    |
| ----- | ---------------------------------- | -------- | ------------------------------ |
| nodes | [Info.Node](#payload-v1-Info-Node) | repeated | The multiple node information. |

<a name="payload-v1-Info-Pod"></a>

### Info.Pod

Represent the pod information message.

| Field     | Type                                   | Label | Description                           |
| --------- | -------------------------------------- | ----- | ------------------------------------- |
| app_name  | [string](#string)                      |       | The app name of the pod on the label. |
| name      | [string](#string)                      |       | The name of the pod.                  |
| namespace | [string](#string)                      |       | The namespace of the pod.             |
| ip        | [string](#string)                      |       | The IP of the pod.                    |
| cpu       | [Info.CPU](#payload-v1-Info-CPU)       |       | The CPU information of the pod.       |
| memory    | [Info.Memory](#payload-v1-Info-Memory) |       | The memory information of the pod.    |
| node      | [Info.Node](#payload-v1-Info-Node)     |       | The node information of the pod.      |

<a name="payload-v1-Info-Pods"></a>

### Info.Pods

Represent the multiple pod information message.

| Field | Type                             | Label    | Description                   |
| ----- | -------------------------------- | -------- | ----------------------------- |
| pods  | [Info.Pod](#payload-v1-Info-Pod) | repeated | The multiple pod information. |

<a name="payload-v1-Insert"></a>

### Insert

Insert related messages.

<a name="payload-v1-Insert-Config"></a>

### Insert.Config

Represent insert configurations.

| Field                   | Type                                       | Label | Description                                         |
| ----------------------- | ------------------------------------------ | ----- | --------------------------------------------------- |
| skip_strict_exist_check | [bool](#bool)                              |       | A flag to skip exist check during insert operation. |
| filters                 | [Filter.Config](#payload-v1-Filter-Config) |       | Filter configurations.                              |
| timestamp               | [int64](#int64)                            |       | Insert timestamp.                                   |

<a name="payload-v1-Insert-MultiObjectRequest"></a>

### Insert.MultiObjectRequest

Represent the multiple insert by binary object request.

| Field    | Type                                                     | Label    | Description                                  |
| -------- | -------------------------------------------------------- | -------- | -------------------------------------------- |
| requests | [Insert.ObjectRequest](#payload-v1-Insert-ObjectRequest) | repeated | Represent multiple insert by object content. |

<a name="payload-v1-Insert-MultiRequest"></a>

### Insert.MultiRequest

Represent the multiple insert request.

| Field    | Type                                         | Label    | Description                                |
| -------- | -------------------------------------------- | -------- | ------------------------------------------ |
| requests | [Insert.Request](#payload-v1-Insert-Request) | repeated | Represent multiple insert request content. |

<a name="payload-v1-Insert-ObjectRequest"></a>

### Insert.ObjectRequest

Represent the insert by binary object request.

| Field      | Type                                       | Label | Description                              |
| ---------- | ------------------------------------------ | ----- | ---------------------------------------- |
| object     | [Object.Blob](#payload-v1-Object-Blob)     |       | The binary object to be inserted.        |
| config     | [Insert.Config](#payload-v1-Insert-Config) |       | The configuration of the insert request. |
| vectorizer | [Filter.Target](#payload-v1-Filter-Target) |       | Filter configurations.                   |

<a name="payload-v1-Insert-Request"></a>

### Insert.Request

Represent the insert request.

| Field  | Type                                       | Label | Description                              |
| ------ | ------------------------------------------ | ----- | ---------------------------------------- |
| vector | [Object.Vector](#payload-v1-Object-Vector) |       | The vector to be inserted.               |
| config | [Insert.Config](#payload-v1-Insert-Config) |       | The configuration of the insert request. |

<a name="payload-v1-Object"></a>

### Object

Common messages.

<a name="payload-v1-Object-Blob"></a>

### Object.Blob

Represent the binary object.

| Field  | Type              | Label | Description        |
| ------ | ----------------- | ----- | ------------------ |
| id     | [string](#string) |       | The object ID.     |
| object | [bytes](#bytes)   |       | The binary object. |

<a name="payload-v1-Object-Distance"></a>

### Object.Distance

Represent the ID and distance pair.

| Field    | Type              | Label | Description    |
| -------- | ----------------- | ----- | -------------- |
| id       | [string](#string) |       | The vector ID. |
| distance | [float](#float)   |       | The distance.  |

<a name="payload-v1-Object-ID"></a>

### Object.ID

Represent the vector ID.

| Field | Type              | Label | Description |
| ----- | ----------------- | ----- | ----------- |
| id    | [string](#string) |       |             |

<a name="payload-v1-Object-IDs"></a>

### Object.IDs

Represent multiple vector IDs.

| Field | Type              | Label    | Description |
| ----- | ----------------- | -------- | ----------- |
| ids   | [string](#string) | repeated |             |

<a name="payload-v1-Object-List"></a>

### Object.List

<a name="payload-v1-Object-List-Request"></a>

### Object.List.Request

<a name="payload-v1-Object-List-Response"></a>

### Object.List.Response

| Field  | Type                                       | Label | Description |
| ------ | ------------------------------------------ | ----- | ----------- |
| vector | [Object.Vector](#payload-v1-Object-Vector) |       |             |
| status | [google.rpc.Status](#google-rpc-Status)    |       |             |

<a name="payload-v1-Object-Location"></a>

### Object.Location

Represent the vector location.

| Field | Type              | Label    | Description               |
| ----- | ----------------- | -------- | ------------------------- |
| name  | [string](#string) |          | The name of the location. |
| uuid  | [string](#string) |          | The UUID of the vector.   |
| ips   | [string](#string) | repeated | The IP list.              |

<a name="payload-v1-Object-Locations"></a>

### Object.Locations

Represent multiple vector locations.

| Field     | Type                                           | Label    | Description |
| --------- | ---------------------------------------------- | -------- | ----------- |
| locations | [Object.Location](#payload-v1-Object-Location) | repeated |             |

<a name="payload-v1-Object-ReshapeVector"></a>

### Object.ReshapeVector

Represent reshape vector.

| Field  | Type            | Label    | Description        |
| ------ | --------------- | -------- | ------------------ |
| object | [bytes](#bytes) |          | The binary object. |
| shape  | [int32](#int32) | repeated | The new shape.     |

<a name="payload-v1-Object-StreamBlob"></a>

### Object.StreamBlob

Represent stream response of binary objects.

| Field  | Type                                    | Label | Description           |
| ------ | --------------------------------------- | ----- | --------------------- |
| blob   | [Object.Blob](#payload-v1-Object-Blob)  |       | The binary object.    |
| status | [google.rpc.Status](#google-rpc-Status) |       | The RPC error status. |

<a name="payload-v1-Object-StreamDistance"></a>

### Object.StreamDistance

Represent stream response of distances.

| Field    | Type                                           | Label | Description           |
| -------- | ---------------------------------------------- | ----- | --------------------- |
| distance | [Object.Distance](#payload-v1-Object-Distance) |       | The distance.         |
| status   | [google.rpc.Status](#google-rpc-Status)        |       | The RPC error status. |

<a name="payload-v1-Object-StreamLocation"></a>

### Object.StreamLocation

Represent the stream response of the vector location.

| Field    | Type                                           | Label | Description           |
| -------- | ---------------------------------------------- | ----- | --------------------- |
| location | [Object.Location](#payload-v1-Object-Location) |       | The vector location.  |
| status   | [google.rpc.Status](#google-rpc-Status)        |       | The RPC error status. |

<a name="payload-v1-Object-StreamVector"></a>

### Object.StreamVector

Represent stream response of the vector.

| Field  | Type                                       | Label | Description           |
| ------ | ------------------------------------------ | ----- | --------------------- |
| vector | [Object.Vector](#payload-v1-Object-Vector) |       | The vector.           |
| status | [google.rpc.Status](#google-rpc-Status)    |       | The RPC error status. |

<a name="payload-v1-Object-Vector"></a>

### Object.Vector

Represent a vector.

| Field     | Type              | Label    | Description                                     |
| --------- | ----------------- | -------- | ----------------------------------------------- |
| id        | [string](#string) |          | The vector ID.                                  |
| vector    | [float](#float)   | repeated | The vector.                                     |
| timestamp | [int64](#int64)   |          | timestamp represents when this vector inserted. |

<a name="payload-v1-Object-VectorRequest"></a>

### Object.VectorRequest

Represent a request to fetch raw vector.

| Field   | Type                                       | Label | Description                  |
| ------- | ------------------------------------------ | ----- | ---------------------------- |
| id      | [Object.ID](#payload-v1-Object-ID)         |       | The vector ID to be fetched. |
| filters | [Filter.Config](#payload-v1-Filter-Config) |       | Filter configurations.       |

<a name="payload-v1-Object-Vectors"></a>

### Object.Vectors

Represent multiple vectors.

| Field   | Type                                       | Label    | Description |
| ------- | ------------------------------------------ | -------- | ----------- |
| vectors | [Object.Vector](#payload-v1-Object-Vector) | repeated |             |

<a name="payload-v1-Remove"></a>

### Remove

Remove related messages.

<a name="payload-v1-Remove-Config"></a>

### Remove.Config

Represent the remove configuration.

| Field                   | Type            | Label | Description                                         |
| ----------------------- | --------------- | ----- | --------------------------------------------------- |
| skip_strict_exist_check | [bool](#bool)   |       | A flag to skip exist check during upsert operation. |
| timestamp               | [int64](#int64) |       | Remove timestamp.                                   |

<a name="payload-v1-Remove-MultiRequest"></a>

### Remove.MultiRequest

Represent the multiple remove request.

| Field    | Type                                         | Label    | Description                                    |
| -------- | -------------------------------------------- | -------- | ---------------------------------------------- |
| requests | [Remove.Request](#payload-v1-Remove-Request) | repeated | Represent the multiple remove request content. |

<a name="payload-v1-Remove-Request"></a>

### Remove.Request

Represent the remove request.

| Field  | Type                                       | Label | Description                              |
| ------ | ------------------------------------------ | ----- | ---------------------------------------- |
| id     | [Object.ID](#payload-v1-Object-ID)         |       | The object ID to be removed.             |
| config | [Remove.Config](#payload-v1-Remove-Config) |       | The configuration of the remove request. |

<a name="payload-v1-Search"></a>

### Search

Search related messages.

<a name="payload-v1-Search-Config"></a>

### Search.Config

Represent search configuration.

| Field                 | Type                                                                   | Label | Description                              |
| --------------------- | ---------------------------------------------------------------------- | ----- | ---------------------------------------- |
| request_id            | [string](#string)                                                      |       | Unique request ID.                       |
| num                   | [uint32](#uint32)                                                      |       | Maximum number of result to be returned. |
| radius                | [float](#float)                                                        |       | Search radius.                           |
| epsilon               | [float](#float)                                                        |       | Search coefficient.                      |
| timeout               | [int64](#int64)                                                        |       | Search timeout in nanoseconds.           |
| ingress_filters       | [Filter.Config](#payload-v1-Filter-Config)                             |       | Ingress filter configurations.           |
| egress_filters        | [Filter.Config](#payload-v1-Filter-Config)                             |       | Egress filter configurations.            |
| min_num               | [uint32](#uint32)                                                      |       | Minimum number of result to be returned. |
| aggregation_algorithm | [Search.AggregationAlgorithm](#payload-v1-Search-AggregationAlgorithm) |       | Aggregation Algorithm                    |

<a name="payload-v1-Search-IDRequest"></a>

### Search.IDRequest

Represent a search by ID request.

| Field  | Type                                       | Label | Description                              |
| ------ | ------------------------------------------ | ----- | ---------------------------------------- |
| id     | [string](#string)                          |       | The vector ID to be searched.            |
| config | [Search.Config](#payload-v1-Search-Config) |       | The configuration of the search request. |

<a name="payload-v1-Search-MultiIDRequest"></a>

### Search.MultiIDRequest

Represent the multiple search by ID request.

| Field    | Type                                             | Label    | Description                                          |
| -------- | ------------------------------------------------ | -------- | ---------------------------------------------------- |
| requests | [Search.IDRequest](#payload-v1-Search-IDRequest) | repeated | Represent the multiple search by ID request content. |

<a name="payload-v1-Search-MultiObjectRequest"></a>

### Search.MultiObjectRequest

Represent the multiple search by binary object request.

| Field    | Type                                                     | Label    | Description                                                     |
| -------- | -------------------------------------------------------- | -------- | --------------------------------------------------------------- |
| requests | [Search.ObjectRequest](#payload-v1-Search-ObjectRequest) | repeated | Represent the multiple search by binary object request content. |

<a name="payload-v1-Search-MultiRequest"></a>

### Search.MultiRequest

Represent the multiple search request.

| Field    | Type                                         | Label    | Description                                    |
| -------- | -------------------------------------------- | -------- | ---------------------------------------------- |
| requests | [Search.Request](#payload-v1-Search-Request) | repeated | Represent the multiple search request content. |

<a name="payload-v1-Search-ObjectRequest"></a>

### Search.ObjectRequest

Represent a search by binary object request.

| Field      | Type                                       | Label | Description                              |
| ---------- | ------------------------------------------ | ----- | ---------------------------------------- |
| object     | [bytes](#bytes)                            |       | The binary object to be searched.        |
| config     | [Search.Config](#payload-v1-Search-Config) |       | The configuration of the search request. |
| vectorizer | [Filter.Target](#payload-v1-Filter-Target) |       | Filter configuration.                    |

<a name="payload-v1-Search-Request"></a>

### Search.Request

Represent a search request.

| Field  | Type                                       | Label    | Description                              |
| ------ | ------------------------------------------ | -------- | ---------------------------------------- |
| vector | [float](#float)                            | repeated | The vector to be searched.               |
| config | [Search.Config](#payload-v1-Search-Config) |          | The configuration of the search request. |

<a name="payload-v1-Search-Response"></a>

### Search.Response

Represent a search response.

| Field      | Type                                           | Label    | Description            |
| ---------- | ---------------------------------------------- | -------- | ---------------------- |
| request_id | [string](#string)                              |          | The unique request ID. |
| results    | [Object.Distance](#payload-v1-Object-Distance) | repeated | Search results.        |

<a name="payload-v1-Search-Responses"></a>

### Search.Responses

Represent multiple search responses.

| Field     | Type                                           | Label    | Description                                     |
| --------- | ---------------------------------------------- | -------- | ----------------------------------------------- |
| responses | [Search.Response](#payload-v1-Search-Response) | repeated | Represent the multiple search response content. |

<a name="payload-v1-Search-StreamResponse"></a>

### Search.StreamResponse

Represent stream search response.

| Field    | Type                                           | Label | Description                    |
| -------- | ---------------------------------------------- | ----- | ------------------------------ |
| response | [Search.Response](#payload-v1-Search-Response) |       | Represent the search response. |
| status   | [google.rpc.Status](#google-rpc-Status)        |       | The RPC error status.          |

<a name="payload-v1-Update"></a>

### Update

Update related messages

<a name="payload-v1-Update-Config"></a>

### Update.Config

Represent the update configuration.

| Field                   | Type                                       | Label | Description                                                                                      |
| ----------------------- | ------------------------------------------ | ----- | ------------------------------------------------------------------------------------------------ |
| skip_strict_exist_check | [bool](#bool)                              |       | A flag to skip exist check during update operation.                                              |
| filters                 | [Filter.Config](#payload-v1-Filter-Config) |       | Filter configuration.                                                                            |
| timestamp               | [int64](#int64)                            |       | Update timestamp.                                                                                |
| disable_balanced_update | [bool](#bool)                              |       | A flag to disable balanced update (split remove -&gt; insert operation) during update operation. |

<a name="payload-v1-Update-MultiObjectRequest"></a>

### Update.MultiObjectRequest

Represent the multiple update binary object request.

| Field    | Type                                                     | Label    | Description                                           |
| -------- | -------------------------------------------------------- | -------- | ----------------------------------------------------- |
| requests | [Update.ObjectRequest](#payload-v1-Update-ObjectRequest) | repeated | Represent the multiple update object request content. |

<a name="payload-v1-Update-MultiRequest"></a>

### Update.MultiRequest

Represent the multiple update request.

| Field    | Type                                         | Label    | Description                                    |
| -------- | -------------------------------------------- | -------- | ---------------------------------------------- |
| requests | [Update.Request](#payload-v1-Update-Request) | repeated | Represent the multiple update request content. |

<a name="payload-v1-Update-ObjectRequest"></a>

### Update.ObjectRequest

Represent the update binary object request.

| Field      | Type                                       | Label | Description                              |
| ---------- | ------------------------------------------ | ----- | ---------------------------------------- |
| object     | [Object.Blob](#payload-v1-Object-Blob)     |       | The binary object to be updated.         |
| config     | [Update.Config](#payload-v1-Update-Config) |       | The configuration of the update request. |
| vectorizer | [Filter.Target](#payload-v1-Filter-Target) |       | Filter target.                           |

<a name="payload-v1-Update-Request"></a>

### Update.Request

Represent the update request.

| Field  | Type                                       | Label | Description                              |
| ------ | ------------------------------------------ | ----- | ---------------------------------------- |
| vector | [Object.Vector](#payload-v1-Object-Vector) |       | The vector to be updated.                |
| config | [Update.Config](#payload-v1-Update-Config) |       | The configuration of the update request. |

<a name="payload-v1-Upsert"></a>

### Upsert

Upsert related messages.

<a name="payload-v1-Upsert-Config"></a>

### Upsert.Config

Represent the upsert configuration.

| Field                   | Type                                       | Label | Description                                                                                      |
| ----------------------- | ------------------------------------------ | ----- | ------------------------------------------------------------------------------------------------ |
| skip_strict_exist_check | [bool](#bool)                              |       | A flag to skip exist check during upsert operation.                                              |
| filters                 | [Filter.Config](#payload-v1-Filter-Config) |       | Filter configuration.                                                                            |
| timestamp               | [int64](#int64)                            |       | Upsert timestamp.                                                                                |
| disable_balanced_update | [bool](#bool)                              |       | A flag to disable balanced update (split remove -&gt; insert operation) during update operation. |

<a name="payload-v1-Upsert-MultiObjectRequest"></a>

### Upsert.MultiObjectRequest

Represent the multiple upsert binary object request.

| Field    | Type                                                     | Label    | Description                                           |
| -------- | -------------------------------------------------------- | -------- | ----------------------------------------------------- |
| requests | [Upsert.ObjectRequest](#payload-v1-Upsert-ObjectRequest) | repeated | Represent the multiple upsert object request content. |

<a name="payload-v1-Upsert-MultiRequest"></a>

### Upsert.MultiRequest

Represent mthe ultiple upsert request.

| Field    | Type                                         | Label    | Description                                    |
| -------- | -------------------------------------------- | -------- | ---------------------------------------------- |
| requests | [Upsert.Request](#payload-v1-Upsert-Request) | repeated | Represent the multiple upsert request content. |

<a name="payload-v1-Upsert-ObjectRequest"></a>

### Upsert.ObjectRequest

Represent the upsert binary object request.

| Field      | Type                                       | Label | Description                              |
| ---------- | ------------------------------------------ | ----- | ---------------------------------------- |
| object     | [Object.Blob](#payload-v1-Object-Blob)     |       | The binary object to be upserted.        |
| config     | [Upsert.Config](#payload-v1-Upsert-Config) |       | The configuration of the upsert request. |
| vectorizer | [Filter.Target](#payload-v1-Filter-Target) |       | Filter target.                           |

<a name="payload-v1-Upsert-Request"></a>

### Upsert.Request

Represent the upsert request.

| Field  | Type                                       | Label | Description                              |
| ------ | ------------------------------------------ | ----- | ---------------------------------------- |
| vector | [Object.Vector](#payload-v1-Object-Vector) |       | The vector to be upserted.               |
| config | [Upsert.Config](#payload-v1-Upsert-Config) |       | The configuration of the upsert request. |

<a name="payload-v1-Search-AggregationAlgorithm"></a>

### Search.AggregationAlgorithm

AggregationAlgorithm is enum of each aggregation algorithms

| Name            | Number | Description |
| --------------- | ------ | ----------- |
| Unknown         | 0      |             |
| ConcurrentQueue | 1      |             |
| SortSlice       | 2      |             |
| SortPoolSlice   | 3      |             |
| PairingHeap     | 4      |             |

<a name="apis_proto_v1_discoverer_discoverer-proto"></a>

<p align="right"><a href="#top">Top</a></p>

## apis/proto/v1/discoverer/discoverer.proto

<a name="discoverer-v1-Discoverer"></a>

### Discoverer

Represent the discoverer service.

| Method Name | Request Type                                                     | Response Type                                    | Description                                          |
| ----------- | ---------------------------------------------------------------- | ------------------------------------------------ | ---------------------------------------------------- |
| Pods        | [.payload.v1.Discoverer.Request](#payload-v1-Discoverer-Request) | [.payload.v1.Info.Pods](#payload-v1-Info-Pods)   | Represent the RPC to get the agent pods information. |
| Nodes       | [.payload.v1.Discoverer.Request](#payload-v1-Discoverer-Request) | [.payload.v1.Info.Nodes](#payload-v1-Info-Nodes) | Represent the RPC to get the node information.       |

<a name="apis_proto_v1_vald_remove-proto"></a>

<p align="right"><a href="#top">Top</a></p>

## apis/proto/v1/vald/remove.proto

<a name="vald-v1-Remove"></a>

### Remove

Remove service provides ways to remove indexed vectors.

| Method Name  | Request Type                                                       | Response Type                                                                 | Description                                                             |
| ------------ | ------------------------------------------------------------------ | ----------------------------------------------------------------------------- | ----------------------------------------------------------------------- |
| Remove       | [.payload.v1.Remove.Request](#payload-v1-Remove-Request)           | [.payload.v1.Object.Location](#payload-v1-Object-Location)                    | A method to remove an indexed vector.                                   |
| StreamRemove | [.payload.v1.Remove.Request](#payload-v1-Remove-Request) stream    | [.payload.v1.Object.StreamLocation](#payload-v1-Object-StreamLocation) stream | A method to remove multiple indexed vectors by bidirectional streaming. |
| MultiRemove  | [.payload.v1.Remove.MultiRequest](#payload-v1-Remove-MultiRequest) | [.payload.v1.Object.Locations](#payload-v1-Object-Locations)                  | A method to remove multiple indexed vectors in a single request.        |

<a name="apis_proto_v1_vald_insert-proto"></a>

<p align="right"><a href="#top">Top</a></p>

## apis/proto/v1/vald/insert.proto

<a name="vald-v1-Insert"></a>

### Insert

Insert service provides ways to add new vectors.

| Method Name  | Request Type                                                       | Response Type                                                                 | Description                                                      |
| ------------ | ------------------------------------------------------------------ | ----------------------------------------------------------------------------- | ---------------------------------------------------------------- |
| Insert       | [.payload.v1.Insert.Request](#payload-v1-Insert-Request)           | [.payload.v1.Object.Location](#payload-v1-Object-Location)                    | A method to add a new single vector.                             |
| StreamInsert | [.payload.v1.Insert.Request](#payload-v1-Insert-Request) stream    | [.payload.v1.Object.StreamLocation](#payload-v1-Object-StreamLocation) stream | A method to add new multiple vectors by bidirectional streaming. |
| MultiInsert  | [.payload.v1.Insert.MultiRequest](#payload-v1-Insert-MultiRequest) | [.payload.v1.Object.Locations](#payload-v1-Object-Locations)                  | A method to add new multiple vectors in a single request.        |

<a name="apis_proto_v1_vald_upsert-proto"></a>

<p align="right"><a href="#top">Top</a></p>

## apis/proto/v1/vald/upsert.proto

<a name="vald-v1-Upsert"></a>

### Upsert

Upsert service provides ways to insert/update vectors.

| Method Name  | Request Type                                                       | Response Type                                                                 | Description                                                            |
| ------------ | ------------------------------------------------------------------ | ----------------------------------------------------------------------------- | ---------------------------------------------------------------------- |
| Upsert       | [.payload.v1.Upsert.Request](#payload-v1-Upsert-Request)           | [.payload.v1.Object.Location](#payload-v1-Object-Location)                    | A method to insert/update a vector.                                    |
| StreamUpsert | [.payload.v1.Upsert.Request](#payload-v1-Upsert-Request) stream    | [.payload.v1.Object.StreamLocation](#payload-v1-Object-StreamLocation) stream | A method to insert/update multiple vectors by bidirectional streaming. |
| MultiUpsert  | [.payload.v1.Upsert.MultiRequest](#payload-v1-Upsert-MultiRequest) | [.payload.v1.Object.Locations](#payload-v1-Object-Locations)                  | A method to insert/update multiple vectors in a single request.        |

<a name="apis_proto_v1_vald_object-proto"></a>

<p align="right"><a href="#top">Top</a></p>

## apis/proto/v1/vald/object.proto

<a name="vald-v1-Object"></a>

### Object

Object service provides ways to fetch indexed vectors.

| Method Name      | Request Type                                                                | Response Type                                                               | Description                                                 |
| ---------------- | --------------------------------------------------------------------------- | --------------------------------------------------------------------------- | ----------------------------------------------------------- |
| Exists           | [.payload.v1.Object.ID](#payload-v1-Object-ID)                              | [.payload.v1.Object.ID](#payload-v1-Object-ID)                              | A method to check whether a specified ID is indexed or not. |
| GetObject        | [.payload.v1.Object.VectorRequest](#payload-v1-Object-VectorRequest)        | [.payload.v1.Object.Vector](#payload-v1-Object-Vector)                      | A method to fetch a vector.                                 |
| StreamGetObject  | [.payload.v1.Object.VectorRequest](#payload-v1-Object-VectorRequest) stream | [.payload.v1.Object.StreamVector](#payload-v1-Object-StreamVector) stream   | A method to fetch vectors by bidirectional streaming.       |
| StreamListObject | [.payload.v1.Object.List.Request](#payload-v1-Object-List-Request)          | [.payload.v1.Object.List.Response](#payload-v1-Object-List-Response) stream | A method to get all the vectors with server streaming       |

<a name="apis_proto_v1_vald_filter-proto"></a>

<p align="right"><a href="#top">Top</a></p>

## apis/proto/v1/vald/filter.proto

<a name="vald-v1-Filter"></a>

### Filter

Filter service provides ways to connect to Vald through filter.

| Method Name        | Request Type                                                                   | Response Type                                                                 | Description                                                              |
| ------------------ | ------------------------------------------------------------------------------ | ----------------------------------------------------------------------------- | ------------------------------------------------------------------------ |
| SearchObject       | [.payload.v1.Search.ObjectRequest](#payload-v1-Search-ObjectRequest)           | [.payload.v1.Search.Response](#payload-v1-Search-Response)                    | A method to search object.                                               |
| MultiSearchObject  | [.payload.v1.Search.MultiObjectRequest](#payload-v1-Search-MultiObjectRequest) | [.payload.v1.Search.Responses](#payload-v1-Search-Responses)                  | A method to search multiple objects.                                     |
| StreamSearchObject | [.payload.v1.Search.ObjectRequest](#payload-v1-Search-ObjectRequest) stream    | [.payload.v1.Search.StreamResponse](#payload-v1-Search-StreamResponse) stream | A method to search object by bidirectional streaming.                    |
| InsertObject       | [.payload.v1.Insert.ObjectRequest](#payload-v1-Insert-ObjectRequest)           | [.payload.v1.Object.Location](#payload-v1-Object-Location)                    | A method insert object.                                                  |
| StreamInsertObject | [.payload.v1.Insert.ObjectRequest](#payload-v1-Insert-ObjectRequest) stream    | [.payload.v1.Object.StreamLocation](#payload-v1-Object-StreamLocation) stream | Represent the streaming RPC to insert object by bidirectional streaming. |
| MultiInsertObject  | [.payload.v1.Insert.MultiObjectRequest](#payload-v1-Insert-MultiObjectRequest) | [.payload.v1.Object.Locations](#payload-v1-Object-Locations)                  | A method to insert multiple objects.                                     |
| UpdateObject       | [.payload.v1.Update.ObjectRequest](#payload-v1-Update-ObjectRequest)           | [.payload.v1.Object.Location](#payload-v1-Object-Location)                    | A method to update object.                                               |
| StreamUpdateObject | [.payload.v1.Update.ObjectRequest](#payload-v1-Update-ObjectRequest) stream    | [.payload.v1.Object.StreamLocation](#payload-v1-Object-StreamLocation) stream | A method to update object by bidirectional streaming.                    |
| MultiUpdateObject  | [.payload.v1.Update.MultiObjectRequest](#payload-v1-Update-MultiObjectRequest) | [.payload.v1.Object.Locations](#payload-v1-Object-Locations)                  | A method to update multiple objects.                                     |
| UpsertObject       | [.payload.v1.Upsert.ObjectRequest](#payload-v1-Upsert-ObjectRequest)           | [.payload.v1.Object.Location](#payload-v1-Object-Location)                    | A method to upsert object.                                               |
| StreamUpsertObject | [.payload.v1.Upsert.ObjectRequest](#payload-v1-Upsert-ObjectRequest) stream    | [.payload.v1.Object.StreamLocation](#payload-v1-Object-StreamLocation) stream | A method to upsert object by bidirectional streaming.                    |
| MultiUpsertObject  | [.payload.v1.Upsert.MultiObjectRequest](#payload-v1-Upsert-MultiObjectRequest) | [.payload.v1.Object.Locations](#payload-v1-Object-Locations)                  | A method to upsert multiple objects.                                     |

<a name="apis_proto_v1_vald_search-proto"></a>

<p align="right"><a href="#top">Top</a></p>

## apis/proto/v1/vald/search.proto

<a name="vald-v1-Search"></a>

### Search

Search service provides ways to search indexed vectors.

| Method Name            | Request Type                                                           | Response Type                                                                 | Description                                                                        |
| ---------------------- | ---------------------------------------------------------------------- | ----------------------------------------------------------------------------- | ---------------------------------------------------------------------------------- |
| Search                 | [.payload.v1.Search.Request](#payload-v1-Search-Request)               | [.payload.v1.Search.Response](#payload-v1-Search-Response)                    | A method to search indexed vectors by a raw vector.                                |
| SearchByID             | [.payload.v1.Search.IDRequest](#payload-v1-Search-IDRequest)           | [.payload.v1.Search.Response](#payload-v1-Search-Response)                    | A method to search indexed vectors by ID.                                          |
| StreamSearch           | [.payload.v1.Search.Request](#payload-v1-Search-Request) stream        | [.payload.v1.Search.StreamResponse](#payload-v1-Search-StreamResponse) stream | A method to search indexed vectors by multiple vectors.                            |
| StreamSearchByID       | [.payload.v1.Search.IDRequest](#payload-v1-Search-IDRequest) stream    | [.payload.v1.Search.StreamResponse](#payload-v1-Search-StreamResponse) stream | A method to search indexed vectors by multiple IDs.                                |
| MultiSearch            | [.payload.v1.Search.MultiRequest](#payload-v1-Search-MultiRequest)     | [.payload.v1.Search.Responses](#payload-v1-Search-Responses)                  | A method to search indexed vectors by multiple vectors in a single request.        |
| MultiSearchByID        | [.payload.v1.Search.MultiIDRequest](#payload-v1-Search-MultiIDRequest) | [.payload.v1.Search.Responses](#payload-v1-Search-Responses)                  | A method to search indexed vectors by multiple IDs in a single request.            |
| LinearSearch           | [.payload.v1.Search.Request](#payload-v1-Search-Request)               | [.payload.v1.Search.Response](#payload-v1-Search-Response)                    | A method to linear search indexed vectors by a raw vector.                         |
| LinearSearchByID       | [.payload.v1.Search.IDRequest](#payload-v1-Search-IDRequest)           | [.payload.v1.Search.Response](#payload-v1-Search-Response)                    | A method to linear search indexed vectors by ID.                                   |
| StreamLinearSearch     | [.payload.v1.Search.Request](#payload-v1-Search-Request) stream        | [.payload.v1.Search.StreamResponse](#payload-v1-Search-StreamResponse) stream | A method to linear search indexed vectors by multiple vectors.                     |
| StreamLinearSearchByID | [.payload.v1.Search.IDRequest](#payload-v1-Search-IDRequest) stream    | [.payload.v1.Search.StreamResponse](#payload-v1-Search-StreamResponse) stream | A method to linear search indexed vectors by multiple IDs.                         |
| MultiLinearSearch      | [.payload.v1.Search.MultiRequest](#payload-v1-Search-MultiRequest)     | [.payload.v1.Search.Responses](#payload-v1-Search-Responses)                  | A method to linear search indexed vectors by multiple vectors in a single request. |
| MultiLinearSearchByID  | [.payload.v1.Search.MultiIDRequest](#payload-v1-Search-MultiIDRequest) | [.payload.v1.Search.Responses](#payload-v1-Search-Responses)                  | A method to linear search indexed vectors by multiple IDs in a single request.     |

<a name="apis_proto_v1_vald_update-proto"></a>

<p align="right"><a href="#top">Top</a></p>

## apis/proto/v1/vald/update.proto

<a name="vald-v1-Update"></a>

### Update

Update service provides ways to update indexed vectors.

| Method Name  | Request Type                                                       | Response Type                                                                 | Description                                                             |
| ------------ | ------------------------------------------------------------------ | ----------------------------------------------------------------------------- | ----------------------------------------------------------------------- |
| Update       | [.payload.v1.Update.Request](#payload-v1-Update-Request)           | [.payload.v1.Object.Location](#payload-v1-Object-Location)                    | A method to update an indexed vector.                                   |
| StreamUpdate | [.payload.v1.Update.Request](#payload-v1-Update-Request) stream    | [.payload.v1.Object.StreamLocation](#payload-v1-Object-StreamLocation) stream | A method to update multiple indexed vectors by bidirectional streaming. |
| MultiUpdate  | [.payload.v1.Update.MultiRequest](#payload-v1-Update-MultiRequest) | [.payload.v1.Object.Locations](#payload-v1-Object-Locations)                  | A method to update multiple indexed vectors in a single request.        |

<a name="apis_proto_v1_benchmark_benchmark-proto"></a>

<p align="right"><a href="#top">Top</a></p>

## apis/proto/v1/benchmark/benchmark.proto

<a name="benchmark-v1-Controller"></a>

### Controller

TODO define API spec here

| Method Name | Request Type | Response Type | Description |
| ----------- | ------------ | ------------- | ----------- |

<a name="benchmark-v1-Job"></a>

### Job

TODO define API spec here

| Method Name | Request Type | Response Type | Description |
| ----------- | ------------ | ------------- | ----------- |

## Scalar Value Types

| .proto Type                    | Notes                                                                                                                                           | C++    | Java       | Python      | Go      | C#         | PHP            | Ruby                           |
| ------------------------------ | ----------------------------------------------------------------------------------------------------------------------------------------------- | ------ | ---------- | ----------- | ------- | ---------- | -------------- | ------------------------------ |
| <a name="double" /> double     |                                                                                                                                                 | double | double     | float       | float64 | double     | float          | Float                          |
| <a name="float" /> float       |                                                                                                                                                 | float  | float      | float       | float32 | float      | float          | Float                          |
| <a name="int32" /> int32       | Uses variable-length encoding. Inefficient for encoding negative numbers – if your field is likely to have negative values, use sint32 instead. | int32  | int        | int         | int32   | int        | integer        | Bignum or Fixnum (as required) |
| <a name="int64" /> int64       | Uses variable-length encoding. Inefficient for encoding negative numbers – if your field is likely to have negative values, use sint64 instead. | int64  | long       | int/long    | int64   | long       | integer/string | Bignum                         |
| <a name="uint32" /> uint32     | Uses variable-length encoding.                                                                                                                  | uint32 | int        | int/long    | uint32  | uint       | integer        | Bignum or Fixnum (as required) |
| <a name="uint64" /> uint64     | Uses variable-length encoding.                                                                                                                  | uint64 | long       | int/long    | uint64  | ulong      | integer/string | Bignum or Fixnum (as required) |
| <a name="sint32" /> sint32     | Uses variable-length encoding. Signed int value. These more efficiently encode negative numbers than regular int32s.                            | int32  | int        | int         | int32   | int        | integer        | Bignum or Fixnum (as required) |
| <a name="sint64" /> sint64     | Uses variable-length encoding. Signed int value. These more efficiently encode negative numbers than regular int64s.                            | int64  | long       | int/long    | int64   | long       | integer/string | Bignum                         |
| <a name="fixed32" /> fixed32   | Always four bytes. More efficient than uint32 if values are often greater than 2^28.                                                            | uint32 | int        | int         | uint32  | uint       | integer        | Bignum or Fixnum (as required) |
| <a name="fixed64" /> fixed64   | Always eight bytes. More efficient than uint64 if values are often greater than 2^56.                                                           | uint64 | long       | int/long    | uint64  | ulong      | integer/string | Bignum                         |
| <a name="sfixed32" /> sfixed32 | Always four bytes.                                                                                                                              | int32  | int        | int         | int32   | int        | integer        | Bignum or Fixnum (as required) |
| <a name="sfixed64" /> sfixed64 | Always eight bytes.                                                                                                                             | int64  | long       | int/long    | int64   | long       | integer/string | Bignum                         |
| <a name="bool" /> bool         |                                                                                                                                                 | bool   | boolean    | boolean     | bool    | bool       | boolean        | TrueClass/FalseClass           |
| <a name="string" /> string     | A string must always contain UTF-8 encoded or 7-bit ASCII text.                                                                                 | string | String     | str/unicode | string  | string     | string         | String (UTF-8)                 |
| <a name="bytes" /> bytes       | May contain any arbitrary sequence of bytes.                                                                                                    | string | ByteString | str         | []byte  | ByteString | string         | String (ASCII-8BIT)            |<|MERGE_RESOLUTION|>--- conflicted
+++ resolved
@@ -107,22 +107,10 @@
   - [Search](#vald-v1-Search)
 - [apis/proto/v1/vald/update.proto](#apis_proto_v1_vald_update-proto)
   - [Update](#vald-v1-Update)
-<<<<<<< HEAD
-=======
-    <<<<<<< HEAD
-    =======
-- [apis/proto/v1/vald/upsert.proto](#apis_proto_v1_vald_upsert-proto)
-  - [Upsert](#vald-v1-Upsert)
->>>>>>> fcf99704
 - [apis/proto/v1/benchmark/benchmark.proto](#apis_proto_v1_benchmark_benchmark-proto)
-
   - [Controller](#benchmark-v1-Controller)
   - [Job](#benchmark-v1-Job)
-<<<<<<< HEAD
-
-=======
-    > > > > > > > 075d4e4ce (Implement base of continuous benchmark tool (#1776))
->>>>>>> fcf99704
+
 - [Scalar Value Types](#scalar-value-types)
 
 <a name="apis_proto_v1_filter_egress_egress_filter-proto"></a>
