# Protocol Documentation

<a name="top"></a>

## Table of Contents

- [apis/proto/v1/agent/core/agent.proto](#apis_proto_v1_agent_core_agent-proto)
  - [Agent](#core-v1-Agent)
- [apis/proto/v1/agent/sidecar/sidecar.proto](#apis_proto_v1_agent_sidecar_sidecar-proto)
  - [Sidecar](#sidecar-v1-Sidecar)
- [apis/proto/v1/discoverer/discoverer.proto](#apis_proto_v1_discoverer_discoverer-proto)
  - [Discoverer](#discoverer-v1-Discoverer)
- [apis/proto/v1/filter/egress/egress_filter.proto](#apis_proto_v1_filter_egress_egress_filter-proto)
  - [Filter](#filter-egress-v1-Filter)
- [apis/proto/v1/filter/ingress/ingress_filter.proto](#apis_proto_v1_filter_ingress_ingress_filter-proto)
  - [Filter](#filter-ingress-v1-Filter)
- [apis/proto/v1/manager/index/index_manager.proto](#apis_proto_v1_manager_index_index_manager-proto)
  - [Index](#manager-index-v1-Index)
- [apis/proto/v1/payload/payload.proto](#apis_proto_v1_payload_payload-proto)

  - [Control](#payload-v1-Control)
  - [Control.CreateIndexRequest](#payload-v1-Control-CreateIndexRequest)
  - [Discoverer](#payload-v1-Discoverer)
  - [Discoverer.Request](#payload-v1-Discoverer-Request)
  - [Empty](#payload-v1-Empty)
  - [Filter](#payload-v1-Filter)
  - [Filter.Config](#payload-v1-Filter-Config)
  - [Filter.DistanceRequest](#payload-v1-Filter-DistanceRequest)
  - [Filter.DistanceResponse](#payload-v1-Filter-DistanceResponse)
  - [Filter.Query](#payload-v1-Filter-Query)
  - [Filter.Target](#payload-v1-Filter-Target)
  - [Filter.VectorRequest](#payload-v1-Filter-VectorRequest)
  - [Filter.VectorResponse](#payload-v1-Filter-VectorResponse)
  - [Info](#payload-v1-Info)
  - [Info.CPU](#payload-v1-Info-CPU)
  - [Info.IPs](#payload-v1-Info-IPs)
  - [Info.Index](#payload-v1-Info-Index)
  - [Info.Index.Count](#payload-v1-Info-Index-Count)
  - [Info.Index.UUID](#payload-v1-Info-Index-UUID)
  - [Info.Index.UUID.Committed](#payload-v1-Info-Index-UUID-Committed)
  - [Info.Index.UUID.Uncommitted](#payload-v1-Info-Index-UUID-Uncommitted)
  - [Info.Memory](#payload-v1-Info-Memory)
  - [Info.Node](#payload-v1-Info-Node)
  - [Info.Nodes](#payload-v1-Info-Nodes)
  - [Info.Pod](#payload-v1-Info-Pod)
  - [Info.Pods](#payload-v1-Info-Pods)
  - [Insert](#payload-v1-Insert)
  - [Insert.Config](#payload-v1-Insert-Config)
  - [Insert.MultiObjectRequest](#payload-v1-Insert-MultiObjectRequest)
  - [Insert.MultiRequest](#payload-v1-Insert-MultiRequest)
  - [Insert.ObjectRequest](#payload-v1-Insert-ObjectRequest)
  - [Insert.Request](#payload-v1-Insert-Request)
  - [Object](#payload-v1-Object)
  - [Object.Blob](#payload-v1-Object-Blob)
  - [Object.Distance](#payload-v1-Object-Distance)
  - [Object.GetTimestampRequest](#payload-v1-Object-GetTimestampRequest)
  - [Object.ID](#payload-v1-Object-ID)
  - [Object.IDs](#payload-v1-Object-IDs)
  - [Object.List](#payload-v1-Object-List)
  - [Object.List.Request](#payload-v1-Object-List-Request)
  - [Object.List.Response](#payload-v1-Object-List-Response)
  - [Object.Location](#payload-v1-Object-Location)
  - [Object.Locations](#payload-v1-Object-Locations)
  - [Object.ReshapeVector](#payload-v1-Object-ReshapeVector)
  - [Object.StreamBlob](#payload-v1-Object-StreamBlob)
  - [Object.StreamDistance](#payload-v1-Object-StreamDistance)
  - [Object.StreamLocation](#payload-v1-Object-StreamLocation)
  - [Object.StreamVector](#payload-v1-Object-StreamVector)
  - [Object.Timestamp](#payload-v1-Object-Timestamp)
  - [Object.Vector](#payload-v1-Object-Vector)
  - [Object.VectorRequest](#payload-v1-Object-VectorRequest)
  - [Object.Vectors](#payload-v1-Object-Vectors)
  - [Remove](#payload-v1-Remove)
  - [Remove.Config](#payload-v1-Remove-Config)
  - [Remove.MultiRequest](#payload-v1-Remove-MultiRequest)
  - [Remove.Request](#payload-v1-Remove-Request)
  - [Remove.Timestamp](#payload-v1-Remove-Timestamp)
  - [Remove.TimestampRequest](#payload-v1-Remove-TimestampRequest)
  - [Search](#payload-v1-Search)
  - [Search.Config](#payload-v1-Search-Config)
  - [Search.IDRequest](#payload-v1-Search-IDRequest)
  - [Search.MultiIDRequest](#payload-v1-Search-MultiIDRequest)
  - [Search.MultiObjectRequest](#payload-v1-Search-MultiObjectRequest)
  - [Search.MultiRequest](#payload-v1-Search-MultiRequest)
  - [Search.ObjectRequest](#payload-v1-Search-ObjectRequest)
  - [Search.Request](#payload-v1-Search-Request)
  - [Search.Response](#payload-v1-Search-Response)
  - [Search.Responses](#payload-v1-Search-Responses)
  - [Search.StreamResponse](#payload-v1-Search-StreamResponse)
  - [Update](#payload-v1-Update)
  - [Update.Config](#payload-v1-Update-Config)
  - [Update.MultiObjectRequest](#payload-v1-Update-MultiObjectRequest)
  - [Update.MultiRequest](#payload-v1-Update-MultiRequest)
  - [Update.ObjectRequest](#payload-v1-Update-ObjectRequest)
  - [Update.Request](#payload-v1-Update-Request)
  - [Upsert](#payload-v1-Upsert)
  - [Upsert.Config](#payload-v1-Upsert-Config)
  - [Upsert.MultiObjectRequest](#payload-v1-Upsert-MultiObjectRequest)
  - [Upsert.MultiRequest](#payload-v1-Upsert-MultiRequest)
  - [Upsert.ObjectRequest](#payload-v1-Upsert-ObjectRequest)
  - [Upsert.Request](#payload-v1-Upsert-Request)
  - [Remove.Timestamp.Operator](#payload-v1-Remove-Timestamp-Operator)
  - [Search.AggregationAlgorithm](#payload-v1-Search-AggregationAlgorithm)

<<<<<<< HEAD
=======
- [apis/proto/v1/rpc/error_details.proto](#apis_proto_v1_rpc_error_details-proto)
  - [BadRequest](#rpc-v1-BadRequest)
  - [BadRequest.FieldViolation](#rpc-v1-BadRequest-FieldViolation)
  - [DebugInfo](#rpc-v1-DebugInfo)
  - [ErrorInfo](#rpc-v1-ErrorInfo)
  - [ErrorInfo.MetadataEntry](#rpc-v1-ErrorInfo-MetadataEntry)
  - [Help](#rpc-v1-Help)
  - [Help.Link](#rpc-v1-Help-Link)
  - [LocalizedMessage](#rpc-v1-LocalizedMessage)
  - [PreconditionFailure](#rpc-v1-PreconditionFailure)
  - [PreconditionFailure.Violation](#rpc-v1-PreconditionFailure-Violation)
  - [QuotaFailure](#rpc-v1-QuotaFailure)
  - [QuotaFailure.Violation](#rpc-v1-QuotaFailure-Violation)
  - [RequestInfo](#rpc-v1-RequestInfo)
  - [ResourceInfo](#rpc-v1-ResourceInfo)
  - [RetryInfo](#rpc-v1-RetryInfo)
>>>>>>> a8658011
- [apis/proto/v1/vald/filter.proto](#apis_proto_v1_vald_filter-proto)
  - [Filter](#vald-v1-Filter)
- [apis/proto/v1/vald/insert.proto](#apis_proto_v1_vald_insert-proto)
  - [Insert](#vald-v1-Insert)
- [apis/proto/v1/vald/object.proto](#apis_proto_v1_vald_object-proto)
  - [Object](#vald-v1-Object)
- [apis/proto/v1/vald/remove.proto](#apis_proto_v1_vald_remove-proto)
  - [Remove](#vald-v1-Remove)
- [apis/proto/v1/vald/search.proto](#apis_proto_v1_vald_search-proto)
  - [Search](#vald-v1-Search)
- [apis/proto/v1/vald/update.proto](#apis_proto_v1_vald_update-proto)
  - [Update](#vald-v1-Update)
- [apis/proto/v1/vald/upsert.proto](#apis_proto_v1_vald_upsert-proto)
  - [Upsert](#vald-v1-Upsert)
<<<<<<< HEAD
- [apis/proto/v1/rpc/error_details.proto](#apis_proto_v1_rpc_error_details-proto)
  - [BadRequest](#rpc-v1-BadRequest)
  - [BadRequest.FieldViolation](#rpc-v1-BadRequest-FieldViolation)
  - [DebugInfo](#rpc-v1-DebugInfo)
  - [ErrorInfo](#rpc-v1-ErrorInfo)
  - [ErrorInfo.MetadataEntry](#rpc-v1-ErrorInfo-MetadataEntry)
  - [Help](#rpc-v1-Help)
  - [Help.Link](#rpc-v1-Help-Link)
  - [LocalizedMessage](#rpc-v1-LocalizedMessage)
  - [PreconditionFailure](#rpc-v1-PreconditionFailure)
  - [PreconditionFailure.Violation](#rpc-v1-PreconditionFailure-Violation)
  - [QuotaFailure](#rpc-v1-QuotaFailure)
  - [QuotaFailure.Violation](#rpc-v1-QuotaFailure-Violation)
  - [RequestInfo](#rpc-v1-RequestInfo)
  - [ResourceInfo](#rpc-v1-ResourceInfo)
  - [RetryInfo](#rpc-v1-RetryInfo)
=======
>>>>>>> a8658011
- [Scalar Value Types](#scalar-value-types)

<a name="apis_proto_v1_agent_core_agent-proto"></a>

<p align="right"><a href="#top">Top</a></p>

## apis/proto/v1/agent/core/agent.proto

<a name="core-v1-Agent"></a>

### Agent

Represent the agent service.

| Method Name        | Request Type                                                                     | Response Type                                                | Description                                                                                        |
| ------------------ | -------------------------------------------------------------------------------- | ------------------------------------------------------------ | -------------------------------------------------------------------------------------------------- |
| CreateIndex        | [.payload.v1.Control.CreateIndexRequest](#payload-v1-Control-CreateIndexRequest) | [.payload.v1.Empty](#payload-v1-Empty)                       | Represent the creating index RPC.                                                                  |
| SaveIndex          | [.payload.v1.Empty](#payload-v1-Empty)                                           | [.payload.v1.Empty](#payload-v1-Empty)                       | Represent the saving index RPC.                                                                    |
| CreateAndSaveIndex | [.payload.v1.Control.CreateIndexRequest](#payload-v1-Control-CreateIndexRequest) | [.payload.v1.Empty](#payload-v1-Empty)                       | Represent the creating and saving index RPC.                                                       |
| IndexInfo          | [.payload.v1.Empty](#payload-v1-Empty)                                           | [.payload.v1.Info.Index.Count](#payload-v1-Info-Index-Count) | Represent the RPC to get the agent index information.                                              |
| GetTimestamp       | [.payload.v1.Object.GetTimestampRequest](#payload-v1-Object-GetTimestampRequest) | [.payload.v1.Object.Timestamp](#payload-v1-Object-Timestamp) | Represent the RPC to get the vector metadata. This RPC is mainly used for index correction process |

<a name="apis_proto_v1_agent_sidecar_sidecar-proto"></a>

<p align="right"><a href="#top">Top</a></p>

## apis/proto/v1/agent/sidecar/sidecar.proto

<a name="sidecar-v1-Sidecar"></a>

### Sidecar

Represent the agent sidecar service.

| Method Name | Request Type | Response Type | Description |
| ----------- | ------------ | ------------- | ----------- |

<a name="apis_proto_v1_discoverer_discoverer-proto"></a>

<p align="right"><a href="#top">Top</a></p>

## apis/proto/v1/discoverer/discoverer.proto

<a name="discoverer-v1-Discoverer"></a>

### Discoverer

Represent the discoverer service.

| Method Name | Request Type                                                     | Response Type                                    | Description                                          |
| ----------- | ---------------------------------------------------------------- | ------------------------------------------------ | ---------------------------------------------------- |
| Pods        | [.payload.v1.Discoverer.Request](#payload-v1-Discoverer-Request) | [.payload.v1.Info.Pods](#payload-v1-Info-Pods)   | Represent the RPC to get the agent pods information. |
| Nodes       | [.payload.v1.Discoverer.Request](#payload-v1-Discoverer-Request) | [.payload.v1.Info.Nodes](#payload-v1-Info-Nodes) | Represent the RPC to get the node information.       |

<a name="apis_proto_v1_filter_egress_egress_filter-proto"></a>

<p align="right"><a href="#top">Top</a></p>

## apis/proto/v1/filter/egress/egress_filter.proto

<a name="filter-egress-v1-Filter"></a>

### Filter

Represent the egress filter service.

| Method Name    | Request Type                                                             | Response Type                                                              | Description                               |
| -------------- | ------------------------------------------------------------------------ | -------------------------------------------------------------------------- | ----------------------------------------- |
| FilterDistance | [.payload.v1.Filter.DistanceRequest](#payload-v1-Filter-DistanceRequest) | [.payload.v1.Filter.DistanceResponse](#payload-v1-Filter-DistanceResponse) | Represent the RPC to filter the distance. |
| FilterVector   | [.payload.v1.Filter.VectorRequest](#payload-v1-Filter-VectorRequest)     | [.payload.v1.Filter.VectorResponse](#payload-v1-Filter-VectorResponse)     | Represent the RPC to filter the vector.   |

<a name="apis_proto_v1_filter_ingress_ingress_filter-proto"></a>

<p align="right"><a href="#top">Top</a></p>

## apis/proto/v1/filter/ingress/ingress_filter.proto

<a name="filter-ingress-v1-Filter"></a>

### Filter

Represent the ingress filter service.

| Method Name  | Request Type                                           | Response Type                                          | Description                               |
| ------------ | ------------------------------------------------------ | ------------------------------------------------------ | ----------------------------------------- |
| GenVector    | [.payload.v1.Object.Blob](#payload-v1-Object-Blob)     | [.payload.v1.Object.Vector](#payload-v1-Object-Vector) | Represent the RPC to generate the vector. |
| FilterVector | [.payload.v1.Object.Vector](#payload-v1-Object-Vector) | [.payload.v1.Object.Vector](#payload-v1-Object-Vector) | Represent the RPC to filter the vector.   |

<a name="apis_proto_v1_manager_index_index_manager-proto"></a>

<p align="right"><a href="#top">Top</a></p>

## apis/proto/v1/manager/index/index_manager.proto

<a name="manager-index-v1-Index"></a>

### Index

Represent the index manager service.

| Method Name | Request Type                           | Response Type                                                | Description                                     |
| ----------- | -------------------------------------- | ------------------------------------------------------------ | ----------------------------------------------- |
| IndexInfo   | [.payload.v1.Empty](#payload-v1-Empty) | [.payload.v1.Info.Index.Count](#payload-v1-Info-Index-Count) | Represent the RPC to get the index information. |

<a name="apis_proto_v1_payload_payload-proto"></a>

<p align="right"><a href="#top">Top</a></p>

## apis/proto/v1/payload/payload.proto

<a name="payload-v1-Control"></a>

### Control

Control related messages.

<a name="payload-v1-Control-CreateIndexRequest"></a>

### Control.CreateIndexRequest

Represent the create index request.

| Field     | Type              | Label | Description                                  |
| --------- | ----------------- | ----- | -------------------------------------------- |
| pool_size | [uint32](#uint32) |       | The pool size of the create index operation. |

<a name="payload-v1-Discoverer"></a>

### Discoverer

Discoverer related messages.

<a name="payload-v1-Discoverer-Request"></a>

### Discoverer.Request

Represent the dicoverer request.

| Field     | Type              | Label | Description                      |
| --------- | ----------------- | ----- | -------------------------------- |
| name      | [string](#string) |       | The agent name to be discovered. |
| namespace | [string](#string) |       | The namespace to be discovered.  |
| node      | [string](#string) |       | The node to be discovered.       |

<a name="payload-v1-Empty"></a>

### Empty

Represent an empty message.

<a name="payload-v1-Filter"></a>

### Filter

Filter related messages.

<a name="payload-v1-Filter-Config"></a>

### Filter.Config

Represent filter configuration.

<<<<<<< HEAD
| Field  | Type                                       | Label | Description                                |
| ------ | ------------------------------------------ | ----- | ------------------------------------------ |
| target | [Filter.Target](#payload-v1-Filter-Target) |       | Represent the filter target configuration. |
| query  | [Filter.Query](#payload-v1-Filter-Query)   |       | The target query.                          |

<a name="payload-v1-Filter-DistanceRequest"></a>

### Filter.DistanceRequest

Represent the ID and distance pair.

| Field    | Type                                           | Label    | Description |
| -------- | ---------------------------------------------- | -------- | ----------- |
| distance | [Object.Distance](#payload-v1-Object-Distance) | repeated | Distance    |
| query    | [Filter.Query](#payload-v1-Filter-Query)       |          | Query       |

<a name="payload-v1-Filter-DistanceResponse"></a>

### Filter.DistanceResponse

Represent the ID and distance pair.

| Field    | Type                                           | Label    | Description |
| -------- | ---------------------------------------------- | -------- | ----------- |
| distance | [Object.Distance](#payload-v1-Object-Distance) | repeated | Distance    |

<a name="payload-v1-Filter-Query"></a>

### Filter.Query

Represent the filter query.

| Field | Type              | Label | Description           |
| ----- | ----------------- | ----- | --------------------- |
| query | [string](#string) |       | The raw query string. |

<a name="payload-v1-Filter-Target"></a>

### Filter.Target

Represent the target filter server.

| Field | Type              | Label | Description          |
| ----- | ----------------- | ----- | -------------------- |
| host  | [string](#string) |       | The target hostname. |
| port  | [uint32](#uint32) |       | The target port.     |

<a name="payload-v1-Filter-VectorRequest"></a>

### Filter.VectorRequest

Represent the ID and vector pair.

| Field  | Type                                       | Label | Description |
| ------ | ------------------------------------------ | ----- | ----------- |
| vector | [Object.Vector](#payload-v1-Object-Vector) |       | Vector      |
| query  | [Filter.Query](#payload-v1-Filter-Query)   |       | Query       |

<a name="payload-v1-Filter-VectorResponse"></a>

### Filter.VectorResponse

Represent the ID and vector pair.

| Field  | Type                                       | Label | Description |
| ------ | ------------------------------------------ | ----- | ----------- |
| vector | [Object.Vector](#payload-v1-Object-Vector) |       | Distance    |

<a name="payload-v1-Info"></a>

### Info

Info related messages.

<a name="payload-v1-Info-CPU"></a>

### Info.CPU

Represent the CPU information message.

| Field   | Type              | Label | Description                 |
| ------- | ----------------- | ----- | --------------------------- |
| limit   | [double](#double) |       | The CPU resource limit.     |
| request | [double](#double) |       | The CPU resource requested. |
| usage   | [double](#double) |       | The CPU usage.              |

<a name="payload-v1-Info-IPs"></a>

=======
| Field   | Type                                       | Label    | Description                                |
| ------- | ------------------------------------------ | -------- | ------------------------------------------ |
| targets | [Filter.Target](#payload-v1-Filter-Target) | repeated | Represent the filter target configuration. |

<a name="payload-v1-Filter-Target"></a>

### Filter.Target

Represent the target filter server.

| Field | Type              | Label | Description          |
| ----- | ----------------- | ----- | -------------------- |
| host  | [string](#string) |       | The target hostname. |
| port  | [uint32](#uint32) |       | The target port.     |

<a name="payload-v1-Info"></a>

### Info

Info related messages.

<a name="payload-v1-Info-CPU"></a>

### Info.CPU

Represent the CPU information message.

| Field   | Type              | Label | Description                 |
| ------- | ----------------- | ----- | --------------------------- |
| limit   | [double](#double) |       | The CPU resource limit.     |
| request | [double](#double) |       | The CPU resource requested. |
| usage   | [double](#double) |       | The CPU usage.              |

<a name="payload-v1-Info-IPs"></a>

>>>>>>> a8658011
### Info.IPs

Represent the multiple IP message.

| Field | Type              | Label    | Description |
| ----- | ----------------- | -------- | ----------- |
| ip    | [string](#string) | repeated |             |

<a name="payload-v1-Info-Index"></a>

### Info.Index

Represent the index information messages.

<a name="payload-v1-Info-Index-Count"></a>

### Info.Index.Count

Represent the index count message.

| Field       | Type              | Label | Description                  |
| ----------- | ----------------- | ----- | ---------------------------- |
| stored      | [uint32](#uint32) |       | The stored index count.      |
| uncommitted | [uint32](#uint32) |       | The uncommitted index count. |
| indexing    | [bool](#bool)     |       | The indexing index count.    |
| saving      | [bool](#bool)     |       | The saving index count.      |

<a name="payload-v1-Info-Index-UUID"></a>

### Info.Index.UUID

Represent the UUID message.

<a name="payload-v1-Info-Index-UUID-Committed"></a>

### Info.Index.UUID.Committed

The committed UUID.

| Field | Type              | Label | Description |
| ----- | ----------------- | ----- | ----------- |
| uuid  | [string](#string) |       |             |

<a name="payload-v1-Info-Index-UUID-Uncommitted"></a>

### Info.Index.UUID.Uncommitted

The uncommitted UUID.

| Field | Type              | Label | Description |
| ----- | ----------------- | ----- | ----------- |
| uuid  | [string](#string) |       |             |

<a name="payload-v1-Info-Memory"></a>

### Info.Memory

Represent the memory information message.

| Field   | Type              | Label | Description           |
| ------- | ----------------- | ----- | --------------------- |
| limit   | [double](#double) |       | The memory limit.     |
| request | [double](#double) |       | The memory requested. |
| usage   | [double](#double) |       | The memory usage.     |

<a name="payload-v1-Info-Node"></a>

### Info.Node

Represent the node information message.

| Field         | Type                                   | Label | Description                          |
| ------------- | -------------------------------------- | ----- | ------------------------------------ |
| name          | [string](#string)                      |       | The name of the node.                |
| internal_addr | [string](#string)                      |       | The internal IP address of the node. |
| external_addr | [string](#string)                      |       | The external IP address of the node. |
| cpu           | [Info.CPU](#payload-v1-Info-CPU)       |       | The CPU information of the node.     |
| memory        | [Info.Memory](#payload-v1-Info-Memory) |       | The memory information of the node.  |
| Pods          | [Info.Pods](#payload-v1-Info-Pods)     |       | The pod information of the node.     |

<a name="payload-v1-Info-Nodes"></a>

### Info.Nodes

Represent the multiple node information message.

| Field | Type                               | Label    | Description                    |
| ----- | ---------------------------------- | -------- | ------------------------------ |
| nodes | [Info.Node](#payload-v1-Info-Node) | repeated | The multiple node information. |

<a name="payload-v1-Info-Pod"></a>

### Info.Pod

Represent the pod information message.

| Field     | Type                                   | Label | Description                           |
| --------- | -------------------------------------- | ----- | ------------------------------------- |
| app_name  | [string](#string)                      |       | The app name of the pod on the label. |
| name      | [string](#string)                      |       | The name of the pod.                  |
| namespace | [string](#string)                      |       | The namespace of the pod.             |
| ip        | [string](#string)                      |       | The IP of the pod.                    |
| cpu       | [Info.CPU](#payload-v1-Info-CPU)       |       | The CPU information of the pod.       |
| memory    | [Info.Memory](#payload-v1-Info-Memory) |       | The memory information of the pod.    |
| node      | [Info.Node](#payload-v1-Info-Node)     |       | The node information of the pod.      |

<a name="payload-v1-Info-Pods"></a>

### Info.Pods

Represent the multiple pod information message.

| Field | Type                             | Label    | Description                   |
| ----- | -------------------------------- | -------- | ----------------------------- |
| pods  | [Info.Pod](#payload-v1-Info-Pod) | repeated | The multiple pod information. |

<a name="payload-v1-Insert"></a>

### Insert

Insert related messages.

<a name="payload-v1-Insert-Config"></a>

### Insert.Config

Represent insert configurations.

| Field                   | Type                                       | Label    | Description                                         |
| ----------------------- | ------------------------------------------ | -------- | --------------------------------------------------- |
| skip_strict_exist_check | [bool](#bool)                              |          | A flag to skip exist check during insert operation. |
| filters                 | [Filter.Config](#payload-v1-Filter-Config) | repeated | Filter configurations.                              |
| timestamp               | [int64](#int64)                            |          | Insert timestamp.                                   |

<a name="payload-v1-Insert-MultiObjectRequest"></a>

### Insert.MultiObjectRequest

Represent the multiple insert by binary object request.

| Field    | Type                                                     | Label    | Description                                  |
| -------- | -------------------------------------------------------- | -------- | -------------------------------------------- |
| requests | [Insert.ObjectRequest](#payload-v1-Insert-ObjectRequest) | repeated | Represent multiple insert by object content. |

<a name="payload-v1-Insert-MultiRequest"></a>

### Insert.MultiRequest

Represent the multiple insert request.

| Field    | Type                                         | Label    | Description                                |
| -------- | -------------------------------------------- | -------- | ------------------------------------------ |
| requests | [Insert.Request](#payload-v1-Insert-Request) | repeated | Represent multiple insert request content. |

<a name="payload-v1-Insert-ObjectRequest"></a>

### Insert.ObjectRequest

Represent the insert by binary object request.

| Field      | Type                                       | Label | Description                              |
| ---------- | ------------------------------------------ | ----- | ---------------------------------------- |
| object     | [Object.Blob](#payload-v1-Object-Blob)     |       | The binary object to be inserted.        |
| config     | [Insert.Config](#payload-v1-Insert-Config) |       | The configuration of the insert request. |
| vectorizer | [Filter.Target](#payload-v1-Filter-Target) |       | Filter configurations.                   |

<a name="payload-v1-Insert-Request"></a>

### Insert.Request

Represent the insert request.

| Field  | Type                                       | Label | Description                              |
| ------ | ------------------------------------------ | ----- | ---------------------------------------- |
| vector | [Object.Vector](#payload-v1-Object-Vector) |       | The vector to be inserted.               |
| config | [Insert.Config](#payload-v1-Insert-Config) |       | The configuration of the insert request. |

<a name="payload-v1-Object"></a>

### Object

Common messages.

<a name="payload-v1-Object-Blob"></a>

### Object.Blob

Represent the binary object.

| Field  | Type              | Label | Description        |
| ------ | ----------------- | ----- | ------------------ |
| id     | [string](#string) |       | The object ID.     |
| object | [bytes](#bytes)   |       | The binary object. |

<a name="payload-v1-Object-Distance"></a>

### Object.Distance

Represent the ID and distance pair.

| Field    | Type              | Label | Description    |
| -------- | ----------------- | ----- | -------------- |
| id       | [string](#string) |       | The vector ID. |
| distance | [float](#float)   |       | The distance.  |

<a name="payload-v1-Object-GetTimestampRequest"></a>

### Object.GetTimestampRequest

Represent a request to fetch vector meta data.

| Field | Type                               | Label | Description                  |
| ----- | ---------------------------------- | ----- | ---------------------------- |
| id    | [Object.ID](#payload-v1-Object-ID) |       | The vector ID to be fetched. |

<a name="payload-v1-Object-ID"></a>

### Object.ID

Represent the vector ID.

| Field | Type              | Label | Description |
| ----- | ----------------- | ----- | ----------- |
| id    | [string](#string) |       |             |

<a name="payload-v1-Object-IDs"></a>

### Object.IDs

Represent multiple vector IDs.

| Field | Type              | Label    | Description |
| ----- | ----------------- | -------- | ----------- |
| ids   | [string](#string) | repeated |             |

<a name="payload-v1-Object-List"></a>

### Object.List

Represent the list object vector stream request and response.

<a name="payload-v1-Object-List-Request"></a>

### Object.List.Request

<a name="payload-v1-Object-List-Response"></a>

### Object.List.Response

| Field  | Type                                       | Label | Description           |
| ------ | ------------------------------------------ | ----- | --------------------- |
| vector | [Object.Vector](#payload-v1-Object-Vector) |       | The vector            |
| status | [google.rpc.Status](#google-rpc-Status)    |       | The RPC error status. |

<a name="payload-v1-Object-Location"></a>

### Object.Location

Represent the vector location.

| Field | Type              | Label    | Description               |
| ----- | ----------------- | -------- | ------------------------- |
| name  | [string](#string) |          | The name of the location. |
| uuid  | [string](#string) |          | The UUID of the vector.   |
| ips   | [string](#string) | repeated | The IP list.              |

<a name="payload-v1-Object-Locations"></a>

### Object.Locations

Represent multiple vector locations.

| Field     | Type                                           | Label    | Description |
| --------- | ---------------------------------------------- | -------- | ----------- |
| locations | [Object.Location](#payload-v1-Object-Location) | repeated |             |

<a name="payload-v1-Object-ReshapeVector"></a>

### Object.ReshapeVector

Represent reshape vector.

| Field  | Type            | Label    | Description        |
| ------ | --------------- | -------- | ------------------ |
| object | [bytes](#bytes) |          | The binary object. |
| shape  | [int32](#int32) | repeated | The new shape.     |

<a name="payload-v1-Object-StreamBlob"></a>

### Object.StreamBlob

Represent stream response of binary objects.

| Field  | Type                                    | Label | Description           |
| ------ | --------------------------------------- | ----- | --------------------- |
| blob   | [Object.Blob](#payload-v1-Object-Blob)  |       | The binary object.    |
| status | [google.rpc.Status](#google-rpc-Status) |       | The RPC error status. |

<a name="payload-v1-Object-StreamDistance"></a>

### Object.StreamDistance

Represent stream response of distances.

| Field    | Type                                           | Label | Description           |
| -------- | ---------------------------------------------- | ----- | --------------------- |
| distance | [Object.Distance](#payload-v1-Object-Distance) |       | The distance.         |
| status   | [google.rpc.Status](#google-rpc-Status)        |       | The RPC error status. |

<a name="payload-v1-Object-StreamLocation"></a>

### Object.StreamLocation

Represent the stream response of the vector location.

| Field    | Type                                           | Label | Description           |
| -------- | ---------------------------------------------- | ----- | --------------------- |
| location | [Object.Location](#payload-v1-Object-Location) |       | The vector location.  |
| status   | [google.rpc.Status](#google-rpc-Status)        |       | The RPC error status. |

<a name="payload-v1-Object-StreamVector"></a>

### Object.StreamVector

Represent stream response of the vector.

| Field  | Type                                       | Label | Description           |
| ------ | ------------------------------------------ | ----- | --------------------- |
| vector | [Object.Vector](#payload-v1-Object-Vector) |       | The vector.           |
| status | [google.rpc.Status](#google-rpc-Status)    |       | The RPC error status. |

<a name="payload-v1-Object-Timestamp"></a>

### Object.Timestamp

Represent a vector meta data.

| Field     | Type              | Label | Description                                     |
| --------- | ----------------- | ----- | ----------------------------------------------- |
| id        | [string](#string) |       | The vector ID.                                  |
| timestamp | [int64](#int64)   |       | timestamp represents when this vector inserted. |

<a name="payload-v1-Object-Vector"></a>

### Object.Vector

Represent a vector.

| Field     | Type              | Label    | Description                                     |
| --------- | ----------------- | -------- | ----------------------------------------------- |
| id        | [string](#string) |          | The vector ID.                                  |
| vector    | [float](#float)   | repeated | The vector.                                     |
| timestamp | [int64](#int64)   |          | timestamp represents when this vector inserted. |

<a name="payload-v1-Object-VectorRequest"></a>

### Object.VectorRequest

Represent a request to fetch raw vector.

| Field   | Type                                       | Label    | Description                  |
| ------- | ------------------------------------------ | -------- | ---------------------------- |
| id      | [Object.ID](#payload-v1-Object-ID)         |          | The vector ID to be fetched. |
| filters | [Filter.Config](#payload-v1-Filter-Config) | repeated | Filter configurations.       |

<a name="payload-v1-Object-Vectors"></a>

### Object.Vectors

Represent multiple vectors.

| Field   | Type                                       | Label    | Description |
| ------- | ------------------------------------------ | -------- | ----------- |
| vectors | [Object.Vector](#payload-v1-Object-Vector) | repeated |             |

<a name="payload-v1-Remove"></a>

### Remove

Remove related messages.

<a name="payload-v1-Remove-Config"></a>

### Remove.Config

Represent the remove configuration.

| Field                   | Type            | Label | Description                                         |
| ----------------------- | --------------- | ----- | --------------------------------------------------- |
| skip_strict_exist_check | [bool](#bool)   |       | A flag to skip exist check during upsert operation. |
| timestamp               | [int64](#int64) |       | Remove timestamp.                                   |

<a name="payload-v1-Remove-MultiRequest"></a>

### Remove.MultiRequest

Represent the multiple remove request.

| Field    | Type                                         | Label    | Description                                    |
| -------- | -------------------------------------------- | -------- | ---------------------------------------------- |
| requests | [Remove.Request](#payload-v1-Remove-Request) | repeated | Represent the multiple remove request content. |

<a name="payload-v1-Remove-Request"></a>

### Remove.Request

Represent the remove request.

| Field  | Type                                       | Label | Description                              |
| ------ | ------------------------------------------ | ----- | ---------------------------------------- |
| id     | [Object.ID](#payload-v1-Object-ID)         |       | The object ID to be removed.             |
| config | [Remove.Config](#payload-v1-Remove-Config) |       | The configuration of the remove request. |

<a name="payload-v1-Remove-Timestamp"></a>

### Remove.Timestamp

Represent the timestamp comparison.

| Field     | Type                                                               | Label | Description               |
| --------- | ------------------------------------------------------------------ | ----- | ------------------------- |
| timestamp | [int64](#int64)                                                    |       | The timestamp.            |
| operator  | [Remove.Timestamp.Operator](#payload-v1-Remove-Timestamp-Operator) |       | The conditional operator. |

<a name="payload-v1-Remove-TimestampRequest"></a>

### Remove.TimestampRequest

Represent the remove request based on timestamp.

| Field      | Type                                             | Label    | Description                                                                                |
| ---------- | ------------------------------------------------ | -------- | ------------------------------------------------------------------------------------------ |
| timestamps | [Remove.Timestamp](#payload-v1-Remove-Timestamp) | repeated | The timestamp comparison list. If more than one is specified, the `AND` search is applied. |

<a name="payload-v1-Search"></a>

### Search

Search related messages.

<a name="payload-v1-Search-Config"></a>

### Search.Config

Represent search configuration.

| Field                 | Type                                                                   | Label    | Description                              |
| --------------------- | ---------------------------------------------------------------------- | -------- | ---------------------------------------- |
| request_id            | [string](#string)                                                      |          | Unique request ID.                       |
| num                   | [uint32](#uint32)                                                      |          | Maximum number of result to be returned. |
| radius                | [float](#float)                                                        |          | Search radius.                           |
| epsilon               | [float](#float)                                                        |          | Search coefficient.                      |
| timeout               | [int64](#int64)                                                        |          | Search timeout in nanoseconds.           |
| ingress_filters       | [Filter.Config](#payload-v1-Filter-Config)                             | repeated | Ingress filter configurations.           |
| egress_filters        | [Filter.Config](#payload-v1-Filter-Config)                             | repeated | Egress filter configurations.            |
| min_num               | [uint32](#uint32)                                                      |          | Minimum number of result to be returned. |
| aggregation_algorithm | [Search.AggregationAlgorithm](#payload-v1-Search-AggregationAlgorithm) |          | Aggregation Algorithm                    |

<a name="payload-v1-Search-IDRequest"></a>

### Search.IDRequest

Represent a search by ID request.

| Field  | Type                                       | Label | Description                              |
| ------ | ------------------------------------------ | ----- | ---------------------------------------- |
| id     | [string](#string)                          |       | The vector ID to be searched.            |
| config | [Search.Config](#payload-v1-Search-Config) |       | The configuration of the search request. |

<a name="payload-v1-Search-MultiIDRequest"></a>

### Search.MultiIDRequest

Represent the multiple search by ID request.

| Field    | Type                                             | Label    | Description                                          |
| -------- | ------------------------------------------------ | -------- | ---------------------------------------------------- |
| requests | [Search.IDRequest](#payload-v1-Search-IDRequest) | repeated | Represent the multiple search by ID request content. |

<a name="payload-v1-Search-MultiObjectRequest"></a>

### Search.MultiObjectRequest

Represent the multiple search by binary object request.

| Field    | Type                                                     | Label    | Description                                                     |
| -------- | -------------------------------------------------------- | -------- | --------------------------------------------------------------- |
| requests | [Search.ObjectRequest](#payload-v1-Search-ObjectRequest) | repeated | Represent the multiple search by binary object request content. |

<a name="payload-v1-Search-MultiRequest"></a>

### Search.MultiRequest

Represent the multiple search request.

| Field    | Type                                         | Label    | Description                                    |
| -------- | -------------------------------------------- | -------- | ---------------------------------------------- |
| requests | [Search.Request](#payload-v1-Search-Request) | repeated | Represent the multiple search request content. |

<a name="payload-v1-Search-ObjectRequest"></a>

### Search.ObjectRequest

Represent a search by binary object request.

| Field      | Type                                       | Label | Description                              |
| ---------- | ------------------------------------------ | ----- | ---------------------------------------- |
| object     | [bytes](#bytes)                            |       | The binary object to be searched.        |
| config     | [Search.Config](#payload-v1-Search-Config) |       | The configuration of the search request. |
| vectorizer | [Filter.Target](#payload-v1-Filter-Target) |       | Filter configuration.                    |

<a name="payload-v1-Search-Request"></a>

### Search.Request

Represent a search request.

| Field  | Type                                       | Label    | Description                              |
| ------ | ------------------------------------------ | -------- | ---------------------------------------- |
| vector | [float](#float)                            | repeated | The vector to be searched.               |
| config | [Search.Config](#payload-v1-Search-Config) |          | The configuration of the search request. |

<a name="payload-v1-Search-Response"></a>

### Search.Response

Represent a search response.

| Field      | Type                                           | Label    | Description            |
| ---------- | ---------------------------------------------- | -------- | ---------------------- |
| request_id | [string](#string)                              |          | The unique request ID. |
| results    | [Object.Distance](#payload-v1-Object-Distance) | repeated | Search results.        |

<a name="payload-v1-Search-Responses"></a>

### Search.Responses

Represent multiple search responses.

| Field     | Type                                           | Label    | Description                                     |
| --------- | ---------------------------------------------- | -------- | ----------------------------------------------- |
| responses | [Search.Response](#payload-v1-Search-Response) | repeated | Represent the multiple search response content. |

<a name="payload-v1-Search-StreamResponse"></a>

### Search.StreamResponse

Represent stream search response.

| Field    | Type                                           | Label | Description                    |
| -------- | ---------------------------------------------- | ----- | ------------------------------ |
| response | [Search.Response](#payload-v1-Search-Response) |       | Represent the search response. |
| status   | [google.rpc.Status](#google-rpc-Status)        |       | The RPC error status.          |

<a name="payload-v1-Update"></a>

### Update

Update related messages

<a name="payload-v1-Update-Config"></a>

### Update.Config

Represent the update configuration.

| Field                   | Type                                       | Label    | Description                                                                                      |
| ----------------------- | ------------------------------------------ | -------- | ------------------------------------------------------------------------------------------------ |
| skip_strict_exist_check | [bool](#bool)                              |          | A flag to skip exist check during update operation.                                              |
| filters                 | [Filter.Config](#payload-v1-Filter-Config) | repeated | Filter configuration.                                                                            |
| timestamp               | [int64](#int64)                            |          | Update timestamp.                                                                                |
| disable_balanced_update | [bool](#bool)                              |          | A flag to disable balanced update (split remove -&gt; insert operation) during update operation. |

<a name="payload-v1-Update-MultiObjectRequest"></a>

### Update.MultiObjectRequest

Represent the multiple update binary object request.

| Field    | Type                                                     | Label    | Description                                           |
| -------- | -------------------------------------------------------- | -------- | ----------------------------------------------------- |
| requests | [Update.ObjectRequest](#payload-v1-Update-ObjectRequest) | repeated | Represent the multiple update object request content. |

<a name="payload-v1-Update-MultiRequest"></a>

### Update.MultiRequest

Represent the multiple update request.

| Field    | Type                                         | Label    | Description                                    |
| -------- | -------------------------------------------- | -------- | ---------------------------------------------- |
| requests | [Update.Request](#payload-v1-Update-Request) | repeated | Represent the multiple update request content. |

<a name="payload-v1-Update-ObjectRequest"></a>

### Update.ObjectRequest

Represent the update binary object request.

| Field      | Type                                       | Label | Description                              |
| ---------- | ------------------------------------------ | ----- | ---------------------------------------- |
| object     | [Object.Blob](#payload-v1-Object-Blob)     |       | The binary object to be updated.         |
| config     | [Update.Config](#payload-v1-Update-Config) |       | The configuration of the update request. |
| vectorizer | [Filter.Target](#payload-v1-Filter-Target) |       | Filter target.                           |

<a name="payload-v1-Update-Request"></a>

### Update.Request

Represent the update request.

| Field  | Type                                       | Label | Description                              |
| ------ | ------------------------------------------ | ----- | ---------------------------------------- |
| vector | [Object.Vector](#payload-v1-Object-Vector) |       | The vector to be updated.                |
| config | [Update.Config](#payload-v1-Update-Config) |       | The configuration of the update request. |

<a name="payload-v1-Upsert"></a>

### Upsert

Upsert related messages.

<a name="payload-v1-Upsert-Config"></a>

### Upsert.Config

Represent the upsert configuration.

| Field                   | Type                                       | Label | Description                                                                                      |
| ----------------------- | ------------------------------------------ | ----- | ------------------------------------------------------------------------------------------------ |
| skip_strict_exist_check | [bool](#bool)                              |       | A flag to skip exist check during upsert operation.                                              |
| filters                 | [Filter.Config](#payload-v1-Filter-Config) |       | Filter configuration.                                                                            |
| timestamp               | [int64](#int64)                            |       | Upsert timestamp.                                                                                |
| disable_balanced_update | [bool](#bool)                              |       | A flag to disable balanced update (split remove -&gt; insert operation) during update operation. |

<a name="payload-v1-Upsert-MultiObjectRequest"></a>

### Upsert.MultiObjectRequest

Represent the multiple upsert binary object request.

| Field    | Type                                                     | Label    | Description                                           |
| -------- | -------------------------------------------------------- | -------- | ----------------------------------------------------- |
| requests | [Upsert.ObjectRequest](#payload-v1-Upsert-ObjectRequest) | repeated | Represent the multiple upsert object request content. |

<a name="payload-v1-Upsert-MultiRequest"></a>

### Upsert.MultiRequest

Represent mthe ultiple upsert request.

| Field    | Type                                         | Label    | Description                                    |
| -------- | -------------------------------------------- | -------- | ---------------------------------------------- |
| requests | [Upsert.Request](#payload-v1-Upsert-Request) | repeated | Represent the multiple upsert request content. |

<a name="payload-v1-Upsert-ObjectRequest"></a>

### Upsert.ObjectRequest

Represent the upsert binary object request.

| Field      | Type                                       | Label | Description                              |
| ---------- | ------------------------------------------ | ----- | ---------------------------------------- |
| object     | [Object.Blob](#payload-v1-Object-Blob)     |       | The binary object to be upserted.        |
| config     | [Upsert.Config](#payload-v1-Upsert-Config) |       | The configuration of the upsert request. |
| vectorizer | [Filter.Target](#payload-v1-Filter-Target) |       | Filter target.                           |

<a name="payload-v1-Upsert-Request"></a>

### Upsert.Request

Represent the upsert request.

| Field  | Type                                       | Label | Description                              |
| ------ | ------------------------------------------ | ----- | ---------------------------------------- |
| vector | [Object.Vector](#payload-v1-Object-Vector) |       | The vector to be upserted.               |
| config | [Upsert.Config](#payload-v1-Upsert-Config) |       | The configuration of the upsert request. |

<a name="payload-v1-Remove-Timestamp-Operator"></a>

### Remove.Timestamp.Operator

Operator is enum of each conditional operator.

| Name | Number | Description                                                                   |
| ---- | ------ | ----------------------------------------------------------------------------- |
| Eq   | 0      | The timestamp is equal to the specified value in the request.                 |
| Ne   | 1      | The timestamp is not equal to the specified value in the request.             |
| Ge   | 2      | The timestamp is greater than or equal to the specified value in the request. |
| Gt   | 3      | The timestamp is greater than the specified value in the request.             |
| Le   | 4      | The timestamp is less than or equal to the specified value in the request.    |
| Lt   | 5      | The timestamp is less than the specified value in the request.                |

<a name="payload-v1-Search-AggregationAlgorithm"></a>

### Search.AggregationAlgorithm

AggregationAlgorithm is enum of each aggregation algorithms

| Name            | Number | Description |
| --------------- | ------ | ----------- |
| Unknown         | 0      |             |
| ConcurrentQueue | 1      |             |
| SortSlice       | 2      |             |
| SortPoolSlice   | 3      |             |
| PairingHeap     | 4      |             |

<a name="apis_proto_v1_rpc_error_details-proto"></a>

<p align="right"><a href="#top">Top</a></p>

## apis/proto/v1/rpc/error_details.proto

<a name="rpc-v1-BadRequest"></a>

### BadRequest

Describes violations in a client request. This error type focuses on the
syntactic aspects of the request.

| Field            | Type                                                           | Label    | Description                                   |
| ---------------- | -------------------------------------------------------------- | -------- | --------------------------------------------- |
| field_violations | [BadRequest.FieldViolation](#rpc-v1-BadRequest-FieldViolation) | repeated | Describes all violations in a client request. |

<a name="rpc-v1-BadRequest-FieldViolation"></a>

### BadRequest.FieldViolation

A message type used to describe a single bad request field.

| Field | Type              | Label | Description                                                                                                                                        |
| ----- | ----------------- | ----- | -------------------------------------------------------------------------------------------------------------------------------------------------- |
| field | [string](#string) |       | A path that leads to a field in the request body. The value will be a sequence of dot-separated identifiers that identify a protocol buffer field. |

Consider the following:

message CreateContactRequest { message EmailAddress { enum Type { TYPE_UNSPECIFIED = 0; HOME = 1; WORK = 2; }

optional string email = 1; repeated EmailType type = 2; }

string full_name = 1; repeated EmailAddress email_addresses = 2; }

In this example, in proto `field` could take one of the following values:

- `full_name` for a violation in the `full_name` value _ `email_addresses[1].email` for a violation in the `email` field of the first `email_addresses` message _ `email_addresses[3].type[2]` for a violation in the second `type` value in the third `email_addresses` message.

In JSON, the same values are represented as:

- `fullName` for a violation in the `fullName` value _ `emailAddresses[1].email` for a violation in the `email` field of the first `emailAddresses` message _ `emailAddresses[3].type[2]` for a violation in the second `type` value in the third `emailAddresses` message. |
  | description | [string](#string) | | A description of why the request element is bad. |

<a name="rpc-v1-DebugInfo"></a>

### DebugInfo

Describes additional debugging info.

| Field         | Type              | Label    | Description                                                  |
| ------------- | ----------------- | -------- | ------------------------------------------------------------ |
| stack_entries | [string](#string) | repeated | The stack trace entries indicating where the error occurred. |
| detail        | [string](#string) |          | Additional debugging information provided by the server.     |

<a name="rpc-v1-ErrorInfo"></a>

### ErrorInfo

Describes the cause of the error with structured details.

Example of an error when contacting the &#34;pubsub.googleapis.com&#34; API when it
is not enabled:

    { &#34;reason&#34;: &#34;API_DISABLED&#34;
      &#34;domain&#34;: &#34;googleapis.com&#34;
      &#34;metadata&#34;: {
        &#34;resource&#34;: &#34;projects/123&#34;,
        &#34;service&#34;: &#34;pubsub.googleapis.com&#34;
      }
    }

This response indicates that the pubsub.googleapis.com API is not enabled.

Example of an error that is returned when attempting to create a Spanner
instance in a region that is out of stock:

    { &#34;reason&#34;: &#34;STOCKOUT&#34;
      &#34;domain&#34;: &#34;spanner.googleapis.com&#34;,
      &#34;metadata&#34;: {
        &#34;availableRegions&#34;: &#34;us-central1,us-east2&#34;
      }
    }

| Field    | Type                                                       | Label    | Description                                                                                                                                                                                                                                                                                                                                                                                                                                 |
| -------- | ---------------------------------------------------------- | -------- | ------------------------------------------------------------------------------------------------------------------------------------------------------------------------------------------------------------------------------------------------------------------------------------------------------------------------------------------------------------------------------------------------------------------------------------------- |
| reason   | [string](#string)                                          |          | The reason of the error. This is a constant value that identifies the proximate cause of the error. Error reasons are unique within a particular domain of errors. This should be at most 63 characters and match a regular expression of `[A-Z][A-Z0-9_]&#43;[A-Z0-9]`, which represents UPPER_SNAKE_CASE.                                                                                                                                 |
| domain   | [string](#string)                                          |          | The logical grouping to which the &#34;reason&#34; belongs. The error domain is typically the registered service name of the tool or product that generates the error. Example: &#34;pubsub.googleapis.com&#34;. If the error is generated by some common infrastructure, the error domain must be a globally unique value that identifies the infrastructure. For Google API infrastructure, the error domain is &#34;googleapis.com&#34;. |
| metadata | [ErrorInfo.MetadataEntry](#rpc-v1-ErrorInfo-MetadataEntry) | repeated | Additional structured details about this error.                                                                                                                                                                                                                                                                                                                                                                                             |

Keys should match /[a-zA-Z0-9-_]/ and be limited to 64 characters in length. When identifying the current value of an exceeded limit, the units should be contained in the key, not the value. For example, rather than {&#34;instanceLimit&#34;: &#34;100/request&#34;}, should be returned as, {&#34;instanceLimitPerRequest&#34;: &#34;100&#34;}, if the client exceeds the number of instances that can be created in a single (batch) request. |

<a name="rpc-v1-ErrorInfo-MetadataEntry"></a>

### ErrorInfo.MetadataEntry

| Field | Type              | Label | Description |
| ----- | ----------------- | ----- | ----------- |
| key   | [string](#string) |       |             |
| value | [string](#string) |       |             |

<a name="rpc-v1-Help"></a>

### Help

Provides links to documentation or for performing an out of band action.

For example, if a quota check failed with an error indicating the calling
project hasn&#39;t enabled the accessed service, this can contain a URL pointing
directly to the right place in the developer console to flip the bit.

| Field | Type                           | Label    | Description                                                              |
| ----- | ------------------------------ | -------- | ------------------------------------------------------------------------ |
| links | [Help.Link](#rpc-v1-Help-Link) | repeated | URL(s) pointing to additional information on handling the current error. |

<a name="rpc-v1-Help-Link"></a>

### Help.Link

Describes a URL link.

| Field       | Type              | Label | Description                     |
| ----------- | ----------------- | ----- | ------------------------------- |
| description | [string](#string) |       | Describes what the link offers. |
| url         | [string](#string) |       | The URL of the link.            |

<a name="rpc-v1-LocalizedMessage"></a>

### LocalizedMessage

Provides a localized error message that is safe to return to the user
which can be attached to an RPC error.

| Field   | Type              | Label | Description                                                                                                                                                          |
| ------- | ----------------- | ----- | -------------------------------------------------------------------------------------------------------------------------------------------------------------------- |
| locale  | [string](#string) |       | The locale used following the specification defined at https://www.rfc-editor.org/rfc/bcp/bcp47.txt. Examples are: &#34;en-US&#34;, &#34;fr-CH&#34;, &#34;es-MX&#34; |
| message | [string](#string) |       | The localized error message in the above locale.                                                                                                                     |

<a name="rpc-v1-PreconditionFailure"></a>

### PreconditionFailure

Describes what preconditions have failed.

<<<<<<< HEAD
| Field                   | Type                                       | Label    | Description                                                                                      |
| ----------------------- | ------------------------------------------ | -------- | ------------------------------------------------------------------------------------------------ |
| skip_strict_exist_check | [bool](#bool)                              |          | A flag to skip exist check during upsert operation.                                              |
| filters                 | [Filter.Config](#payload-v1-Filter-Config) | repeated | Filter configuration.                                                                            |
| timestamp               | [int64](#int64)                            |          | Upsert timestamp.                                                                                |
| disable_balanced_update | [bool](#bool)                              |          | A flag to disable balanced update (split remove -&gt; insert operation) during update operation. |
=======
For example, if an RPC failed because it required the Terms of Service to be
acknowledged, it could list the terms of service violation in the
PreconditionFailure message.
>>>>>>> a8658011

| Field      | Type                                                                   | Label    | Description                            |
| ---------- | ---------------------------------------------------------------------- | -------- | -------------------------------------- |
| violations | [PreconditionFailure.Violation](#rpc-v1-PreconditionFailure-Violation) | repeated | Describes all precondition violations. |

<a name="rpc-v1-PreconditionFailure-Violation"></a>

### PreconditionFailure.Violation

A message type used to describe a single precondition failure.

| Field       | Type              | Label | Description                                                                                                                                                                                                    |
| ----------- | ----------------- | ----- | -------------------------------------------------------------------------------------------------------------------------------------------------------------------------------------------------------------- |
| type        | [string](#string) |       | The type of PreconditionFailure. We recommend using a service-specific enum type to define the supported precondition violation subjects. For example, &#34;TOS&#34; for &#34;Terms of Service violation&#34;. |
| subject     | [string](#string) |       | The subject, relative to the type, that failed. For example, &#34;google.com/cloud&#34; relative to the &#34;TOS&#34; type would indicate which terms of service is being referenced.                          |
| description | [string](#string) |       | A description of how the precondition failed. Developers can use this description to understand how to fix the failure.                                                                                        |

For example: &#34;Terms of service not accepted&#34;. |

<a name="rpc-v1-QuotaFailure"></a>

### QuotaFailure

Describes how a quota check failed.

For example if a daily limit was exceeded for the calling project,
a service could respond with a QuotaFailure detail containing the project
id and the description of the quota limit that was exceeded. If the
calling project hasn&#39;t enabled the service in the developer console, then
a service could respond with the project id and set `service_disabled`
to true.

Also see RetryInfo and Help types for other details about handling a
quota failure.

| Field      | Type                                                     | Label    | Description                     |
| ---------- | -------------------------------------------------------- | -------- | ------------------------------- |
| violations | [QuotaFailure.Violation](#rpc-v1-QuotaFailure-Violation) | repeated | Describes all quota violations. |

<a name="rpc-v1-QuotaFailure-Violation"></a>

### QuotaFailure.Violation

A message type used to describe a single quota violation. For example, a
daily quota or a custom quota that was exceeded.

| Field       | Type              | Label | Description                                                                                                                                                                                                                               |
| ----------- | ----------------- | ----- | ----------------------------------------------------------------------------------------------------------------------------------------------------------------------------------------------------------------------------------------- |
| subject     | [string](#string) |       | The subject on which the quota check failed. For example, &#34;clientip:&lt;ip address of client&gt;&#34; or &#34;project:&lt;Google developer project id&gt;&#34;.                                                                       |
| description | [string](#string) |       | A description of how the quota check failed. Clients can use this description to find more about the quota configuration in the service&#39;s public documentation, or find the relevant quota limit to adjust through developer console. |

For example: &#34;Service disabled&#34; or &#34;Daily Limit for read operations exceeded&#34;. |

<a name="rpc-v1-RequestInfo"></a>

### RequestInfo

Contains metadata about the request that clients can attach when filing a bug
or providing other forms of feedback.

| Field        | Type              | Label | Description                                                                                                                                                |
| ------------ | ----------------- | ----- | ---------------------------------------------------------------------------------------------------------------------------------------------------------- |
| request_id   | [string](#string) |       | An opaque string that should only be interpreted by the service generating it. For example, it can be used to identify requests in the service&#39;s logs. |
| serving_data | [string](#string) |       | Any data that was used to serve this request. For example, an encrypted stack trace that can be sent back to the service provider for debugging.           |

<a name="rpc-v1-ResourceInfo"></a>

### ResourceInfo

Describes the resource that is being accessed.

<<<<<<< HEAD
<a name="apis_proto_v1_vald_filter-proto"></a>
=======
| Field         | Type              | Label | Description                                                                                                                                                                                                                                      |
| ------------- | ----------------- | ----- | ------------------------------------------------------------------------------------------------------------------------------------------------------------------------------------------------------------------------------------------------ |
| resource_type | [string](#string) |       | A name for the type of resource being accessed, e.g. &#34;sql table&#34;, &#34;cloud storage bucket&#34;, &#34;file&#34;, &#34;Google calendar&#34;; or the type URL of the resource: e.g. &#34;type.googleapis.com/google.pubsub.v1.Topic&#34;. |
| resource_name | [string](#string) |       | The name of the resource being accessed. For example, a shared calendar name: &#34;example.com_4fghdhgsrgh@group.calendar.google.com&#34;, if the current error is [google.rpc.Code.PERMISSION_DENIED][google.rpc.Code.PERMISSION_DENIED].       |
| owner         | [string](#string) |       | The owner of the resource (optional). For example, &#34;user:&lt;owner email&gt;&#34; or &#34;project:&lt;Google developer project id&gt;&#34;.                                                                                                  |
| description   | [string](#string) |       | Describes what error is encountered when accessing this resource. For example, updating a cloud project may require the `writer` permission on the developer console project.                                                                    |
>>>>>>> a8658011

<a name="rpc-v1-RetryInfo"></a>

<<<<<<< HEAD
## apis/proto/v1/vald/filter.proto

<a name="vald-v1-Filter"></a>

### Filter

Filter service provides ways to connect to Vald through filter.

| Method Name        | Request Type                                                                   | Response Type                                                                 | Description                                                              |
| ------------------ | ------------------------------------------------------------------------------ | ----------------------------------------------------------------------------- | ------------------------------------------------------------------------ |
| SearchObject       | [.payload.v1.Search.ObjectRequest](#payload-v1-Search-ObjectRequest)           | [.payload.v1.Search.Response](#payload-v1-Search-Response)                    | A method to search object.                                               |
| MultiSearchObject  | [.payload.v1.Search.MultiObjectRequest](#payload-v1-Search-MultiObjectRequest) | [.payload.v1.Search.Responses](#payload-v1-Search-Responses)                  | A method to search multiple objects.                                     |
| StreamSearchObject | [.payload.v1.Search.ObjectRequest](#payload-v1-Search-ObjectRequest) stream    | [.payload.v1.Search.StreamResponse](#payload-v1-Search-StreamResponse) stream | A method to search object by bidirectional streaming.                    |
| InsertObject       | [.payload.v1.Insert.ObjectRequest](#payload-v1-Insert-ObjectRequest)           | [.payload.v1.Object.Location](#payload-v1-Object-Location)                    | A method insert object.                                                  |
| StreamInsertObject | [.payload.v1.Insert.ObjectRequest](#payload-v1-Insert-ObjectRequest) stream    | [.payload.v1.Object.StreamLocation](#payload-v1-Object-StreamLocation) stream | Represent the streaming RPC to insert object by bidirectional streaming. |
| MultiInsertObject  | [.payload.v1.Insert.MultiObjectRequest](#payload-v1-Insert-MultiObjectRequest) | [.payload.v1.Object.Locations](#payload-v1-Object-Locations)                  | A method to insert multiple objects.                                     |
| UpdateObject       | [.payload.v1.Update.ObjectRequest](#payload-v1-Update-ObjectRequest)           | [.payload.v1.Object.Location](#payload-v1-Object-Location)                    | A method to update object.                                               |
| StreamUpdateObject | [.payload.v1.Update.ObjectRequest](#payload-v1-Update-ObjectRequest) stream    | [.payload.v1.Object.StreamLocation](#payload-v1-Object-StreamLocation) stream | A method to update object by bidirectional streaming.                    |
| MultiUpdateObject  | [.payload.v1.Update.MultiObjectRequest](#payload-v1-Update-MultiObjectRequest) | [.payload.v1.Object.Locations](#payload-v1-Object-Locations)                  | A method to update multiple objects.                                     |
| UpsertObject       | [.payload.v1.Upsert.ObjectRequest](#payload-v1-Upsert-ObjectRequest)           | [.payload.v1.Object.Location](#payload-v1-Object-Location)                    | A method to upsert object.                                               |
| StreamUpsertObject | [.payload.v1.Upsert.ObjectRequest](#payload-v1-Upsert-ObjectRequest) stream    | [.payload.v1.Object.StreamLocation](#payload-v1-Object-StreamLocation) stream | A method to upsert object by bidirectional streaming.                    |
| MultiUpsertObject  | [.payload.v1.Upsert.MultiObjectRequest](#payload-v1-Upsert-MultiObjectRequest) | [.payload.v1.Object.Locations](#payload-v1-Object-Locations)                  | A method to upsert multiple objects.                                     |

<a name="apis_proto_v1_vald_insert-proto"></a>

<p align="right"><a href="#top">Top</a></p>

## apis/proto/v1/vald/insert.proto

<a name="vald-v1-Insert"></a>

### Insert

=======
### RetryInfo

Describes when the clients can retry a failed request. Clients could ignore
the recommendation here or retry when this information is missing from error
responses.

It&#39;s always recommended that clients should use exponential backoff when
retrying.

Clients should wait until `retry_delay` amount of time has passed since
receiving the error response before retrying. If retrying requests also
fail, clients should use an exponential backoff scheme to gradually increase
the delay between retries based on `retry_delay`, until either a maximum
number of retries have been reached or a maximum retry delay cap has been
reached.

| Field       | Type                                                  | Label | Description                                                               |
| ----------- | ----------------------------------------------------- | ----- | ------------------------------------------------------------------------- |
| retry_delay | [google.protobuf.Duration](#google-protobuf-Duration) |       | Clients should wait at least this long between retrying the same request. |

<a name="apis_proto_v1_vald_filter-proto"></a>

<p align="right"><a href="#top">Top</a></p>

## apis/proto/v1/vald/filter.proto

<a name="vald-v1-Filter"></a>

### Filter

Filter service provides ways to connect to Vald through filter.

| Method Name        | Request Type                                                                   | Response Type                                                                 | Description                                                              |
| ------------------ | ------------------------------------------------------------------------------ | ----------------------------------------------------------------------------- | ------------------------------------------------------------------------ |
| SearchObject       | [.payload.v1.Search.ObjectRequest](#payload-v1-Search-ObjectRequest)           | [.payload.v1.Search.Response](#payload-v1-Search-Response)                    | A method to search object.                                               |
| MultiSearchObject  | [.payload.v1.Search.MultiObjectRequest](#payload-v1-Search-MultiObjectRequest) | [.payload.v1.Search.Responses](#payload-v1-Search-Responses)                  | A method to search multiple objects.                                     |
| StreamSearchObject | [.payload.v1.Search.ObjectRequest](#payload-v1-Search-ObjectRequest) stream    | [.payload.v1.Search.StreamResponse](#payload-v1-Search-StreamResponse) stream | A method to search object by bidirectional streaming.                    |
| InsertObject       | [.payload.v1.Insert.ObjectRequest](#payload-v1-Insert-ObjectRequest)           | [.payload.v1.Object.Location](#payload-v1-Object-Location)                    | A method insert object.                                                  |
| StreamInsertObject | [.payload.v1.Insert.ObjectRequest](#payload-v1-Insert-ObjectRequest) stream    | [.payload.v1.Object.StreamLocation](#payload-v1-Object-StreamLocation) stream | Represent the streaming RPC to insert object by bidirectional streaming. |
| MultiInsertObject  | [.payload.v1.Insert.MultiObjectRequest](#payload-v1-Insert-MultiObjectRequest) | [.payload.v1.Object.Locations](#payload-v1-Object-Locations)                  | A method to insert multiple objects.                                     |
| UpdateObject       | [.payload.v1.Update.ObjectRequest](#payload-v1-Update-ObjectRequest)           | [.payload.v1.Object.Location](#payload-v1-Object-Location)                    | A method to update object.                                               |
| StreamUpdateObject | [.payload.v1.Update.ObjectRequest](#payload-v1-Update-ObjectRequest) stream    | [.payload.v1.Object.StreamLocation](#payload-v1-Object-StreamLocation) stream | A method to update object by bidirectional streaming.                    |
| MultiUpdateObject  | [.payload.v1.Update.MultiObjectRequest](#payload-v1-Update-MultiObjectRequest) | [.payload.v1.Object.Locations](#payload-v1-Object-Locations)                  | A method to update multiple objects.                                     |
| UpsertObject       | [.payload.v1.Upsert.ObjectRequest](#payload-v1-Upsert-ObjectRequest)           | [.payload.v1.Object.Location](#payload-v1-Object-Location)                    | A method to upsert object.                                               |
| StreamUpsertObject | [.payload.v1.Upsert.ObjectRequest](#payload-v1-Upsert-ObjectRequest) stream    | [.payload.v1.Object.StreamLocation](#payload-v1-Object-StreamLocation) stream | A method to upsert object by bidirectional streaming.                    |
| MultiUpsertObject  | [.payload.v1.Upsert.MultiObjectRequest](#payload-v1-Upsert-MultiObjectRequest) | [.payload.v1.Object.Locations](#payload-v1-Object-Locations)                  | A method to upsert multiple objects.                                     |

<a name="apis_proto_v1_vald_insert-proto"></a>

<p align="right"><a href="#top">Top</a></p>

## apis/proto/v1/vald/insert.proto

<a name="vald-v1-Insert"></a>

### Insert

>>>>>>> a8658011
Insert service provides ways to add new vectors.

| Method Name  | Request Type                                                       | Response Type                                                                 | Description                                                      |
| ------------ | ------------------------------------------------------------------ | ----------------------------------------------------------------------------- | ---------------------------------------------------------------- |
| Insert       | [.payload.v1.Insert.Request](#payload-v1-Insert-Request)           | [.payload.v1.Object.Location](#payload-v1-Object-Location)                    | A method to add a new single vector.                             |
| StreamInsert | [.payload.v1.Insert.Request](#payload-v1-Insert-Request) stream    | [.payload.v1.Object.StreamLocation](#payload-v1-Object-StreamLocation) stream | A method to add new multiple vectors by bidirectional streaming. |
| MultiInsert  | [.payload.v1.Insert.MultiRequest](#payload-v1-Insert-MultiRequest) | [.payload.v1.Object.Locations](#payload-v1-Object-Locations)                  | A method to add new multiple vectors in a single request.        |

<a name="apis_proto_v1_vald_object-proto"></a>

<p align="right"><a href="#top">Top</a></p>

## apis/proto/v1/vald/object.proto

<a name="vald-v1-Object"></a>

### Object

Object service provides ways to fetch indexed vectors.

| Method Name      | Request Type                                                                | Response Type                                                               | Description                                                 |
| ---------------- | --------------------------------------------------------------------------- | --------------------------------------------------------------------------- | ----------------------------------------------------------- |
| Exists           | [.payload.v1.Object.ID](#payload-v1-Object-ID)                              | [.payload.v1.Object.ID](#payload-v1-Object-ID)                              | A method to check whether a specified ID is indexed or not. |
| GetObject        | [.payload.v1.Object.VectorRequest](#payload-v1-Object-VectorRequest)        | [.payload.v1.Object.Vector](#payload-v1-Object-Vector)                      | A method to fetch a vector.                                 |
| StreamGetObject  | [.payload.v1.Object.VectorRequest](#payload-v1-Object-VectorRequest) stream | [.payload.v1.Object.StreamVector](#payload-v1-Object-StreamVector) stream   | A method to fetch vectors by bidirectional streaming.       |
| StreamListObject | [.payload.v1.Object.List.Request](#payload-v1-Object-List-Request)          | [.payload.v1.Object.List.Response](#payload-v1-Object-List-Response) stream | A method to get all the vectors with server streaming       |

<a name="apis_proto_v1_vald_remove-proto"></a>

<p align="right"><a href="#top">Top</a></p>

## apis/proto/v1/vald/remove.proto

<a name="vald-v1-Remove"></a>

### Remove

Remove service provides ways to remove indexed vectors.

| Method Name       | Request Type                                                               | Response Type                                                                 | Description                                                             |
| ----------------- | -------------------------------------------------------------------------- | ----------------------------------------------------------------------------- | ----------------------------------------------------------------------- |
| Remove            | [.payload.v1.Remove.Request](#payload-v1-Remove-Request)                   | [.payload.v1.Object.Location](#payload-v1-Object-Location)                    | A method to remove an indexed vector.                                   |
| RemoveByTimestamp | [.payload.v1.Remove.TimestampRequest](#payload-v1-Remove-TimestampRequest) | [.payload.v1.Object.Locations](#payload-v1-Object-Locations)                  | A method to remove an indexed vector based on timestamp.                |
| StreamRemove      | [.payload.v1.Remove.Request](#payload-v1-Remove-Request) stream            | [.payload.v1.Object.StreamLocation](#payload-v1-Object-StreamLocation) stream | A method to remove multiple indexed vectors by bidirectional streaming. |
| MultiRemove       | [.payload.v1.Remove.MultiRequest](#payload-v1-Remove-MultiRequest)         | [.payload.v1.Object.Locations](#payload-v1-Object-Locations)                  | A method to remove multiple indexed vectors in a single request.        |

<a name="apis_proto_v1_vald_search-proto"></a>

<p align="right"><a href="#top">Top</a></p>

## apis/proto/v1/vald/search.proto

<a name="vald-v1-Search"></a>

### Search

Search service provides ways to search indexed vectors.

| Method Name            | Request Type                                                           | Response Type                                                                 | Description                                                                        |
| ---------------------- | ---------------------------------------------------------------------- | ----------------------------------------------------------------------------- | ---------------------------------------------------------------------------------- |
| Search                 | [.payload.v1.Search.Request](#payload-v1-Search-Request)               | [.payload.v1.Search.Response](#payload-v1-Search-Response)                    | A method to search indexed vectors by a raw vector.                                |
| SearchByID             | [.payload.v1.Search.IDRequest](#payload-v1-Search-IDRequest)           | [.payload.v1.Search.Response](#payload-v1-Search-Response)                    | A method to search indexed vectors by ID.                                          |
| StreamSearch           | [.payload.v1.Search.Request](#payload-v1-Search-Request) stream        | [.payload.v1.Search.StreamResponse](#payload-v1-Search-StreamResponse) stream | A method to search indexed vectors by multiple vectors.                            |
| StreamSearchByID       | [.payload.v1.Search.IDRequest](#payload-v1-Search-IDRequest) stream    | [.payload.v1.Search.StreamResponse](#payload-v1-Search-StreamResponse) stream | A method to search indexed vectors by multiple IDs.                                |
| MultiSearch            | [.payload.v1.Search.MultiRequest](#payload-v1-Search-MultiRequest)     | [.payload.v1.Search.Responses](#payload-v1-Search-Responses)                  | A method to search indexed vectors by multiple vectors in a single request.        |
| MultiSearchByID        | [.payload.v1.Search.MultiIDRequest](#payload-v1-Search-MultiIDRequest) | [.payload.v1.Search.Responses](#payload-v1-Search-Responses)                  | A method to search indexed vectors by multiple IDs in a single request.            |
| LinearSearch           | [.payload.v1.Search.Request](#payload-v1-Search-Request)               | [.payload.v1.Search.Response](#payload-v1-Search-Response)                    | A method to linear search indexed vectors by a raw vector.                         |
| LinearSearchByID       | [.payload.v1.Search.IDRequest](#payload-v1-Search-IDRequest)           | [.payload.v1.Search.Response](#payload-v1-Search-Response)                    | A method to linear search indexed vectors by ID.                                   |
| StreamLinearSearch     | [.payload.v1.Search.Request](#payload-v1-Search-Request) stream        | [.payload.v1.Search.StreamResponse](#payload-v1-Search-StreamResponse) stream | A method to linear search indexed vectors by multiple vectors.                     |
| StreamLinearSearchByID | [.payload.v1.Search.IDRequest](#payload-v1-Search-IDRequest) stream    | [.payload.v1.Search.StreamResponse](#payload-v1-Search-StreamResponse) stream | A method to linear search indexed vectors by multiple IDs.                         |
| MultiLinearSearch      | [.payload.v1.Search.MultiRequest](#payload-v1-Search-MultiRequest)     | [.payload.v1.Search.Responses](#payload-v1-Search-Responses)                  | A method to linear search indexed vectors by multiple vectors in a single request. |
| MultiLinearSearchByID  | [.payload.v1.Search.MultiIDRequest](#payload-v1-Search-MultiIDRequest) | [.payload.v1.Search.Responses](#payload-v1-Search-Responses)                  | A method to linear search indexed vectors by multiple IDs in a single request.     |

<a name="apis_proto_v1_vald_update-proto"></a>

<p align="right"><a href="#top">Top</a></p>

## apis/proto/v1/vald/update.proto

<a name="vald-v1-Update"></a>

### Update

Update service provides ways to update indexed vectors.

| Method Name  | Request Type                                                       | Response Type                                                                 | Description                                                             |
| ------------ | ------------------------------------------------------------------ | ----------------------------------------------------------------------------- | ----------------------------------------------------------------------- |
| Update       | [.payload.v1.Update.Request](#payload-v1-Update-Request)           | [.payload.v1.Object.Location](#payload-v1-Object-Location)                    | A method to update an indexed vector.                                   |
| StreamUpdate | [.payload.v1.Update.Request](#payload-v1-Update-Request) stream    | [.payload.v1.Object.StreamLocation](#payload-v1-Object-StreamLocation) stream | A method to update multiple indexed vectors by bidirectional streaming. |
| MultiUpdate  | [.payload.v1.Update.MultiRequest](#payload-v1-Update-MultiRequest) | [.payload.v1.Object.Locations](#payload-v1-Object-Locations)                  | A method to update multiple indexed vectors in a single request.        |

<a name="apis_proto_v1_vald_upsert-proto"></a>

<p align="right"><a href="#top">Top</a></p>

## apis/proto/v1/vald/upsert.proto

<a name="vald-v1-Upsert"></a>

### Upsert

Upsert service provides ways to insert/update vectors.

| Method Name  | Request Type                                                       | Response Type                                                                 | Description                                                            |
| ------------ | ------------------------------------------------------------------ | ----------------------------------------------------------------------------- | ---------------------------------------------------------------------- |
| Upsert       | [.payload.v1.Upsert.Request](#payload-v1-Upsert-Request)           | [.payload.v1.Object.Location](#payload-v1-Object-Location)                    | A method to insert/update a vector.                                    |
| StreamUpsert | [.payload.v1.Upsert.Request](#payload-v1-Upsert-Request) stream    | [.payload.v1.Object.StreamLocation](#payload-v1-Object-StreamLocation) stream | A method to insert/update multiple vectors by bidirectional streaming. |
| MultiUpsert  | [.payload.v1.Upsert.MultiRequest](#payload-v1-Upsert-MultiRequest) | [.payload.v1.Object.Locations](#payload-v1-Object-Locations)                  | A method to insert/update multiple vectors in a single request.        |

<<<<<<< HEAD
<a name="apis_proto_v1_rpc_error_details-proto"></a>

<p align="right"><a href="#top">Top</a></p>

## apis/proto/v1/rpc/error_details.proto

<a name="rpc-v1-BadRequest"></a>

### BadRequest

Describes violations in a client request. This error type focuses on the
syntactic aspects of the request.

| Field            | Type                                                           | Label    | Description                                   |
| ---------------- | -------------------------------------------------------------- | -------- | --------------------------------------------- |
| field_violations | [BadRequest.FieldViolation](#rpc-v1-BadRequest-FieldViolation) | repeated | Describes all violations in a client request. |

<a name="rpc-v1-BadRequest-FieldViolation"></a>

### BadRequest.FieldViolation

A message type used to describe a single bad request field.

| Field | Type              | Label | Description                                                                                                                                        |
| ----- | ----------------- | ----- | -------------------------------------------------------------------------------------------------------------------------------------------------- |
| field | [string](#string) |       | A path that leads to a field in the request body. The value will be a sequence of dot-separated identifiers that identify a protocol buffer field. |

Consider the following:

message CreateContactRequest { message EmailAddress { enum Type { TYPE_UNSPECIFIED = 0; HOME = 1; WORK = 2; }

optional string email = 1; repeated EmailType type = 2; }

string full_name = 1; repeated EmailAddress email_addresses = 2; }

In this example, in proto `field` could take one of the following values:

- `full_name` for a violation in the `full_name` value _ `email_addresses[1].email` for a violation in the `email` field of the first `email_addresses` message _ `email_addresses[3].type[2]` for a violation in the second `type` value in the third `email_addresses` message.

In JSON, the same values are represented as:

- `fullName` for a violation in the `fullName` value _ `emailAddresses[1].email` for a violation in the `email` field of the first `emailAddresses` message _ `emailAddresses[3].type[2]` for a violation in the second `type` value in the third `emailAddresses` message. |
  | description | [string](#string) | | A description of why the request element is bad. |

<a name="rpc-v1-DebugInfo"></a>

### DebugInfo

Describes additional debugging info.

| Field         | Type              | Label    | Description                                                  |
| ------------- | ----------------- | -------- | ------------------------------------------------------------ |
| stack_entries | [string](#string) | repeated | The stack trace entries indicating where the error occurred. |
| detail        | [string](#string) |          | Additional debugging information provided by the server.     |

<a name="rpc-v1-ErrorInfo"></a>

### ErrorInfo

Describes the cause of the error with structured details.

Example of an error when contacting the &#34;pubsub.googleapis.com&#34; API when it
is not enabled:

    { &#34;reason&#34;: &#34;API_DISABLED&#34;
      &#34;domain&#34;: &#34;googleapis.com&#34;
      &#34;metadata&#34;: {
        &#34;resource&#34;: &#34;projects/123&#34;,
        &#34;service&#34;: &#34;pubsub.googleapis.com&#34;
      }
    }

This response indicates that the pubsub.googleapis.com API is not enabled.

Example of an error that is returned when attempting to create a Spanner
instance in a region that is out of stock:

    { &#34;reason&#34;: &#34;STOCKOUT&#34;
      &#34;domain&#34;: &#34;spanner.googleapis.com&#34;,
      &#34;metadata&#34;: {
        &#34;availableRegions&#34;: &#34;us-central1,us-east2&#34;
      }
    }

| Field    | Type                                                       | Label    | Description                                                                                                                                                                                                                                                                                                                                                                                                                                 |
| -------- | ---------------------------------------------------------- | -------- | ------------------------------------------------------------------------------------------------------------------------------------------------------------------------------------------------------------------------------------------------------------------------------------------------------------------------------------------------------------------------------------------------------------------------------------------- |
| reason   | [string](#string)                                          |          | The reason of the error. This is a constant value that identifies the proximate cause of the error. Error reasons are unique within a particular domain of errors. This should be at most 63 characters and match a regular expression of `[A-Z][A-Z0-9_]&#43;[A-Z0-9]`, which represents UPPER_SNAKE_CASE.                                                                                                                                 |
| domain   | [string](#string)                                          |          | The logical grouping to which the &#34;reason&#34; belongs. The error domain is typically the registered service name of the tool or product that generates the error. Example: &#34;pubsub.googleapis.com&#34;. If the error is generated by some common infrastructure, the error domain must be a globally unique value that identifies the infrastructure. For Google API infrastructure, the error domain is &#34;googleapis.com&#34;. |
| metadata | [ErrorInfo.MetadataEntry](#rpc-v1-ErrorInfo-MetadataEntry) | repeated | Additional structured details about this error.                                                                                                                                                                                                                                                                                                                                                                                             |

Keys should match /[a-zA-Z0-9-_]/ and be limited to 64 characters in length. When identifying the current value of an exceeded limit, the units should be contained in the key, not the value. For example, rather than {&#34;instanceLimit&#34;: &#34;100/request&#34;}, should be returned as, {&#34;instanceLimitPerRequest&#34;: &#34;100&#34;}, if the client exceeds the number of instances that can be created in a single (batch) request. |

<a name="rpc-v1-ErrorInfo-MetadataEntry"></a>

### ErrorInfo.MetadataEntry

| Field | Type              | Label | Description |
| ----- | ----------------- | ----- | ----------- |
| key   | [string](#string) |       |             |
| value | [string](#string) |       |             |

<a name="rpc-v1-Help"></a>

### Help

Provides links to documentation or for performing an out of band action.

For example, if a quota check failed with an error indicating the calling
project hasn&#39;t enabled the accessed service, this can contain a URL pointing
directly to the right place in the developer console to flip the bit.

| Field | Type                           | Label    | Description                                                              |
| ----- | ------------------------------ | -------- | ------------------------------------------------------------------------ |
| links | [Help.Link](#rpc-v1-Help-Link) | repeated | URL(s) pointing to additional information on handling the current error. |

<a name="rpc-v1-Help-Link"></a>

### Help.Link

Describes a URL link.

| Field       | Type              | Label | Description                     |
| ----------- | ----------------- | ----- | ------------------------------- |
| description | [string](#string) |       | Describes what the link offers. |
| url         | [string](#string) |       | The URL of the link.            |

<a name="rpc-v1-LocalizedMessage"></a>

### LocalizedMessage

Provides a localized error message that is safe to return to the user
which can be attached to an RPC error.

| Field   | Type              | Label | Description                                                                                                                                                          |
| ------- | ----------------- | ----- | -------------------------------------------------------------------------------------------------------------------------------------------------------------------- |
| locale  | [string](#string) |       | The locale used following the specification defined at https://www.rfc-editor.org/rfc/bcp/bcp47.txt. Examples are: &#34;en-US&#34;, &#34;fr-CH&#34;, &#34;es-MX&#34; |
| message | [string](#string) |       | The localized error message in the above locale.                                                                                                                     |

<a name="rpc-v1-PreconditionFailure"></a>

### PreconditionFailure

Describes what preconditions have failed.

For example, if an RPC failed because it required the Terms of Service to be
acknowledged, it could list the terms of service violation in the
PreconditionFailure message.

| Field      | Type                                                                   | Label    | Description                            |
| ---------- | ---------------------------------------------------------------------- | -------- | -------------------------------------- |
| violations | [PreconditionFailure.Violation](#rpc-v1-PreconditionFailure-Violation) | repeated | Describes all precondition violations. |

<a name="rpc-v1-PreconditionFailure-Violation"></a>

### PreconditionFailure.Violation

A message type used to describe a single precondition failure.

| Field       | Type              | Label | Description                                                                                                                                                                                                    |
| ----------- | ----------------- | ----- | -------------------------------------------------------------------------------------------------------------------------------------------------------------------------------------------------------------- |
| type        | [string](#string) |       | The type of PreconditionFailure. We recommend using a service-specific enum type to define the supported precondition violation subjects. For example, &#34;TOS&#34; for &#34;Terms of Service violation&#34;. |
| subject     | [string](#string) |       | The subject, relative to the type, that failed. For example, &#34;google.com/cloud&#34; relative to the &#34;TOS&#34; type would indicate which terms of service is being referenced.                          |
| description | [string](#string) |       | A description of how the precondition failed. Developers can use this description to understand how to fix the failure.                                                                                        |

For example: &#34;Terms of service not accepted&#34;. |

<a name="rpc-v1-QuotaFailure"></a>

### QuotaFailure

Describes how a quota check failed.

For example if a daily limit was exceeded for the calling project,
a service could respond with a QuotaFailure detail containing the project
id and the description of the quota limit that was exceeded. If the
calling project hasn&#39;t enabled the service in the developer console, then
a service could respond with the project id and set `service_disabled`
to true.

Also see RetryInfo and Help types for other details about handling a
quota failure.

| Field      | Type                                                     | Label    | Description                     |
| ---------- | -------------------------------------------------------- | -------- | ------------------------------- |
| violations | [QuotaFailure.Violation](#rpc-v1-QuotaFailure-Violation) | repeated | Describes all quota violations. |

<a name="rpc-v1-QuotaFailure-Violation"></a>

### QuotaFailure.Violation

A message type used to describe a single quota violation. For example, a
daily quota or a custom quota that was exceeded.

| Field       | Type              | Label | Description                                                                                                                                                                                                                               |
| ----------- | ----------------- | ----- | ----------------------------------------------------------------------------------------------------------------------------------------------------------------------------------------------------------------------------------------- |
| subject     | [string](#string) |       | The subject on which the quota check failed. For example, &#34;clientip:&lt;ip address of client&gt;&#34; or &#34;project:&lt;Google developer project id&gt;&#34;.                                                                       |
| description | [string](#string) |       | A description of how the quota check failed. Clients can use this description to find more about the quota configuration in the service&#39;s public documentation, or find the relevant quota limit to adjust through developer console. |

For example: &#34;Service disabled&#34; or &#34;Daily Limit for read operations exceeded&#34;. |

<a name="rpc-v1-RequestInfo"></a>

### RequestInfo

Contains metadata about the request that clients can attach when filing a bug
or providing other forms of feedback.

| Field        | Type              | Label | Description                                                                                                                                                |
| ------------ | ----------------- | ----- | ---------------------------------------------------------------------------------------------------------------------------------------------------------- |
| request_id   | [string](#string) |       | An opaque string that should only be interpreted by the service generating it. For example, it can be used to identify requests in the service&#39;s logs. |
| serving_data | [string](#string) |       | Any data that was used to serve this request. For example, an encrypted stack trace that can be sent back to the service provider for debugging.           |

<a name="rpc-v1-ResourceInfo"></a>

### ResourceInfo

Describes the resource that is being accessed.

| Field         | Type              | Label | Description                                                                                                                                                                                                                                      |
| ------------- | ----------------- | ----- | ------------------------------------------------------------------------------------------------------------------------------------------------------------------------------------------------------------------------------------------------ |
| resource_type | [string](#string) |       | A name for the type of resource being accessed, e.g. &#34;sql table&#34;, &#34;cloud storage bucket&#34;, &#34;file&#34;, &#34;Google calendar&#34;; or the type URL of the resource: e.g. &#34;type.googleapis.com/google.pubsub.v1.Topic&#34;. |
| resource_name | [string](#string) |       | The name of the resource being accessed. For example, a shared calendar name: &#34;example.com_4fghdhgsrgh@group.calendar.google.com&#34;, if the current error is [google.rpc.Code.PERMISSION_DENIED][google.rpc.Code.PERMISSION_DENIED].       |
| owner         | [string](#string) |       | The owner of the resource (optional). For example, &#34;user:&lt;owner email&gt;&#34; or &#34;project:&lt;Google developer project id&gt;&#34;.                                                                                                  |
| description   | [string](#string) |       | Describes what error is encountered when accessing this resource. For example, updating a cloud project may require the `writer` permission on the developer console project.                                                                    |

<a name="rpc-v1-RetryInfo"></a>

### RetryInfo

Describes when the clients can retry a failed request. Clients could ignore
the recommendation here or retry when this information is missing from error
responses.

It&#39;s always recommended that clients should use exponential backoff when
retrying.

Clients should wait until `retry_delay` amount of time has passed since
receiving the error response before retrying. If retrying requests also
fail, clients should use an exponential backoff scheme to gradually increase
the delay between retries based on `retry_delay`, until either a maximum
number of retries have been reached or a maximum retry delay cap has been
reached.

| Field       | Type                                                  | Label | Description                                                               |
| ----------- | ----------------------------------------------------- | ----- | ------------------------------------------------------------------------- |
| retry_delay | [google.protobuf.Duration](#google-protobuf-Duration) |       | Clients should wait at least this long between retrying the same request. |

=======
>>>>>>> a8658011
## Scalar Value Types

| .proto Type                    | Notes                                                                                                                                           | C++    | Java       | Python      | Go      | C#         | PHP            | Ruby                           |
| ------------------------------ | ----------------------------------------------------------------------------------------------------------------------------------------------- | ------ | ---------- | ----------- | ------- | ---------- | -------------- | ------------------------------ |
| <a name="double" /> double     |                                                                                                                                                 | double | double     | float       | float64 | double     | float          | Float                          |
| <a name="float" /> float       |                                                                                                                                                 | float  | float      | float       | float32 | float      | float          | Float                          |
| <a name="int32" /> int32       | Uses variable-length encoding. Inefficient for encoding negative numbers – if your field is likely to have negative values, use sint32 instead. | int32  | int        | int         | int32   | int        | integer        | Bignum or Fixnum (as required) |
| <a name="int64" /> int64       | Uses variable-length encoding. Inefficient for encoding negative numbers – if your field is likely to have negative values, use sint64 instead. | int64  | long       | int/long    | int64   | long       | integer/string | Bignum                         |
| <a name="uint32" /> uint32     | Uses variable-length encoding.                                                                                                                  | uint32 | int        | int/long    | uint32  | uint       | integer        | Bignum or Fixnum (as required) |
| <a name="uint64" /> uint64     | Uses variable-length encoding.                                                                                                                  | uint64 | long       | int/long    | uint64  | ulong      | integer/string | Bignum or Fixnum (as required) |
| <a name="sint32" /> sint32     | Uses variable-length encoding. Signed int value. These more efficiently encode negative numbers than regular int32s.                            | int32  | int        | int         | int32   | int        | integer        | Bignum or Fixnum (as required) |
| <a name="sint64" /> sint64     | Uses variable-length encoding. Signed int value. These more efficiently encode negative numbers than regular int64s.                            | int64  | long       | int/long    | int64   | long       | integer/string | Bignum                         |
| <a name="fixed32" /> fixed32   | Always four bytes. More efficient than uint32 if values are often greater than 2^28.                                                            | uint32 | int        | int         | uint32  | uint       | integer        | Bignum or Fixnum (as required) |
| <a name="fixed64" /> fixed64   | Always eight bytes. More efficient than uint64 if values are often greater than 2^56.                                                           | uint64 | long       | int/long    | uint64  | ulong      | integer/string | Bignum                         |
| <a name="sfixed32" /> sfixed32 | Always four bytes.                                                                                                                              | int32  | int        | int         | int32   | int        | integer        | Bignum or Fixnum (as required) |
| <a name="sfixed64" /> sfixed64 | Always eight bytes.                                                                                                                             | int64  | long       | int/long    | int64   | long       | integer/string | Bignum                         |
| <a name="bool" /> bool         |                                                                                                                                                 | bool   | boolean    | boolean     | bool    | bool       | boolean        | TrueClass/FalseClass           |
| <a name="string" /> string     | A string must always contain UTF-8 encoded or 7-bit ASCII text.                                                                                 | string | String     | str/unicode | string  | string     | string         | String (UTF-8)                 |
| <a name="bytes" /> bytes       | May contain any arbitrary sequence of bytes.                                                                                                    | string | ByteString | str         | []byte  | ByteString | string         | String (ASCII-8BIT)            |<|MERGE_RESOLUTION|>--- conflicted
+++ resolved
@@ -25,12 +25,7 @@
   - [Empty](#payload-v1-Empty)
   - [Filter](#payload-v1-Filter)
   - [Filter.Config](#payload-v1-Filter-Config)
-  - [Filter.DistanceRequest](#payload-v1-Filter-DistanceRequest)
-  - [Filter.DistanceResponse](#payload-v1-Filter-DistanceResponse)
-  - [Filter.Query](#payload-v1-Filter-Query)
   - [Filter.Target](#payload-v1-Filter-Target)
-  - [Filter.VectorRequest](#payload-v1-Filter-VectorRequest)
-  - [Filter.VectorResponse](#payload-v1-Filter-VectorResponse)
   - [Info](#payload-v1-Info)
   - [Info.CPU](#payload-v1-Info-CPU)
   - [Info.IPs](#payload-v1-Info-IPs)
@@ -102,8 +97,6 @@
   - [Remove.Timestamp.Operator](#payload-v1-Remove-Timestamp-Operator)
   - [Search.AggregationAlgorithm](#payload-v1-Search-AggregationAlgorithm)
 
-<<<<<<< HEAD
-=======
 - [apis/proto/v1/rpc/error_details.proto](#apis_proto_v1_rpc_error_details-proto)
   - [BadRequest](#rpc-v1-BadRequest)
   - [BadRequest.FieldViolation](#rpc-v1-BadRequest-FieldViolation)
@@ -120,7 +113,6 @@
   - [RequestInfo](#rpc-v1-RequestInfo)
   - [ResourceInfo](#rpc-v1-ResourceInfo)
   - [RetryInfo](#rpc-v1-RetryInfo)
->>>>>>> a8658011
 - [apis/proto/v1/vald/filter.proto](#apis_proto_v1_vald_filter-proto)
   - [Filter](#vald-v1-Filter)
 - [apis/proto/v1/vald/insert.proto](#apis_proto_v1_vald_insert-proto)
@@ -135,25 +127,6 @@
   - [Update](#vald-v1-Update)
 - [apis/proto/v1/vald/upsert.proto](#apis_proto_v1_vald_upsert-proto)
   - [Upsert](#vald-v1-Upsert)
-<<<<<<< HEAD
-- [apis/proto/v1/rpc/error_details.proto](#apis_proto_v1_rpc_error_details-proto)
-  - [BadRequest](#rpc-v1-BadRequest)
-  - [BadRequest.FieldViolation](#rpc-v1-BadRequest-FieldViolation)
-  - [DebugInfo](#rpc-v1-DebugInfo)
-  - [ErrorInfo](#rpc-v1-ErrorInfo)
-  - [ErrorInfo.MetadataEntry](#rpc-v1-ErrorInfo-MetadataEntry)
-  - [Help](#rpc-v1-Help)
-  - [Help.Link](#rpc-v1-Help-Link)
-  - [LocalizedMessage](#rpc-v1-LocalizedMessage)
-  - [PreconditionFailure](#rpc-v1-PreconditionFailure)
-  - [PreconditionFailure.Violation](#rpc-v1-PreconditionFailure-Violation)
-  - [QuotaFailure](#rpc-v1-QuotaFailure)
-  - [QuotaFailure.Violation](#rpc-v1-QuotaFailure-Violation)
-  - [RequestInfo](#rpc-v1-RequestInfo)
-  - [ResourceInfo](#rpc-v1-ResourceInfo)
-  - [RetryInfo](#rpc-v1-RetryInfo)
-=======
->>>>>>> a8658011
 - [Scalar Value Types](#scalar-value-types)
 
 <a name="apis_proto_v1_agent_core_agent-proto"></a>
@@ -220,10 +193,10 @@
 
 Represent the egress filter service.
 
-| Method Name    | Request Type                                                             | Response Type                                                              | Description                               |
-| -------------- | ------------------------------------------------------------------------ | -------------------------------------------------------------------------- | ----------------------------------------- |
-| FilterDistance | [.payload.v1.Filter.DistanceRequest](#payload-v1-Filter-DistanceRequest) | [.payload.v1.Filter.DistanceResponse](#payload-v1-Filter-DistanceResponse) | Represent the RPC to filter the distance. |
-| FilterVector   | [.payload.v1.Filter.VectorRequest](#payload-v1-Filter-VectorRequest)     | [.payload.v1.Filter.VectorResponse](#payload-v1-Filter-VectorResponse)     | Represent the RPC to filter the vector.   |
+| Method Name    | Request Type                                               | Response Type                                              | Description                               |
+| -------------- | ---------------------------------------------------------- | ---------------------------------------------------------- | ----------------------------------------- |
+| FilterDistance | [.payload.v1.Object.Distance](#payload-v1-Object-Distance) | [.payload.v1.Object.Distance](#payload-v1-Object-Distance) | Represent the RPC to filter the distance. |
+| FilterVector   | [.payload.v1.Object.Vector](#payload-v1-Object-Vector)     | [.payload.v1.Object.Vector](#payload-v1-Object-Vector)     | Represent the RPC to filter the vector.   |
 
 <a name="apis_proto_v1_filter_ingress_ingress_filter-proto"></a>
 
@@ -316,42 +289,9 @@
 
 Represent filter configuration.
 
-<<<<<<< HEAD
-| Field  | Type                                       | Label | Description                                |
-| ------ | ------------------------------------------ | ----- | ------------------------------------------ |
-| target | [Filter.Target](#payload-v1-Filter-Target) |       | Represent the filter target configuration. |
-| query  | [Filter.Query](#payload-v1-Filter-Query)   |       | The target query.                          |
-
-<a name="payload-v1-Filter-DistanceRequest"></a>
-
-### Filter.DistanceRequest
-
-Represent the ID and distance pair.
-
-| Field    | Type                                           | Label    | Description |
-| -------- | ---------------------------------------------- | -------- | ----------- |
-| distance | [Object.Distance](#payload-v1-Object-Distance) | repeated | Distance    |
-| query    | [Filter.Query](#payload-v1-Filter-Query)       |          | Query       |
-
-<a name="payload-v1-Filter-DistanceResponse"></a>
-
-### Filter.DistanceResponse
-
-Represent the ID and distance pair.
-
-| Field    | Type                                           | Label    | Description |
-| -------- | ---------------------------------------------- | -------- | ----------- |
-| distance | [Object.Distance](#payload-v1-Object-Distance) | repeated | Distance    |
-
-<a name="payload-v1-Filter-Query"></a>
-
-### Filter.Query
-
-Represent the filter query.
-
-| Field | Type              | Label | Description           |
-| ----- | ----------------- | ----- | --------------------- |
-| query | [string](#string) |       | The raw query string. |
+| Field   | Type                                       | Label    | Description                                |
+| ------- | ------------------------------------------ | -------- | ------------------------------------------ |
+| targets | [Filter.Target](#payload-v1-Filter-Target) | repeated | Represent the filter target configuration. |
 
 <a name="payload-v1-Filter-Target"></a>
 
@@ -363,27 +303,6 @@
 | ----- | ----------------- | ----- | -------------------- |
 | host  | [string](#string) |       | The target hostname. |
 | port  | [uint32](#uint32) |       | The target port.     |
-
-<a name="payload-v1-Filter-VectorRequest"></a>
-
-### Filter.VectorRequest
-
-Represent the ID and vector pair.
-
-| Field  | Type                                       | Label | Description |
-| ------ | ------------------------------------------ | ----- | ----------- |
-| vector | [Object.Vector](#payload-v1-Object-Vector) |       | Vector      |
-| query  | [Filter.Query](#payload-v1-Filter-Query)   |       | Query       |
-
-<a name="payload-v1-Filter-VectorResponse"></a>
-
-### Filter.VectorResponse
-
-Represent the ID and vector pair.
-
-| Field  | Type                                       | Label | Description |
-| ------ | ------------------------------------------ | ----- | ----------- |
-| vector | [Object.Vector](#payload-v1-Object-Vector) |       | Distance    |
 
 <a name="payload-v1-Info"></a>
 
@@ -405,43 +324,6 @@
 
 <a name="payload-v1-Info-IPs"></a>
 
-=======
-| Field   | Type                                       | Label    | Description                                |
-| ------- | ------------------------------------------ | -------- | ------------------------------------------ |
-| targets | [Filter.Target](#payload-v1-Filter-Target) | repeated | Represent the filter target configuration. |
-
-<a name="payload-v1-Filter-Target"></a>
-
-### Filter.Target
-
-Represent the target filter server.
-
-| Field | Type              | Label | Description          |
-| ----- | ----------------- | ----- | -------------------- |
-| host  | [string](#string) |       | The target hostname. |
-| port  | [uint32](#uint32) |       | The target port.     |
-
-<a name="payload-v1-Info"></a>
-
-### Info
-
-Info related messages.
-
-<a name="payload-v1-Info-CPU"></a>
-
-### Info.CPU
-
-Represent the CPU information message.
-
-| Field   | Type              | Label | Description                 |
-| ------- | ----------------- | ----- | --------------------------- |
-| limit   | [double](#double) |       | The CPU resource limit.     |
-| request | [double](#double) |       | The CPU resource requested. |
-| usage   | [double](#double) |       | The CPU usage.              |
-
-<a name="payload-v1-Info-IPs"></a>
-
->>>>>>> a8658011
 ### Info.IPs
 
 Represent the multiple IP message.
@@ -570,11 +452,11 @@
 
 Represent insert configurations.
 
-| Field                   | Type                                       | Label    | Description                                         |
-| ----------------------- | ------------------------------------------ | -------- | --------------------------------------------------- |
-| skip_strict_exist_check | [bool](#bool)                              |          | A flag to skip exist check during insert operation. |
-| filters                 | [Filter.Config](#payload-v1-Filter-Config) | repeated | Filter configurations.                              |
-| timestamp               | [int64](#int64)                            |          | Insert timestamp.                                   |
+| Field                   | Type                                       | Label | Description                                         |
+| ----------------------- | ------------------------------------------ | ----- | --------------------------------------------------- |
+| skip_strict_exist_check | [bool](#bool)                              |       | A flag to skip exist check during insert operation. |
+| filters                 | [Filter.Config](#payload-v1-Filter-Config) |       | Filter configurations.                              |
+| timestamp               | [int64](#int64)                            |       | Insert timestamp.                                   |
 
 <a name="payload-v1-Insert-MultiObjectRequest"></a>
 
@@ -802,10 +684,10 @@
 
 Represent a request to fetch raw vector.
 
-| Field   | Type                                       | Label    | Description                  |
-| ------- | ------------------------------------------ | -------- | ---------------------------- |
-| id      | [Object.ID](#payload-v1-Object-ID)         |          | The vector ID to be fetched. |
-| filters | [Filter.Config](#payload-v1-Filter-Config) | repeated | Filter configurations.       |
+| Field   | Type                                       | Label | Description                  |
+| ------- | ------------------------------------------ | ----- | ---------------------------- |
+| id      | [Object.ID](#payload-v1-Object-ID)         |       | The vector ID to be fetched. |
+| filters | [Filter.Config](#payload-v1-Filter-Config) |       | Filter configurations.       |
 
 <a name="payload-v1-Object-Vectors"></a>
 
@@ -888,17 +770,17 @@
 
 Represent search configuration.
 
-| Field                 | Type                                                                   | Label    | Description                              |
-| --------------------- | ---------------------------------------------------------------------- | -------- | ---------------------------------------- |
-| request_id            | [string](#string)                                                      |          | Unique request ID.                       |
-| num                   | [uint32](#uint32)                                                      |          | Maximum number of result to be returned. |
-| radius                | [float](#float)                                                        |          | Search radius.                           |
-| epsilon               | [float](#float)                                                        |          | Search coefficient.                      |
-| timeout               | [int64](#int64)                                                        |          | Search timeout in nanoseconds.           |
-| ingress_filters       | [Filter.Config](#payload-v1-Filter-Config)                             | repeated | Ingress filter configurations.           |
-| egress_filters        | [Filter.Config](#payload-v1-Filter-Config)                             | repeated | Egress filter configurations.            |
-| min_num               | [uint32](#uint32)                                                      |          | Minimum number of result to be returned. |
-| aggregation_algorithm | [Search.AggregationAlgorithm](#payload-v1-Search-AggregationAlgorithm) |          | Aggregation Algorithm                    |
+| Field                 | Type                                                                   | Label | Description                              |
+| --------------------- | ---------------------------------------------------------------------- | ----- | ---------------------------------------- |
+| request_id            | [string](#string)                                                      |       | Unique request ID.                       |
+| num                   | [uint32](#uint32)                                                      |       | Maximum number of result to be returned. |
+| radius                | [float](#float)                                                        |       | Search radius.                           |
+| epsilon               | [float](#float)                                                        |       | Search coefficient.                      |
+| timeout               | [int64](#int64)                                                        |       | Search timeout in nanoseconds.           |
+| ingress_filters       | [Filter.Config](#payload-v1-Filter-Config)                             |       | Ingress filter configurations.           |
+| egress_filters        | [Filter.Config](#payload-v1-Filter-Config)                             |       | Egress filter configurations.            |
+| min_num               | [uint32](#uint32)                                                      |       | Minimum number of result to be returned. |
+| aggregation_algorithm | [Search.AggregationAlgorithm](#payload-v1-Search-AggregationAlgorithm) |       | Aggregation Algorithm                    |
 
 <a name="payload-v1-Search-IDRequest"></a>
 
@@ -1008,12 +890,12 @@
 
 Represent the update configuration.
 
-| Field                   | Type                                       | Label    | Description                                                                                      |
-| ----------------------- | ------------------------------------------ | -------- | ------------------------------------------------------------------------------------------------ |
-| skip_strict_exist_check | [bool](#bool)                              |          | A flag to skip exist check during update operation.                                              |
-| filters                 | [Filter.Config](#payload-v1-Filter-Config) | repeated | Filter configuration.                                                                            |
-| timestamp               | [int64](#int64)                            |          | Update timestamp.                                                                                |
-| disable_balanced_update | [bool](#bool)                              |          | A flag to disable balanced update (split remove -&gt; insert operation) during update operation. |
+| Field                   | Type                                       | Label | Description                                                                                      |
+| ----------------------- | ------------------------------------------ | ----- | ------------------------------------------------------------------------------------------------ |
+| skip_strict_exist_check | [bool](#bool)                              |       | A flag to skip exist check during update operation.                                              |
+| filters                 | [Filter.Config](#payload-v1-Filter-Config) |       | Filter configuration.                                                                            |
+| timestamp               | [int64](#int64)                            |       | Update timestamp.                                                                                |
+| disable_balanced_update | [bool](#bool)                              |       | A flag to disable balanced update (split remove -&gt; insert operation) during update operation. |
 
 <a name="payload-v1-Update-MultiObjectRequest"></a>
 
@@ -1293,18 +1175,9 @@
 
 Describes what preconditions have failed.
 
-<<<<<<< HEAD
-| Field                   | Type                                       | Label    | Description                                                                                      |
-| ----------------------- | ------------------------------------------ | -------- | ------------------------------------------------------------------------------------------------ |
-| skip_strict_exist_check | [bool](#bool)                              |          | A flag to skip exist check during upsert operation.                                              |
-| filters                 | [Filter.Config](#payload-v1-Filter-Config) | repeated | Filter configuration.                                                                            |
-| timestamp               | [int64](#int64)                            |          | Upsert timestamp.                                                                                |
-| disable_balanced_update | [bool](#bool)                              |          | A flag to disable balanced update (split remove -&gt; insert operation) during update operation. |
-=======
 For example, if an RPC failed because it required the Terms of Service to be
 acknowledged, it could list the terms of service violation in the
 PreconditionFailure message.
->>>>>>> a8658011
 
 | Field      | Type                                                                   | Label    | Description                            |
 | ---------- | ---------------------------------------------------------------------- | -------- | -------------------------------------- |
@@ -1376,20 +1249,39 @@
 
 Describes the resource that is being accessed.
 
-<<<<<<< HEAD
-<a name="apis_proto_v1_vald_filter-proto"></a>
-=======
 | Field         | Type              | Label | Description                                                                                                                                                                                                                                      |
 | ------------- | ----------------- | ----- | ------------------------------------------------------------------------------------------------------------------------------------------------------------------------------------------------------------------------------------------------ |
 | resource_type | [string](#string) |       | A name for the type of resource being accessed, e.g. &#34;sql table&#34;, &#34;cloud storage bucket&#34;, &#34;file&#34;, &#34;Google calendar&#34;; or the type URL of the resource: e.g. &#34;type.googleapis.com/google.pubsub.v1.Topic&#34;. |
 | resource_name | [string](#string) |       | The name of the resource being accessed. For example, a shared calendar name: &#34;example.com_4fghdhgsrgh@group.calendar.google.com&#34;, if the current error is [google.rpc.Code.PERMISSION_DENIED][google.rpc.Code.PERMISSION_DENIED].       |
 | owner         | [string](#string) |       | The owner of the resource (optional). For example, &#34;user:&lt;owner email&gt;&#34; or &#34;project:&lt;Google developer project id&gt;&#34;.                                                                                                  |
 | description   | [string](#string) |       | Describes what error is encountered when accessing this resource. For example, updating a cloud project may require the `writer` permission on the developer console project.                                                                    |
->>>>>>> a8658011
 
 <a name="rpc-v1-RetryInfo"></a>
 
-<<<<<<< HEAD
+### RetryInfo
+
+Describes when the clients can retry a failed request. Clients could ignore
+the recommendation here or retry when this information is missing from error
+responses.
+
+It&#39;s always recommended that clients should use exponential backoff when
+retrying.
+
+Clients should wait until `retry_delay` amount of time has passed since
+receiving the error response before retrying. If retrying requests also
+fail, clients should use an exponential backoff scheme to gradually increase
+the delay between retries based on `retry_delay`, until either a maximum
+number of retries have been reached or a maximum retry delay cap has been
+reached.
+
+| Field       | Type                                                  | Label | Description                                                               |
+| ----------- | ----------------------------------------------------- | ----- | ------------------------------------------------------------------------- |
+| retry_delay | [google.protobuf.Duration](#google-protobuf-Duration) |       | Clients should wait at least this long between retrying the same request. |
+
+<a name="apis_proto_v1_vald_filter-proto"></a>
+
+<p align="right"><a href="#top">Top</a></p>
+
 ## apis/proto/v1/vald/filter.proto
 
 <a name="vald-v1-Filter"></a>
@@ -1423,65 +1315,6 @@
 
 ### Insert
 
-=======
-### RetryInfo
-
-Describes when the clients can retry a failed request. Clients could ignore
-the recommendation here or retry when this information is missing from error
-responses.
-
-It&#39;s always recommended that clients should use exponential backoff when
-retrying.
-
-Clients should wait until `retry_delay` amount of time has passed since
-receiving the error response before retrying. If retrying requests also
-fail, clients should use an exponential backoff scheme to gradually increase
-the delay between retries based on `retry_delay`, until either a maximum
-number of retries have been reached or a maximum retry delay cap has been
-reached.
-
-| Field       | Type                                                  | Label | Description                                                               |
-| ----------- | ----------------------------------------------------- | ----- | ------------------------------------------------------------------------- |
-| retry_delay | [google.protobuf.Duration](#google-protobuf-Duration) |       | Clients should wait at least this long between retrying the same request. |
-
-<a name="apis_proto_v1_vald_filter-proto"></a>
-
-<p align="right"><a href="#top">Top</a></p>
-
-## apis/proto/v1/vald/filter.proto
-
-<a name="vald-v1-Filter"></a>
-
-### Filter
-
-Filter service provides ways to connect to Vald through filter.
-
-| Method Name        | Request Type                                                                   | Response Type                                                                 | Description                                                              |
-| ------------------ | ------------------------------------------------------------------------------ | ----------------------------------------------------------------------------- | ------------------------------------------------------------------------ |
-| SearchObject       | [.payload.v1.Search.ObjectRequest](#payload-v1-Search-ObjectRequest)           | [.payload.v1.Search.Response](#payload-v1-Search-Response)                    | A method to search object.                                               |
-| MultiSearchObject  | [.payload.v1.Search.MultiObjectRequest](#payload-v1-Search-MultiObjectRequest) | [.payload.v1.Search.Responses](#payload-v1-Search-Responses)                  | A method to search multiple objects.                                     |
-| StreamSearchObject | [.payload.v1.Search.ObjectRequest](#payload-v1-Search-ObjectRequest) stream    | [.payload.v1.Search.StreamResponse](#payload-v1-Search-StreamResponse) stream | A method to search object by bidirectional streaming.                    |
-| InsertObject       | [.payload.v1.Insert.ObjectRequest](#payload-v1-Insert-ObjectRequest)           | [.payload.v1.Object.Location](#payload-v1-Object-Location)                    | A method insert object.                                                  |
-| StreamInsertObject | [.payload.v1.Insert.ObjectRequest](#payload-v1-Insert-ObjectRequest) stream    | [.payload.v1.Object.StreamLocation](#payload-v1-Object-StreamLocation) stream | Represent the streaming RPC to insert object by bidirectional streaming. |
-| MultiInsertObject  | [.payload.v1.Insert.MultiObjectRequest](#payload-v1-Insert-MultiObjectRequest) | [.payload.v1.Object.Locations](#payload-v1-Object-Locations)                  | A method to insert multiple objects.                                     |
-| UpdateObject       | [.payload.v1.Update.ObjectRequest](#payload-v1-Update-ObjectRequest)           | [.payload.v1.Object.Location](#payload-v1-Object-Location)                    | A method to update object.                                               |
-| StreamUpdateObject | [.payload.v1.Update.ObjectRequest](#payload-v1-Update-ObjectRequest) stream    | [.payload.v1.Object.StreamLocation](#payload-v1-Object-StreamLocation) stream | A method to update object by bidirectional streaming.                    |
-| MultiUpdateObject  | [.payload.v1.Update.MultiObjectRequest](#payload-v1-Update-MultiObjectRequest) | [.payload.v1.Object.Locations](#payload-v1-Object-Locations)                  | A method to update multiple objects.                                     |
-| UpsertObject       | [.payload.v1.Upsert.ObjectRequest](#payload-v1-Upsert-ObjectRequest)           | [.payload.v1.Object.Location](#payload-v1-Object-Location)                    | A method to upsert object.                                               |
-| StreamUpsertObject | [.payload.v1.Upsert.ObjectRequest](#payload-v1-Upsert-ObjectRequest) stream    | [.payload.v1.Object.StreamLocation](#payload-v1-Object-StreamLocation) stream | A method to upsert object by bidirectional streaming.                    |
-| MultiUpsertObject  | [.payload.v1.Upsert.MultiObjectRequest](#payload-v1-Upsert-MultiObjectRequest) | [.payload.v1.Object.Locations](#payload-v1-Object-Locations)                  | A method to upsert multiple objects.                                     |
-
-<a name="apis_proto_v1_vald_insert-proto"></a>
-
-<p align="right"><a href="#top">Top</a></p>
-
-## apis/proto/v1/vald/insert.proto
-
-<a name="vald-v1-Insert"></a>
-
-### Insert
-
->>>>>>> a8658011
 Insert service provides ways to add new vectors.
 
 | Method Name  | Request Type                                                       | Response Type                                                                 | Description                                                      |
@@ -1591,256 +1424,6 @@
 | StreamUpsert | [.payload.v1.Upsert.Request](#payload-v1-Upsert-Request) stream    | [.payload.v1.Object.StreamLocation](#payload-v1-Object-StreamLocation) stream | A method to insert/update multiple vectors by bidirectional streaming. |
 | MultiUpsert  | [.payload.v1.Upsert.MultiRequest](#payload-v1-Upsert-MultiRequest) | [.payload.v1.Object.Locations](#payload-v1-Object-Locations)                  | A method to insert/update multiple vectors in a single request.        |
 
-<<<<<<< HEAD
-<a name="apis_proto_v1_rpc_error_details-proto"></a>
-
-<p align="right"><a href="#top">Top</a></p>
-
-## apis/proto/v1/rpc/error_details.proto
-
-<a name="rpc-v1-BadRequest"></a>
-
-### BadRequest
-
-Describes violations in a client request. This error type focuses on the
-syntactic aspects of the request.
-
-| Field            | Type                                                           | Label    | Description                                   |
-| ---------------- | -------------------------------------------------------------- | -------- | --------------------------------------------- |
-| field_violations | [BadRequest.FieldViolation](#rpc-v1-BadRequest-FieldViolation) | repeated | Describes all violations in a client request. |
-
-<a name="rpc-v1-BadRequest-FieldViolation"></a>
-
-### BadRequest.FieldViolation
-
-A message type used to describe a single bad request field.
-
-| Field | Type              | Label | Description                                                                                                                                        |
-| ----- | ----------------- | ----- | -------------------------------------------------------------------------------------------------------------------------------------------------- |
-| field | [string](#string) |       | A path that leads to a field in the request body. The value will be a sequence of dot-separated identifiers that identify a protocol buffer field. |
-
-Consider the following:
-
-message CreateContactRequest { message EmailAddress { enum Type { TYPE_UNSPECIFIED = 0; HOME = 1; WORK = 2; }
-
-optional string email = 1; repeated EmailType type = 2; }
-
-string full_name = 1; repeated EmailAddress email_addresses = 2; }
-
-In this example, in proto `field` could take one of the following values:
-
-- `full_name` for a violation in the `full_name` value _ `email_addresses[1].email` for a violation in the `email` field of the first `email_addresses` message _ `email_addresses[3].type[2]` for a violation in the second `type` value in the third `email_addresses` message.
-
-In JSON, the same values are represented as:
-
-- `fullName` for a violation in the `fullName` value _ `emailAddresses[1].email` for a violation in the `email` field of the first `emailAddresses` message _ `emailAddresses[3].type[2]` for a violation in the second `type` value in the third `emailAddresses` message. |
-  | description | [string](#string) | | A description of why the request element is bad. |
-
-<a name="rpc-v1-DebugInfo"></a>
-
-### DebugInfo
-
-Describes additional debugging info.
-
-| Field         | Type              | Label    | Description                                                  |
-| ------------- | ----------------- | -------- | ------------------------------------------------------------ |
-| stack_entries | [string](#string) | repeated | The stack trace entries indicating where the error occurred. |
-| detail        | [string](#string) |          | Additional debugging information provided by the server.     |
-
-<a name="rpc-v1-ErrorInfo"></a>
-
-### ErrorInfo
-
-Describes the cause of the error with structured details.
-
-Example of an error when contacting the &#34;pubsub.googleapis.com&#34; API when it
-is not enabled:
-
-    { &#34;reason&#34;: &#34;API_DISABLED&#34;
-      &#34;domain&#34;: &#34;googleapis.com&#34;
-      &#34;metadata&#34;: {
-        &#34;resource&#34;: &#34;projects/123&#34;,
-        &#34;service&#34;: &#34;pubsub.googleapis.com&#34;
-      }
-    }
-
-This response indicates that the pubsub.googleapis.com API is not enabled.
-
-Example of an error that is returned when attempting to create a Spanner
-instance in a region that is out of stock:
-
-    { &#34;reason&#34;: &#34;STOCKOUT&#34;
-      &#34;domain&#34;: &#34;spanner.googleapis.com&#34;,
-      &#34;metadata&#34;: {
-        &#34;availableRegions&#34;: &#34;us-central1,us-east2&#34;
-      }
-    }
-
-| Field    | Type                                                       | Label    | Description                                                                                                                                                                                                                                                                                                                                                                                                                                 |
-| -------- | ---------------------------------------------------------- | -------- | ------------------------------------------------------------------------------------------------------------------------------------------------------------------------------------------------------------------------------------------------------------------------------------------------------------------------------------------------------------------------------------------------------------------------------------------- |
-| reason   | [string](#string)                                          |          | The reason of the error. This is a constant value that identifies the proximate cause of the error. Error reasons are unique within a particular domain of errors. This should be at most 63 characters and match a regular expression of `[A-Z][A-Z0-9_]&#43;[A-Z0-9]`, which represents UPPER_SNAKE_CASE.                                                                                                                                 |
-| domain   | [string](#string)                                          |          | The logical grouping to which the &#34;reason&#34; belongs. The error domain is typically the registered service name of the tool or product that generates the error. Example: &#34;pubsub.googleapis.com&#34;. If the error is generated by some common infrastructure, the error domain must be a globally unique value that identifies the infrastructure. For Google API infrastructure, the error domain is &#34;googleapis.com&#34;. |
-| metadata | [ErrorInfo.MetadataEntry](#rpc-v1-ErrorInfo-MetadataEntry) | repeated | Additional structured details about this error.                                                                                                                                                                                                                                                                                                                                                                                             |
-
-Keys should match /[a-zA-Z0-9-_]/ and be limited to 64 characters in length. When identifying the current value of an exceeded limit, the units should be contained in the key, not the value. For example, rather than {&#34;instanceLimit&#34;: &#34;100/request&#34;}, should be returned as, {&#34;instanceLimitPerRequest&#34;: &#34;100&#34;}, if the client exceeds the number of instances that can be created in a single (batch) request. |
-
-<a name="rpc-v1-ErrorInfo-MetadataEntry"></a>
-
-### ErrorInfo.MetadataEntry
-
-| Field | Type              | Label | Description |
-| ----- | ----------------- | ----- | ----------- |
-| key   | [string](#string) |       |             |
-| value | [string](#string) |       |             |
-
-<a name="rpc-v1-Help"></a>
-
-### Help
-
-Provides links to documentation or for performing an out of band action.
-
-For example, if a quota check failed with an error indicating the calling
-project hasn&#39;t enabled the accessed service, this can contain a URL pointing
-directly to the right place in the developer console to flip the bit.
-
-| Field | Type                           | Label    | Description                                                              |
-| ----- | ------------------------------ | -------- | ------------------------------------------------------------------------ |
-| links | [Help.Link](#rpc-v1-Help-Link) | repeated | URL(s) pointing to additional information on handling the current error. |
-
-<a name="rpc-v1-Help-Link"></a>
-
-### Help.Link
-
-Describes a URL link.
-
-| Field       | Type              | Label | Description                     |
-| ----------- | ----------------- | ----- | ------------------------------- |
-| description | [string](#string) |       | Describes what the link offers. |
-| url         | [string](#string) |       | The URL of the link.            |
-
-<a name="rpc-v1-LocalizedMessage"></a>
-
-### LocalizedMessage
-
-Provides a localized error message that is safe to return to the user
-which can be attached to an RPC error.
-
-| Field   | Type              | Label | Description                                                                                                                                                          |
-| ------- | ----------------- | ----- | -------------------------------------------------------------------------------------------------------------------------------------------------------------------- |
-| locale  | [string](#string) |       | The locale used following the specification defined at https://www.rfc-editor.org/rfc/bcp/bcp47.txt. Examples are: &#34;en-US&#34;, &#34;fr-CH&#34;, &#34;es-MX&#34; |
-| message | [string](#string) |       | The localized error message in the above locale.                                                                                                                     |
-
-<a name="rpc-v1-PreconditionFailure"></a>
-
-### PreconditionFailure
-
-Describes what preconditions have failed.
-
-For example, if an RPC failed because it required the Terms of Service to be
-acknowledged, it could list the terms of service violation in the
-PreconditionFailure message.
-
-| Field      | Type                                                                   | Label    | Description                            |
-| ---------- | ---------------------------------------------------------------------- | -------- | -------------------------------------- |
-| violations | [PreconditionFailure.Violation](#rpc-v1-PreconditionFailure-Violation) | repeated | Describes all precondition violations. |
-
-<a name="rpc-v1-PreconditionFailure-Violation"></a>
-
-### PreconditionFailure.Violation
-
-A message type used to describe a single precondition failure.
-
-| Field       | Type              | Label | Description                                                                                                                                                                                                    |
-| ----------- | ----------------- | ----- | -------------------------------------------------------------------------------------------------------------------------------------------------------------------------------------------------------------- |
-| type        | [string](#string) |       | The type of PreconditionFailure. We recommend using a service-specific enum type to define the supported precondition violation subjects. For example, &#34;TOS&#34; for &#34;Terms of Service violation&#34;. |
-| subject     | [string](#string) |       | The subject, relative to the type, that failed. For example, &#34;google.com/cloud&#34; relative to the &#34;TOS&#34; type would indicate which terms of service is being referenced.                          |
-| description | [string](#string) |       | A description of how the precondition failed. Developers can use this description to understand how to fix the failure.                                                                                        |
-
-For example: &#34;Terms of service not accepted&#34;. |
-
-<a name="rpc-v1-QuotaFailure"></a>
-
-### QuotaFailure
-
-Describes how a quota check failed.
-
-For example if a daily limit was exceeded for the calling project,
-a service could respond with a QuotaFailure detail containing the project
-id and the description of the quota limit that was exceeded. If the
-calling project hasn&#39;t enabled the service in the developer console, then
-a service could respond with the project id and set `service_disabled`
-to true.
-
-Also see RetryInfo and Help types for other details about handling a
-quota failure.
-
-| Field      | Type                                                     | Label    | Description                     |
-| ---------- | -------------------------------------------------------- | -------- | ------------------------------- |
-| violations | [QuotaFailure.Violation](#rpc-v1-QuotaFailure-Violation) | repeated | Describes all quota violations. |
-
-<a name="rpc-v1-QuotaFailure-Violation"></a>
-
-### QuotaFailure.Violation
-
-A message type used to describe a single quota violation. For example, a
-daily quota or a custom quota that was exceeded.
-
-| Field       | Type              | Label | Description                                                                                                                                                                                                                               |
-| ----------- | ----------------- | ----- | ----------------------------------------------------------------------------------------------------------------------------------------------------------------------------------------------------------------------------------------- |
-| subject     | [string](#string) |       | The subject on which the quota check failed. For example, &#34;clientip:&lt;ip address of client&gt;&#34; or &#34;project:&lt;Google developer project id&gt;&#34;.                                                                       |
-| description | [string](#string) |       | A description of how the quota check failed. Clients can use this description to find more about the quota configuration in the service&#39;s public documentation, or find the relevant quota limit to adjust through developer console. |
-
-For example: &#34;Service disabled&#34; or &#34;Daily Limit for read operations exceeded&#34;. |
-
-<a name="rpc-v1-RequestInfo"></a>
-
-### RequestInfo
-
-Contains metadata about the request that clients can attach when filing a bug
-or providing other forms of feedback.
-
-| Field        | Type              | Label | Description                                                                                                                                                |
-| ------------ | ----------------- | ----- | ---------------------------------------------------------------------------------------------------------------------------------------------------------- |
-| request_id   | [string](#string) |       | An opaque string that should only be interpreted by the service generating it. For example, it can be used to identify requests in the service&#39;s logs. |
-| serving_data | [string](#string) |       | Any data that was used to serve this request. For example, an encrypted stack trace that can be sent back to the service provider for debugging.           |
-
-<a name="rpc-v1-ResourceInfo"></a>
-
-### ResourceInfo
-
-Describes the resource that is being accessed.
-
-| Field         | Type              | Label | Description                                                                                                                                                                                                                                      |
-| ------------- | ----------------- | ----- | ------------------------------------------------------------------------------------------------------------------------------------------------------------------------------------------------------------------------------------------------ |
-| resource_type | [string](#string) |       | A name for the type of resource being accessed, e.g. &#34;sql table&#34;, &#34;cloud storage bucket&#34;, &#34;file&#34;, &#34;Google calendar&#34;; or the type URL of the resource: e.g. &#34;type.googleapis.com/google.pubsub.v1.Topic&#34;. |
-| resource_name | [string](#string) |       | The name of the resource being accessed. For example, a shared calendar name: &#34;example.com_4fghdhgsrgh@group.calendar.google.com&#34;, if the current error is [google.rpc.Code.PERMISSION_DENIED][google.rpc.Code.PERMISSION_DENIED].       |
-| owner         | [string](#string) |       | The owner of the resource (optional). For example, &#34;user:&lt;owner email&gt;&#34; or &#34;project:&lt;Google developer project id&gt;&#34;.                                                                                                  |
-| description   | [string](#string) |       | Describes what error is encountered when accessing this resource. For example, updating a cloud project may require the `writer` permission on the developer console project.                                                                    |
-
-<a name="rpc-v1-RetryInfo"></a>
-
-### RetryInfo
-
-Describes when the clients can retry a failed request. Clients could ignore
-the recommendation here or retry when this information is missing from error
-responses.
-
-It&#39;s always recommended that clients should use exponential backoff when
-retrying.
-
-Clients should wait until `retry_delay` amount of time has passed since
-receiving the error response before retrying. If retrying requests also
-fail, clients should use an exponential backoff scheme to gradually increase
-the delay between retries based on `retry_delay`, until either a maximum
-number of retries have been reached or a maximum retry delay cap has been
-reached.
-
-| Field       | Type                                                  | Label | Description                                                               |
-| ----------- | ----------------------------------------------------- | ----- | ------------------------------------------------------------------------- |
-| retry_delay | [google.protobuf.Duration](#google-protobuf-Duration) |       | Clients should wait at least this long between retrying the same request. |
-
-=======
->>>>>>> a8658011
 ## Scalar Value Types
 
 | .proto Type                    | Notes                                                                                                                                           | C++    | Java       | Python      | Go      | C#         | PHP            | Ruby                           |
