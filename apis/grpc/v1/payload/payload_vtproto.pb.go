--- conflicted
+++ resolved
@@ -6542,99 +6542,7 @@
 	return len(dAtA) - i, nil
 }
 
-<<<<<<< HEAD
 func (m *Object_Distance) MarshalVT() (dAtA []byte, err error) {
-=======
-func (m *Object_GetTimestampRequest) MarshalVT() (dAtA []byte, err error) {
-	if m == nil {
-		return nil, nil
-	}
-	size := m.SizeVT()
-	dAtA = make([]byte, size)
-	n, err := m.MarshalToSizedBufferVT(dAtA[:size])
-	if err != nil {
-		return nil, err
-	}
-	return dAtA[:n], nil
-}
-
-func (m *Object_GetTimestampRequest) MarshalToVT(dAtA []byte) (int, error) {
-	size := m.SizeVT()
-	return m.MarshalToSizedBufferVT(dAtA[:size])
-}
-
-func (m *Object_GetTimestampRequest) MarshalToSizedBufferVT(dAtA []byte) (int, error) {
-	if m == nil {
-		return 0, nil
-	}
-	i := len(dAtA)
-	_ = i
-	var l int
-	_ = l
-	if m.unknownFields != nil {
-		i -= len(m.unknownFields)
-		copy(dAtA[i:], m.unknownFields)
-	}
-	if m.Id != nil {
-		size, err := m.Id.MarshalToSizedBufferVT(dAtA[:i])
-		if err != nil {
-			return 0, err
-		}
-		i -= size
-		i = encodeVarint(dAtA, i, uint64(size))
-		i--
-		dAtA[i] = 0xa
-	}
-	return len(dAtA) - i, nil
-}
-
-func (m *Object_Timestamp) MarshalVT() (dAtA []byte, err error) {
-	if m == nil {
-		return nil, nil
-	}
-	size := m.SizeVT()
-	dAtA = make([]byte, size)
-	n, err := m.MarshalToSizedBufferVT(dAtA[:size])
-	if err != nil {
-		return nil, err
-	}
-	return dAtA[:n], nil
-}
-
-func (m *Object_Timestamp) MarshalToVT(dAtA []byte) (int, error) {
-	size := m.SizeVT()
-	return m.MarshalToSizedBufferVT(dAtA[:size])
-}
-
-func (m *Object_Timestamp) MarshalToSizedBufferVT(dAtA []byte) (int, error) {
-	if m == nil {
-		return 0, nil
-	}
-	i := len(dAtA)
-	_ = i
-	var l int
-	_ = l
-	if m.unknownFields != nil {
-		i -= len(m.unknownFields)
-		copy(dAtA[i:], m.unknownFields)
-	}
-	if m.Timestamp != 0 {
-		i = encodeVarint(dAtA, i, uint64(m.Timestamp))
-		i--
-		dAtA[i] = 0x10
-	}
-	if len(m.Id) > 0 {
-		i -= len(m.Id)
-		copy(dAtA[i:], m.Id)
-		i = encodeVarint(dAtA, i, uint64(len(m.Id)))
-		i--
-		dAtA[i] = 0xa
-	}
-	return len(dAtA) - i, nil
-}
-
-func (m *Object_Vectors) MarshalVT() (dAtA []byte, err error) {
->>>>>>> 623c3022
 	if m == nil {
 		return nil, nil
 	}
@@ -6898,6 +6806,94 @@
 		i = encodeVarint(dAtA, i, uint64(len(m.Vector)*4))
 		i--
 		dAtA[i] = 0x12
+	}
+	if len(m.Id) > 0 {
+		i -= len(m.Id)
+		copy(dAtA[i:], m.Id)
+		i = encodeVarint(dAtA, i, uint64(len(m.Id)))
+		i--
+		dAtA[i] = 0xa
+	}
+	return len(dAtA) - i, nil
+}
+
+func (m *Object_GetTimestampRequest) MarshalVT() (dAtA []byte, err error) {
+	if m == nil {
+		return nil, nil
+	}
+	size := m.SizeVT()
+	dAtA = make([]byte, size)
+	n, err := m.MarshalToSizedBufferVT(dAtA[:size])
+	if err != nil {
+		return nil, err
+	}
+	return dAtA[:n], nil
+}
+
+func (m *Object_GetTimestampRequest) MarshalToVT(dAtA []byte) (int, error) {
+	size := m.SizeVT()
+	return m.MarshalToSizedBufferVT(dAtA[:size])
+}
+
+func (m *Object_GetTimestampRequest) MarshalToSizedBufferVT(dAtA []byte) (int, error) {
+	if m == nil {
+		return 0, nil
+	}
+	i := len(dAtA)
+	_ = i
+	var l int
+	_ = l
+	if m.unknownFields != nil {
+		i -= len(m.unknownFields)
+		copy(dAtA[i:], m.unknownFields)
+	}
+	if m.Id != nil {
+		size, err := m.Id.MarshalToSizedBufferVT(dAtA[:i])
+		if err != nil {
+			return 0, err
+		}
+		i -= size
+		i = encodeVarint(dAtA, i, uint64(size))
+		i--
+		dAtA[i] = 0xa
+	}
+	return len(dAtA) - i, nil
+}
+
+func (m *Object_Timestamp) MarshalVT() (dAtA []byte, err error) {
+	if m == nil {
+		return nil, nil
+	}
+	size := m.SizeVT()
+	dAtA = make([]byte, size)
+	n, err := m.MarshalToSizedBufferVT(dAtA[:size])
+	if err != nil {
+		return nil, err
+	}
+	return dAtA[:n], nil
+}
+
+func (m *Object_Timestamp) MarshalToVT(dAtA []byte) (int, error) {
+	size := m.SizeVT()
+	return m.MarshalToSizedBufferVT(dAtA[:size])
+}
+
+func (m *Object_Timestamp) MarshalToSizedBufferVT(dAtA []byte) (int, error) {
+	if m == nil {
+		return 0, nil
+	}
+	i := len(dAtA)
+	_ = i
+	var l int
+	_ = l
+	if m.unknownFields != nil {
+		i -= len(m.unknownFields)
+		copy(dAtA[i:], m.unknownFields)
+	}
+	if m.Timestamp != 0 {
+		i = encodeVarint(dAtA, i, uint64(m.Timestamp))
+		i--
+		dAtA[i] = 0x10
 	}
 	if len(m.Id) > 0 {
 		i -= len(m.Id)
