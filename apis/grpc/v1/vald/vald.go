--- conflicted
+++ resolved
@@ -125,19 +125,13 @@
 	MultiRemoveRPCName       = "MultiRemove"
 	RemoveByTimestampRPCName = "RemoveByTimestamp"
 
-<<<<<<< HEAD
 	FlushRPCName = "Flush"
 
-	ExistsRPCName          = "Exists"
-	GetObjectRPCName       = "GetObject"
-	StreamGetObjectRPCName = "StreamGetObject"
-=======
 	ExistsRPCName           = "Exists"
 	GetObjectRPCName        = "GetObject"
 	GetTimestampRPCName     = "GetTimestamp"
 	StreamGetObjectRPCName  = "StreamGetObject"
 	StreamListObjectRPCName = "StreamListObject"
->>>>>>> c70ae6ce
 )
 
 type client struct {
