{
  "swagger": "2.0",
  "info": {
    "title": "v1/vald/object.proto",
    "version": "version not set"
  },
  "tags": [
    {
      "name": "Object"
    }
  ],
  "consumes": ["application/json"],
  "produces": ["application/json"],
  "paths": {
    "/exists/{id}": {
      "get": {
        "summary": "A method to check whether a specified ID is indexed or not.",
        "operationId": "Object_Exists",
        "responses": {
          "200": {
            "description": "A successful response.",
            "schema": {
              "$ref": "#/definitions/ObjectID"
            }
          },
          "default": {
            "description": "An unexpected error response.",
            "schema": {
              "$ref": "#/definitions/rpcStatus"
            }
          }
        },
        "parameters": [
          {
            "name": "id",
            "in": "path",
            "required": true,
            "type": "string"
          }
        ],
        "tags": ["Object"]
      }
    },
    "/object/list": {
      "get": {
        "summary": "A method to get all the vectors with server streaming",
        "operationId": "Object_StreamListObject",
        "responses": {
          "200": {
            "description": "A successful response.(streaming responses)",
            "schema": {
              "type": "object",
              "properties": {
                "result": {
                  "$ref": "#/definitions/ObjectListResponse"
                },
                "error": {
                  "$ref": "#/definitions/rpcStatus"
                }
              },
              "title": "Stream result of ObjectListResponse"
            }
          },
          "default": {
            "description": "An unexpected error response.",
            "schema": {
              "$ref": "#/definitions/rpcStatus"
            }
          }
        },
        "tags": ["Object"]
      }
    },
    "/object/{id.id}": {
      "get": {
        "summary": "A method to fetch a vector.",
        "operationId": "Object_GetObject",
        "responses": {
          "200": {
            "description": "A successful response.",
            "schema": {
              "$ref": "#/definitions/ObjectVector"
            }
          },
          "default": {
            "description": "An unexpected error response.",
            "schema": {
              "$ref": "#/definitions/rpcStatus"
            }
          }
        },
        "parameters": [
          {
            "name": "id.id",
            "in": "path",
            "required": true,
            "type": "string"
          }
        ],
        "tags": ["Object"]
      }
    }
  },
  "definitions": {
<<<<<<< HEAD
    "FilterQuery": {
      "type": "object",
      "properties": {
        "query": {
          "type": "string",
          "description": "The raw query string."
        }
      },
      "description": "Represent the filter query."
    },
    "FilterTarget": {
      "type": "object",
      "properties": {
        "host": {
          "type": "string",
          "description": "The target hostname."
        },
        "port": {
          "type": "integer",
          "format": "int64",
          "description": "The target port."
        }
      },
      "description": "Represent the target filter server."
    },
=======
>>>>>>> e25aba1e
    "ObjectID": {
      "type": "object",
      "properties": {
        "id": {
          "type": "string"
        }
      },
      "description": "Represent the vector ID."
    },
    "ObjectListResponse": {
      "type": "object",
      "properties": {
        "vector": {
          "$ref": "#/definitions/ObjectVector",
          "title": "The vector"
        },
        "status": {
          "$ref": "#/definitions/rpcStatus",
          "description": "The RPC error status."
        }
      }
    },
    "ObjectStreamVector": {
      "type": "object",
      "properties": {
        "vector": {
          "$ref": "#/definitions/ObjectVector",
          "description": "The vector."
        },
        "status": {
          "$ref": "#/definitions/rpcStatus",
          "description": "The RPC error status."
        }
      },
      "description": "Represent stream response of the vector."
    },
    "ObjectVector": {
      "type": "object",
      "properties": {
        "id": {
          "type": "string",
          "description": "The vector ID."
        },
        "vector": {
          "type": "array",
          "items": {
            "type": "number",
            "format": "float"
          },
          "description": "The vector."
        },
        "timestamp": {
          "type": "string",
          "format": "int64",
          "description": "timestamp represents when this vector inserted."
        }
      },
      "description": "Represent a vector."
    },
    "protobufAny": {
      "type": "object",
      "properties": {
        "@type": {
          "type": "string",
          "description": "A URL/resource name that uniquely identifies the type of the serialized\nprotocol buffer message. This string must contain at least\none \"/\" character. The last segment of the URL's path must represent\nthe fully qualified name of the type (as in\n`path/google.protobuf.Duration`). The name should be in a canonical form\n(e.g., leading \".\" is not accepted).\n\nIn practice, teams usually precompile into the binary all types that they\nexpect it to use in the context of Any. However, for URLs which use the\nscheme `http`, `https`, or no scheme, one can optionally set up a type\nserver that maps type URLs to message definitions as follows:\n\n* If no scheme is provided, `https` is assumed.\n* An HTTP GET on the URL must yield a [google.protobuf.Type][]\n  value in binary format, or produce an error.\n* Applications are allowed to cache lookup results based on the\n  URL, or have them precompiled into a binary to avoid any\n  lookup. Therefore, binary compatibility needs to be preserved\n  on changes to types. (Use versioned type names to manage\n  breaking changes.)\n\nNote: this functionality is not currently available in the official\nprotobuf release, and it is not used for type URLs beginning with\ntype.googleapis.com. As of May 2023, there are no widely used type server\nimplementations and no plans to implement one.\n\nSchemes other than `http`, `https` (or the empty scheme) might be\nused with implementation specific semantics."
        }
      },
      "additionalProperties": {},
      "description": "`Any` contains an arbitrary serialized protocol buffer message along with a\nURL that describes the type of the serialized message.\n\nProtobuf library provides support to pack/unpack Any values in the form\nof utility functions or additional generated methods of the Any type.\n\nExample 1: Pack and unpack a message in C++.\n\n    Foo foo = ...;\n    Any any;\n    any.PackFrom(foo);\n    ...\n    if (any.UnpackTo(\u0026foo)) {\n      ...\n    }\n\nExample 2: Pack and unpack a message in Java.\n\n    Foo foo = ...;\n    Any any = Any.pack(foo);\n    ...\n    if (any.is(Foo.class)) {\n      foo = any.unpack(Foo.class);\n    }\n    // or ...\n    if (any.isSameTypeAs(Foo.getDefaultInstance())) {\n      foo = any.unpack(Foo.getDefaultInstance());\n    }\n\n Example 3: Pack and unpack a message in Python.\n\n    foo = Foo(...)\n    any = Any()\n    any.Pack(foo)\n    ...\n    if any.Is(Foo.DESCRIPTOR):\n      any.Unpack(foo)\n      ...\n\n Example 4: Pack and unpack a message in Go\n\n     foo := \u0026pb.Foo{...}\n     any, err := anypb.New(foo)\n     if err != nil {\n       ...\n     }\n     ...\n     foo := \u0026pb.Foo{}\n     if err := any.UnmarshalTo(foo); err != nil {\n       ...\n     }\n\nThe pack methods provided by protobuf library will by default use\n'type.googleapis.com/full.type.name' as the type URL and the unpack\nmethods only use the fully qualified type name after the last '/'\nin the type URL, for example \"foo.bar.com/x/y.z\" will yield type\nname \"y.z\".\n\nJSON\n====\nThe JSON representation of an `Any` value uses the regular\nrepresentation of the deserialized, embedded message, with an\nadditional field `@type` which contains the type URL. Example:\n\n    package google.profile;\n    message Person {\n      string first_name = 1;\n      string last_name = 2;\n    }\n\n    {\n      \"@type\": \"type.googleapis.com/google.profile.Person\",\n      \"firstName\": \u003cstring\u003e,\n      \"lastName\": \u003cstring\u003e\n    }\n\nIf the embedded message type is well-known and has a custom JSON\nrepresentation, that representation will be embedded adding a field\n`value` which holds the custom JSON in addition to the `@type`\nfield. Example (for message [google.protobuf.Duration][]):\n\n    {\n      \"@type\": \"type.googleapis.com/google.protobuf.Duration\",\n      \"value\": \"1.212s\"\n    }"
    },
    "rpcStatus": {
      "type": "object",
      "properties": {
        "code": {
          "type": "integer",
          "format": "int32",
          "description": "The status code, which should be an enum value of\n[google.rpc.Code][google.rpc.Code]."
        },
        "message": {
          "type": "string",
          "description": "A developer-facing error message, which should be in English. Any\nuser-facing error message should be localized and sent in the\n[google.rpc.Status.details][google.rpc.Status.details] field, or localized\nby the client."
        },
        "details": {
          "type": "array",
          "items": {
            "type": "object",
            "$ref": "#/definitions/protobufAny"
          },
          "description": "A list of messages that carry the error details.  There is a common set of\nmessage types for APIs to use."
        }
      },
      "description": "The `Status` type defines a logical error model that is suitable for\ndifferent programming environments, including REST APIs and RPC APIs. It is\nused by [gRPC](https://github.com/grpc). Each `Status` message contains\nthree pieces of data: error code, error message, and error details.\n\nYou can find out more about this error model and how to work with it in the\n[API Design Guide](https://cloud.google.com/apis/design/errors)."
    },
    "v1FilterConfig": {
      "type": "object",
      "properties": {
<<<<<<< HEAD
        "target": {
          "$ref": "#/definitions/FilterTarget",
=======
        "targets": {
          "type": "array",
          "items": {
            "type": "object",
            "$ref": "#/definitions/v1FilterTarget"
          },
>>>>>>> e25aba1e
          "description": "Represent the filter target configuration."
        },
        "query": {
          "$ref": "#/definitions/FilterQuery",
          "description": "The target query."
        }
      },
      "description": "Represent filter configuration."
    },
    "v1FilterTarget": {
      "type": "object",
      "properties": {
        "host": {
          "type": "string",
          "description": "The target hostname."
        },
        "port": {
          "type": "integer",
          "format": "int64",
          "description": "The target port."
        }
      },
      "description": "Represent the target filter server."
    }
  }
}<|MERGE_RESOLUTION|>--- conflicted
+++ resolved
@@ -102,34 +102,6 @@
     }
   },
   "definitions": {
-<<<<<<< HEAD
-    "FilterQuery": {
-      "type": "object",
-      "properties": {
-        "query": {
-          "type": "string",
-          "description": "The raw query string."
-        }
-      },
-      "description": "Represent the filter query."
-    },
-    "FilterTarget": {
-      "type": "object",
-      "properties": {
-        "host": {
-          "type": "string",
-          "description": "The target hostname."
-        },
-        "port": {
-          "type": "integer",
-          "format": "int64",
-          "description": "The target port."
-        }
-      },
-      "description": "Represent the target filter server."
-    },
-=======
->>>>>>> e25aba1e
     "ObjectID": {
       "type": "object",
       "properties": {
@@ -226,22 +198,13 @@
     "v1FilterConfig": {
       "type": "object",
       "properties": {
-<<<<<<< HEAD
-        "target": {
-          "$ref": "#/definitions/FilterTarget",
-=======
         "targets": {
           "type": "array",
           "items": {
             "type": "object",
             "$ref": "#/definitions/v1FilterTarget"
           },
->>>>>>> e25aba1e
           "description": "Represent the filter target configuration."
-        },
-        "query": {
-          "$ref": "#/definitions/FilterQuery",
-          "description": "The target query."
         }
       },
       "description": "Represent filter configuration."
